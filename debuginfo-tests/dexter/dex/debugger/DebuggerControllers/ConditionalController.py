--- conflicted
+++ resolved
@@ -20,21 +20,6 @@
 
 class BreakpointRange:
     """A range of breakpoints and a set of conditions.
-<<<<<<< HEAD
-
-    The leading breakpoint (on line `range_from`) is always active.
-
-    When the leading breakpoint is hit the trailing range should be activated
-    when `expression` evaluates to any value in `values`. If there are no
-    conditions (`expression` is None) then the trailing breakpoint range should
-    always be activated upon hitting the leading breakpoint.
-
-    Args:
-       expression: None for no conditions, or a str expression to compare
-       against `values`.
-    """
-=======
->>>>>>> 21f3f750
 
     The leading breakpoint (on line `range_from`) is always active.
 
@@ -60,9 +45,6 @@
         self.conditional_values = values
         self.max_hit_count = hit_count
         self.current_hit_count = 0
-
-    def has_conditions(self):
-        return self.expression != None
 
     def has_conditions(self):
         return self.expression != None
@@ -108,12 +90,8 @@
                   lc.path,
                   lc.from_line,
                   lc.to_line,
-<<<<<<< HEAD
-                  lc.values)
-=======
                   lc.values,
                   lc.hit_count)
->>>>>>> 21f3f750
                 self._bp_ranges.append(bpr)
         except KeyError:
             raise DebuggerException('Missing DexLimitSteps commands, cannot conditionally step.')
@@ -166,14 +144,11 @@
                     # This is a trailing bp. Mark it for removal.
                     bp_to_delete.append(bp_id)
                     continue
-<<<<<<< HEAD
-=======
 
                 bpr.add_hit()
                 if bpr.should_be_removed():
                     bp_to_delete.append(bp_id)
                     del self._leading_bp_handles[bp_id]
->>>>>>> 21f3f750
                 # Add a range of trailing breakpoints covering the lines
                 # requested in the DexLimitSteps command. Ignore first line as
                 # that's covered by the leading bp we just hit and include the
@@ -181,11 +156,7 @@
                 for line in range(bpr.range_from + 1, bpr.range_to + 1):
                     self.debugger.add_breakpoint(bpr.path, line)
 
-<<<<<<< HEAD
-            # Remove any trailing breakpoints we just hit.
-=======
             # Remove any trailing or expired leading breakpoints we just hit.
->>>>>>> 21f3f750
             for bp_id in bp_to_delete:
                 self.debugger.delete_breakpoint(bp_id)
 
