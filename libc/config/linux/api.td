include "config/public_api.td"

include "spec/bsd_ext.td"
include "spec/gnu_ext.td"
include "spec/linux.td"
include "spec/llvm_libc_ext.td"
include "spec/posix.td"
include "spec/stdc.td"

def AssertMacro : MacroDef<"assert"> {
  let Defn = [{
    #undef assert

    #ifdef NDEBUG
    #define assert(e) (void)0
    #else

    #ifdef __cplusplus
    extern "C"
    #endif
    _Noreturn void __assert_fail(const char *, const char *, unsigned, const char *);

    #define assert(e)  \
      ((e) ? (void)0 : __assert_fail(#e, __FILE__, __LINE__, __PRETTY_FUNCTION__))

    #endif
  }];
}

def StaticAssertMacro : MacroDef<"static_assert"> {
  let Defn = [{
    #ifndef __cplusplus
    #undef static_assert
    #define static_assert _Static_assert
    #endif
  }];
}

def NullMacro : MacroDef<"NULL"> {
  let Defn = [{
    #define __need_NULL
    #include <stddef.h>
  }];
}

def ErrnoMacro : MacroDef<"errno"> {
  let Defn = [{
    extern _Thread_local int __llvmlibc_errno;
    #define errno __llvmlibc_errno
  }];
}

def AssertAPI : PublicAPI<"assert.h"> {
  let Macros = [
    AssertMacro,
    StaticAssertMacro,
  ];
}

def CTypeAPI : PublicAPI<"ctype.h"> {
}

def FCntlAPI : PublicAPI<"fcntl.h"> {
  let Types = ["mode_t"];
}

def IntTypesAPI : PublicAPI<"inttypes.h"> {
  let Types = ["imaxdiv_t"];
}

def MathErrHandlingMacro : MacroDef<"math_errhandling"> {
  let Defn = [{
    #ifndef math_errhandling
    #ifdef __FAST_MATH__
    #define math_errhandling 0
    #elif defined __NO_MATH_ERRNO__
    #define math_errhandling (MATH_ERREXCEPT)
    #else
    #define math_errhandling (MATH_ERRNO | MATH_ERREXCEPT)
    #endif
    #endif // math_errhandling not defined
  }];
}

def IsFiniteMacro : MacroDef<"isfinite"> {
  let Defn = [{
    #define isfinite(x) __builtin_isfinite(x)
  }];
}

def IsInfMacro : MacroDef<"isinf"> {
  let Defn = [{
    #define isinf(x) __builtin_isinf(x)
  }];
}

def IsNanMacro : MacroDef<"isnan"> {
  let Defn = [{
    #define isnan(x) __builtin_isnan(x)
  }];
}

def MathAPI : PublicAPI<"math.h"> {
  let Macros = [
    SimpleMacroDef<"MATH_ERRNO", "1">,
    SimpleMacroDef<"MATH_ERREXCEPT", "2">,
    MathErrHandlingMacro,

    SimpleMacroDef<"INFINITY", "__builtin_inff()">,
    SimpleMacroDef<"NAN", "__builtin_nanf(\"\")">,

    SimpleMacroDef<"FP_ILOGB0", "(-__INT_MAX__ - 1)">, // INT_MIN
    SimpleMacroDef<"FP_ILOGBNAN", "__INT_MAX__">,

    IsFiniteMacro,
    IsInfMacro,
    IsNanMacro,
  ];
  let Types = ["double_t", "float_t"];
}

def FenvAPI: PublicAPI<"fenv.h"> {
  let Macros = [
    SimpleMacroDef<"FE_DIVBYZERO", "1">,
    SimpleMacroDef<"FE_INEXACT", "2">,
    SimpleMacroDef<"FE_INVALID", "4">,
    SimpleMacroDef<"FE_OVERFLOW", "8">,
    SimpleMacroDef<"FE_UNDERFLOW", "16">,
    SimpleMacroDef<"FE_ALL_EXCEPT", "(FE_DIVBYZERO|FE_INEXACT|FE_INVALID|FE_OVERFLOW|FE_UNDERFLOW)">,

    SimpleMacroDef<"FE_DOWNWARD", "1">,
    SimpleMacroDef<"FE_TONEAREST", "2">,
    SimpleMacroDef<"FE_TOWARDZERO", "4">,
    SimpleMacroDef<"FE_UPWARD", "8">,

    SimpleMacroDef<"FE_DFL_ENV", "((fenv_t *)-1)">,
  ];
  let Types = ["fenv_t", "fexcept_t"];
}

def StringAPI : PublicAPI<"string.h"> {
  let Types = ["size_t"];

  let Macros = [
    NullMacro,
  ];
}

def StdIOAPI : PublicAPI<"stdio.h"> {
  let Macros = [
    SimpleMacroDef<"stderr", "stderr">,
    SimpleMacroDef<"stdout", "stdout">,
    SimpleMacroDef<"_IOFBF", "0">,
    SimpleMacroDef<"_IOLBF", "1">,
    SimpleMacroDef<"_IONBF", "2">,
    SimpleMacroDef<"EOF", "-1">,
  ];
  let Types = ["size_t", "FILE", "cookie_io_functions_t"];
}

def StdlibAPI : PublicAPI<"stdlib.h"> {
  let Types = [
    "div_t",
    "ldiv_t",
    "lldiv_t",
    "size_t",
    "__bsearchcompare_t",
    "__qsortcompare_t",
    "__atexithandler_t",
  ];
}

def TimeAPI : PublicAPI<"time.h"> {
<<<<<<< HEAD
  let Types = ["time_t", "struct tm", "struct timespec"];
=======
  let Types = ["time_t", "struct tm", "struct timespec", "clockid_t",];
>>>>>>> f788a4d7
}

def ErrnoAPI : PublicAPI<"errno.h"> {
  let Macros = [
    ErrnoMacro,
    // We largely depend on linux/errno.h to give us the
    // various error macro definitions. However, some libc
    // implementations have chosen to provide definitions
    // for some of the error macros to account for the ones
    // missing in linux/errno.h. There is no harm in doing
    // the same here if we define the macros only when they
    // are not already defined.
    MacroDefineIfNot<"ENOTSUP", "EOPNOTSUPP">,
    MacroDefineIfNot<"ECANCELED", "125">,
    MacroDefineIfNot<"EOWNERDEAD", "130">,
    MacroDefineIfNot<"ENOTRECOVERABLE", "131">,
    MacroDefineIfNot<"ERFKILL", "132">,
    MacroDefineIfNot<"EHWPOISON", "133">,
  ];
}

def SchedAPI : PublicAPI<"sched.h"> {
  let Types = ["pid_t", "size_t", "cpu_set_t"];
}

def SysMManAPI : PublicAPI<"sys/mman.h"> {
  let Types = ["off_t", "size_t"];
  let Macros = [
  ];

}

def SignalAPI : PublicAPI<"signal.h"> {
  let Types = ["sigset_t", "struct sigaction", "union sigval", "siginfo_t"];
}

def ThreadsAPI : PublicAPI<"threads.h"> {
  let Macros = [
    SimpleMacroDef<"ONCE_FLAG_INIT", "{0}">,
  ];

  let Types = [
    "__call_once_func_t",
    "once_flag",
    "cnd_t",
    "mtx_t",
    "thrd_t",
    "thrd_start_t",
    "tss_t",
    "tss_dtor_t",
  ];

  let Enumerations = [
    "mtx_plain",
    "mtx_recursive",
    "mtx_timed",
    "thrd_timedout",
    "thrd_success",
    "thrd_busy",
    "thrd_error",
    "thrd_nomem",
  ];
}

def PThreadAPI : PublicAPI<"pthread.h"> {
  let Types = [
      "__pthread_once_func_t",
      "__pthread_start_t",
      "__pthread_tss_dtor_t",
      "pthread_attr_t",
      "pthread_mutex_t",
      "pthread_mutexattr_t",
      "pthread_t",
      "pthread_key_t",
      "pthread_once_t",
  ];
}

def DirentAPI : PublicAPI<"dirent.h"> {
  let Types = [
    "ino_t",
    "DIR",
    "struct dirent",
  ];
}

def UniStdAPI : PublicAPI<"unistd.h"> {
  let Types = ["off_t", "pid_t", "size_t", "ssize_t", "uid_t"];
}

def SysResourceAPI : PublicAPI<"sys/resource.h"> {
  let Types = ["rlim_t", "struct rlimit"];
}

def SysStatAPI : PublicAPI<"sys/stat.h"> {
  let Types = ["mode_t", "dev_t", "ino_t", "nlink_t", "uid_t", "gid_t", "off_t",
               "struct timespec", "blksize_t", "blkcnt_t", "struct stat"];
}

def SysSendfileAPI : PublicAPI<"sys/sendfile.h"> {
  let Types = ["off_t", "size_t", "ssize_t"];
}

def SysUtsNameAPI : PublicAPI<"sys/utsname.h"> {
  let Types = ["struct utsname"];
}<|MERGE_RESOLUTION|>--- conflicted
+++ resolved
@@ -171,11 +171,7 @@
 }
 
 def TimeAPI : PublicAPI<"time.h"> {
-<<<<<<< HEAD
-  let Types = ["time_t", "struct tm", "struct timespec"];
-=======
   let Types = ["time_t", "struct tm", "struct timespec", "clockid_t",];
->>>>>>> f788a4d7
 }
 
 def ErrnoAPI : PublicAPI<"errno.h"> {
