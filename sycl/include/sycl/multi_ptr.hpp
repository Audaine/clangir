//==------------ multi_ptr.hpp - SYCL multi_ptr class ----------------------==//
//
// Part of the LLVM Project, under the Apache License v2.0 with LLVM Exceptions.
// See https://llvm.org/LICENSE.txt for license information.
// SPDX-License-Identifier: Apache-2.0 WITH LLVM-exception
//
//===----------------------------------------------------------------------===//

#pragma once
#include <CL/__spirv/spirv_ops.hpp>
#include <cassert>
#include <cstddef>
#include <sycl/access/access.hpp>
#include <sycl/detail/common.hpp>
#include <sycl/detail/type_traits.hpp>

namespace sycl {
__SYCL_INLINE_VER_NAMESPACE(_V1) {

namespace detail {

// Helper to avoid instantiations of invalid non-legacy multi_ptr types.
template <typename ElementType, access::address_space Space>
struct LegacyPointerTypes {
  using pointer_t =
      typename multi_ptr<ElementType, Space, access::decorated::yes>::pointer;
  using const_pointer_t = typename multi_ptr<const ElementType, Space,
                                             access::decorated::yes>::pointer;
};

// Specialization for constant_space to avoid creating a non-legacy multi_ptr
// with the unsupported space.
template <typename ElementType>
struct LegacyPointerTypes<ElementType, access::address_space::constant_space> {
  using decorated_type = typename detail::DecoratedType<
      ElementType, access::address_space::constant_space>::type;
  using pointer_t = decorated_type *;
  using const_pointer_t = decorated_type const *;
};

// Helper to avoid instantiations of invalid non-legacy multi_ptr types.
template <typename ElementType, access::address_space Space>
struct LegacyReferenceTypes {
  using reference_t =
      typename multi_ptr<ElementType, Space, access::decorated::yes>::reference;
  using const_reference_t =
      typename multi_ptr<const ElementType, Space,
                         access::decorated::yes>::reference;
};

// Specialization for constant_space to avoid creating a non-legacy multi_ptr
// with the unsupported space.
template <typename ElementType>
struct LegacyReferenceTypes<ElementType,
                            access::address_space::constant_space> {
  using decorated_type = typename detail::DecoratedType<
      ElementType, access::address_space::constant_space>::type;
  using reference_t = decorated_type &;
  using const_reference_t = decorated_type &;
};
} // namespace detail

// Forward declarations
template <typename dataT, int dimensions, access::mode accessMode,
          access::target accessTarget, access::placeholder isPlaceholder,
          typename PropertyListT>
class accessor;
template <typename dataT, int dimensions> class local_accessor;

/// Provides constructors for address space qualified and non address space
/// qualified pointers to allow interoperability between plain C++ and OpenCL C.
///
/// \ingroup sycl_api
// TODO: Default value for DecorateAddress is for backwards compatiblity. It
//       should be removed.
template <typename ElementType, access::address_space Space,
          access::decorated DecorateAddress = access::decorated::legacy>
class multi_ptr {
private:
  using decorated_type =
      typename detail::DecoratedType<ElementType, Space>::type;

public:
  static constexpr bool is_decorated =
      DecorateAddress == access::decorated::yes;
  static constexpr access::address_space address_space = Space;

  using value_type = ElementType;
  using pointer = std::conditional_t<is_decorated, decorated_type *,
                                     std::add_pointer_t<value_type>>;
  using reference = std::conditional_t<is_decorated, decorated_type &,
                                       std::add_lvalue_reference_t<value_type>>;
  using iterator_category = std::random_access_iterator_tag;
  using difference_type = std::ptrdiff_t;

  static_assert(std::is_same_v<remove_decoration_t<pointer>,
                               std::add_pointer_t<value_type>>);
  static_assert(std::is_same_v<remove_decoration_t<reference>,
                               std::add_lvalue_reference_t<value_type>>);
  // Legacy has a different interface.
  static_assert(DecorateAddress != access::decorated::legacy);
  // constant_space is only supported in legacy multi_ptr.
  static_assert(Space != access::address_space::constant_space,
                "SYCL 2020 multi_ptr does not support the deprecated "
                "constant_space address space.");

  // Constructors
  multi_ptr() : m_Pointer(nullptr) {}
  multi_ptr(const multi_ptr &) = default;
  multi_ptr(multi_ptr &&) = default;
  explicit multi_ptr(typename multi_ptr<ElementType, Space,
                                        access::decorated::yes>::pointer ptr)
      : m_Pointer(ptr) {}
  multi_ptr(std::nullptr_t) : m_Pointer(nullptr) {}

  // Explicit conversion from multi_ptr<T> to multi_ptr<const T>
  template <typename NonConstElementType = std::remove_const_t<ElementType>,
            typename = typename std::enable_if_t<
                std::is_const_v<ElementType> &&
                std::is_same_v<NonConstElementType,
                               std::remove_const_t<ElementType>>>>
  explicit multi_ptr(
      multi_ptr<NonConstElementType, Space, DecorateAddress> MPtr)
      : m_Pointer(MPtr.get_decorated()) {}

  // Only if Space is in
  // {global_space, ext_intel_global_device_space, generic_space}
  template <
      int Dimensions, access::mode Mode, access::placeholder isPlaceholder,
      typename PropertyListT, access::address_space RelaySpace = Space,
      typename = typename std::enable_if_t<
          RelaySpace == Space &&
          (Space == access::address_space::generic_space ||
           Space == access::address_space::global_space ||
           Space == access::address_space::ext_intel_global_device_space)>>
  multi_ptr(accessor<ElementType, Dimensions, Mode, access::target::device,
                     isPlaceholder, PropertyListT>
                Accessor)
      : multi_ptr(
            detail::cast_AS<decorated_type *>(Accessor.get_pointer().get())) {}

  // Only if Space == local_space || generic_space
  template <int Dimensions, access::mode Mode,
            access::placeholder isPlaceholder, typename PropertyListT,
            access::address_space RelaySpace = Space,
            typename = typename std::enable_if_t<
                RelaySpace == Space &&
                (Space == access::address_space::generic_space ||
                 Space == access::address_space::local_space)>>
  multi_ptr(accessor<ElementType, Dimensions, Mode, access::target::local,
                     isPlaceholder, PropertyListT>
                Accessor)
      : multi_ptr(Accessor.get_pointer().get()) {}

  // Only if Space == local_space || generic_space
  template <int Dimensions, access::address_space RelaySpace = Space,
            typename = typename std::enable_if_t<
                RelaySpace == Space &&
                (Space == access::address_space::generic_space ||
                 Space == access::address_space::local_space)>>
  multi_ptr(local_accessor<ElementType, Dimensions> Accessor)
      : m_Pointer(detail::cast_AS<decorated_type *>(Accessor.get_pointer())) {}

  // The following constructors are necessary to create multi_ptr<const
  // ElementType, Space, DecorateAddress> from accessor<ElementType, ...>.
  // Constructors above could not be used for this purpose because it will
  // require 2 implicit conversions of user types which is not allowed by C++:
  //    1. from accessor<ElementType, ...> to
  //       multi_ptr<ElementType, Space, DecorateAddress>
  //    2. from multi_ptr<ElementType, Space, DecorateAddress> to
  //       multi_ptr<const ElementType, Space, DecorateAddress>

  // Only if Space is in
  // {global_space, ext_intel_global_device_space, generic_space} and element
  // type is const
  template <
      int Dimensions, access::mode Mode, access::placeholder isPlaceholder,
      typename PropertyListT, access::address_space _Space = Space,
      typename RelayElementType = ElementType,
      typename = typename std::enable_if_t<
          _Space == Space &&
          (Space == access::address_space::generic_space ||
           Space == access::address_space::global_space ||
           Space == access::address_space::ext_intel_global_device_space) &&
          std::is_const_v<RelayElementType> &&
          std::is_same_v<RelayElementType, ElementType>>>
  multi_ptr(accessor<typename std::remove_const_t<RelayElementType>, Dimensions,
                     Mode, access::target::device, isPlaceholder, PropertyListT>
                Accessor)
      : multi_ptr(
            detail::cast_AS<decorated_type *>(Accessor.get_pointer().get())) {}

  // Only if Space == local_space || generic_space and element type is const
  template <int Dimensions, access::mode Mode,
            access::placeholder isPlaceholder, typename PropertyListT,
            access::address_space RelaySpace = Space,
            typename RelayElementType = ElementType,
            typename = typename std::enable_if_t<
                RelaySpace == Space &&
                (Space == access::address_space::generic_space ||
                 Space == access::address_space::local_space) &&
                std::is_const_v<RelayElementType> &&
                std::is_same_v<RelayElementType, ElementType>>>
  multi_ptr(accessor<typename std::remove_const_t<RelayElementType>, Dimensions,
                     Mode, access::target::local, isPlaceholder, PropertyListT>
                Accessor)
      : multi_ptr(Accessor.get_pointer().get()) {}

  // Only if Space == local_space || generic_space and element type is const
  template <int Dimensions, access::address_space RelaySpace = Space,
            typename RelayElementType = ElementType,
            typename = typename std::enable_if_t<
                RelaySpace == Space &&
                (Space == access::address_space::generic_space ||
                 Space == access::address_space::local_space) &&
                std::is_const_v<RelayElementType> &&
                std::is_same_v<RelayElementType, ElementType>>>
  multi_ptr(
      local_accessor<typename std::remove_const_t<RelayElementType>, Dimensions>
          Accessor)
      : m_Pointer(detail::cast_AS<decorated_type *>(Accessor.get_pointer())) {}

  // Assignment and access operators
  multi_ptr &operator=(const multi_ptr &) = default;
  multi_ptr &operator=(multi_ptr &&) = default;
  multi_ptr &operator=(std::nullptr_t) {
    m_Pointer = nullptr;
    return *this;
  }
  template <
      access::address_space OtherSpace, access::decorated OtherIsDecorated,
      typename =
          std::enable_if_t<Space == access::address_space::generic_space &&
                           OtherSpace != access::address_space::constant_space>>
  multi_ptr &
  operator=(const multi_ptr<value_type, OtherSpace, OtherIsDecorated> &Other) {
    m_Pointer = detail::cast_AS<decorated_type *>(Other.get_decorated());
    return *this;
  }
  template <
      access::address_space OtherSpace, access::decorated OtherIsDecorated,
      typename =
          std::enable_if_t<Space == access::address_space::generic_space &&
                           OtherSpace != access::address_space::constant_space>>
  multi_ptr &
  operator=(multi_ptr<value_type, OtherSpace, OtherIsDecorated> &&Other) {
    m_Pointer = detail::cast_AS<decorated_type *>(std::move(Other.m_Pointer));
    return *this;
  }

  reference operator*() const { return *m_Pointer; }
  pointer operator->() const { return get(); }
  reference operator[](difference_type index) const { return m_Pointer[index]; }

  pointer get() const { return detail::cast_AS<pointer>(m_Pointer); }
  decorated_type *get_decorated() const { return m_Pointer; }
  std::add_pointer_t<value_type> get_raw() const {
    return reinterpret_cast<std::add_pointer_t<value_type>>(get());
  }

  __SYCL2020_DEPRECATED("Conversion to pointer type is deprecated since SYCL "
                        "2020. Please use get() instead.")
  operator pointer() const { return get(); }

  template <access::address_space OtherSpace,
            access::decorated OtherIsDecorated,
            access::address_space RelaySpace = Space,
            typename = typename std::enable_if_t<
                RelaySpace == Space &&
                RelaySpace == access::address_space::generic_space &&
                (OtherSpace == access::address_space::private_space ||
                 OtherSpace == access::address_space::global_space ||
                 OtherSpace == access::address_space::local_space)>>
  explicit operator multi_ptr<value_type, OtherSpace, OtherIsDecorated>() {
    return multi_ptr<value_type, OtherSpace, OtherIsDecorated>{
        detail::cast_AS<typename multi_ptr<value_type, OtherSpace,
                                           access::decorated::yes>::pointer>(
            get_decorated())};
  }

  template <access::address_space OtherSpace,
            access::decorated OtherIsDecorated,
            typename RelayElementType = ElementType,
            access::address_space RelaySpace = Space,
            typename = typename std::enable_if_t<
                std::is_same_v<RelayElementType, ElementType> &&
                !std::is_const_v<RelayElementType> && RelaySpace == Space &&
                RelaySpace == access::address_space::generic_space &&
                (OtherSpace == access::address_space::private_space ||
                 OtherSpace == access::address_space::global_space ||
                 OtherSpace == access::address_space::local_space)>>
  explicit
  operator multi_ptr<const value_type, OtherSpace, OtherIsDecorated>() {
    return multi_ptr<const value_type, OtherSpace, OtherIsDecorated>{
        detail::cast_AS<typename multi_ptr<const value_type, OtherSpace,
                                           access::decorated::yes>::pointer>(
            get_decorated())};
  }

  template <access::decorated ConvIsDecorated,
            typename RelayElementType = ElementType,
            typename = typename std::enable_if_t<
                std::is_same_v<RelayElementType, ElementType> &&
                !std::is_const_v<RelayElementType>>>
  operator multi_ptr<void, Space, ConvIsDecorated>() const {
    return multi_ptr<void, Space, ConvIsDecorated>{detail::cast_AS<
        typename multi_ptr<void, Space, access::decorated::yes>::pointer>(
        get_decorated())};
  }

  template <access::decorated ConvIsDecorated,
            typename RelayElementType = ElementType,
            typename = typename std::enable_if_t<
                std::is_same_v<RelayElementType, ElementType> &&
                std::is_const_v<RelayElementType>>>
  operator multi_ptr<const void, Space, ConvIsDecorated>() const {
    return multi_ptr<const void, Space, ConvIsDecorated>{detail::cast_AS<
        typename multi_ptr<const void, Space, access::decorated::yes>::pointer>(
        get_decorated())};
  }

  template <access::decorated ConvIsDecorated>
  operator multi_ptr<const value_type, Space, ConvIsDecorated>() const {
    return multi_ptr<const value_type, Space, ConvIsDecorated>{
        detail::cast_AS<typename multi_ptr<const value_type, Space,
                                           access::decorated::yes>::pointer>(
            get_decorated())};
  }

  operator multi_ptr<value_type, Space,
                     detail::NegateDecorated<DecorateAddress>::value>() const {
    return multi_ptr<value_type, Space,
                     detail::NegateDecorated<DecorateAddress>::value>{
        get_decorated()};
  }

  // Explicit conversion to global_space
  // Only available if Space == address_space::ext_intel_global_device_space ||
  // Space == address_space::ext_intel_global_host_space
  template <
      access::address_space GlobalSpace = access::address_space::global_space,
      access::address_space RelaySpace = Space,
      typename = typename std::enable_if_t<
          RelaySpace == Space &&
          GlobalSpace == access::address_space::global_space &&
          (Space == access::address_space::ext_intel_global_device_space ||
           Space == access::address_space::ext_intel_global_host_space)>>
  explicit
  operator multi_ptr<ElementType, GlobalSpace, DecorateAddress>() const {
    using global_pointer_t =
        typename multi_ptr<ElementType, GlobalSpace,
                           access::decorated::yes>::pointer;
    return multi_ptr<ElementType, GlobalSpace, DecorateAddress>(
        detail::cast_AS<global_pointer_t>(get_decorated()));
  }

  // Only if Space == global_space
  template <
      access::address_space _Space = Space,
      typename = typename std::enable_if_t<
          _Space == Space && Space == access::address_space::global_space>>
  void prefetch(size_t NumElements) const {
    size_t NumBytes = NumElements * sizeof(ElementType);
    using ptr_t = typename detail::DecoratedType<char, Space>::type const *;
    __spirv_ocl_prefetch(reinterpret_cast<ptr_t>(get_decorated()), NumBytes);
  }

  // Arithmetic operators
  multi_ptr &operator++() {
    m_Pointer += (difference_type)1;
    return *this;
  }
  multi_ptr operator++(int) {
    multi_ptr result(*this);
    ++(*this);
    return result;
  }
  multi_ptr &operator--() {
    m_Pointer -= (difference_type)1;
    return *this;
  }
  multi_ptr operator--(int) {
    multi_ptr result(*this);
    --(*this);
    return result;
  }
  multi_ptr &operator+=(difference_type r) {
    m_Pointer += r;
    return *this;
  }
  multi_ptr &operator-=(difference_type r) {
    m_Pointer -= r;
    return *this;
  }
  multi_ptr operator+(difference_type r) const {
    return multi_ptr(get_decorated() + r);
  }
  multi_ptr operator-(difference_type r) const {
    return multi_ptr(get_decorated() - r);
  }

private:
  decorated_type *m_Pointer;
};

/// Specialization of multi_ptr for const void.
template <access::address_space Space, access::decorated DecorateAddress>
class multi_ptr<const void, Space, DecorateAddress> {
private:
  using decorated_type =
      typename detail::DecoratedType<const void, Space>::type;

public:
  static constexpr bool is_decorated =
      DecorateAddress == access::decorated::yes;
  static constexpr access::address_space address_space = Space;

  using value_type = const void;
  using pointer = std::conditional_t<is_decorated, decorated_type *,
                                     std::add_pointer_t<value_type>>;
  using difference_type = std::ptrdiff_t;

  static_assert(std::is_same_v<remove_decoration_t<pointer>,
                               std::add_pointer_t<value_type>>);
  // Legacy has a different interface.
  static_assert(DecorateAddress != access::decorated::legacy);
  // constant_space is only supported in legacy multi_ptr.
  static_assert(Space != access::address_space::constant_space,
                "SYCL 2020 multi_ptr does not support the deprecated "
                "constant_space address space.");

  // Constructors
  multi_ptr() : m_Pointer(nullptr) {}
  multi_ptr(const multi_ptr &) = default;
  multi_ptr(multi_ptr &&) = default;
  explicit multi_ptr(typename multi_ptr<const void, Space,
                                        access::decorated::yes>::pointer ptr)
      : m_Pointer(ptr) {}
  multi_ptr(std::nullptr_t) : m_Pointer(nullptr) {}

  // Only if Space is in
  // {global_space, ext_intel_global_device_space}
  template <
      typename ElementType, int Dimensions, access::mode Mode,
      access::placeholder isPlaceholder, typename PropertyListT,
      access::address_space RelaySpace = Space,
      typename = typename std::enable_if_t<
          RelaySpace == Space &&
          (Space == access::address_space::global_space ||
           Space == access::address_space::ext_intel_global_device_space)>>
  multi_ptr(accessor<ElementType, Dimensions, Mode, access::target::device,
                     isPlaceholder, PropertyListT>
                Accessor)
      : multi_ptr(
            detail::cast_AS<decorated_type *>(Accessor.get_pointer().get())) {}

  // Only if Space == local_space
  template <
      typename ElementType, int Dimensions, access::mode Mode,
      access::placeholder isPlaceholder, typename PropertyListT,
      access::address_space RelaySpace = Space,
      typename = typename std::enable_if_t<
          RelaySpace == Space && Space == access::address_space::local_space>>
  multi_ptr(accessor<ElementType, Dimensions, Mode, access::target::local,
                     isPlaceholder, PropertyListT>
                Accessor)
      : multi_ptr(Accessor.get_pointer().get()) {}

  // Only if Space == local_space
  template <
      typename ElementType, int Dimensions,
      access::address_space RelaySpace = Space,
      typename = typename std::enable_if_t<
          RelaySpace == Space && Space == access::address_space::local_space>>
  multi_ptr(local_accessor<ElementType, Dimensions> Accessor)
      : m_Pointer(detail::cast_AS<decorated_type *>(Accessor.get_pointer())) {}

  // Assignment operators
  multi_ptr &operator=(const multi_ptr &) = default;
  multi_ptr &operator=(multi_ptr &&) = default;
  multi_ptr &operator=(std::nullptr_t) {
    m_Pointer = nullptr;
    return *this;
  }

  pointer get() const { return detail::cast_AS<pointer>(m_Pointer); }

  // Conversion to the underlying pointer type
  operator pointer() const { return get(); }

  // Explicit conversion to a multi_ptr<ElementType>
  template <typename ElementType,
            typename = typename std::enable_if_t<std::is_const_v<ElementType>>>
  explicit operator multi_ptr<ElementType, Space, DecorateAddress>() const {
    multi_ptr<ElementType, Space, DecorateAddress>{
        detail::cast_AS<typename multi_ptr<ElementType, Space,
                                           access::decorated::yes>::pointer>(
            m_Pointer)};
  }

  // Implicit conversion to the negated decoration version of multi_ptr.
  operator multi_ptr<value_type, Space,
                     detail::NegateDecorated<DecorateAddress>::value>() const {
    return multi_ptr<value_type, Space,
                     detail::NegateDecorated<DecorateAddress>::value>{
        m_Pointer};
  }

  // Explicit conversion to global_space
  // Only available if Space == address_space::ext_intel_global_device_space ||
  // Space == address_space::ext_intel_global_host_space
  template <
      access::address_space GlobalSpace = access::address_space::global_space,
      access::address_space RelaySpace = Space,
      typename = typename std::enable_if_t<
          RelaySpace == Space &&
          GlobalSpace == access::address_space::global_space &&
          (Space == access::address_space::ext_intel_global_device_space ||
           Space == access::address_space::ext_intel_global_host_space)>>
  explicit
  operator multi_ptr<const void, GlobalSpace, DecorateAddress>() const {
    using global_pointer_t =
        typename multi_ptr<const void, GlobalSpace,
                           access::decorated::yes>::pointer;
    return multi_ptr<const void, GlobalSpace, DecorateAddress>(
        detail::cast_AS<global_pointer_t>(m_Pointer));
  }

private:
  decorated_type *m_Pointer;
};

// Specialization of multi_ptr for void.
template <access::address_space Space, access::decorated DecorateAddress>
class multi_ptr<void, Space, DecorateAddress> {
private:
  using decorated_type = typename detail::DecoratedType<void, Space>::type;

public:
  static constexpr bool is_decorated =
      DecorateAddress == access::decorated::yes;
  static constexpr access::address_space address_space = Space;

  using value_type = void;
  using pointer = std::conditional_t<is_decorated, decorated_type *,
                                     std::add_pointer_t<value_type>>;
  using difference_type = std::ptrdiff_t;

  static_assert(std::is_same_v<remove_decoration_t<pointer>,
                               std::add_pointer_t<value_type>>);
  // Legacy has a different interface.
  static_assert(DecorateAddress != access::decorated::legacy);
  // constant_space is only supported in legacy multi_ptr.
  static_assert(Space != access::address_space::constant_space,
                "SYCL 2020 multi_ptr does not support the deprecated "
                "constant_space address space.");

  // Constructors
  multi_ptr() : m_Pointer(nullptr) {}
  multi_ptr(const multi_ptr &) = default;
  multi_ptr(multi_ptr &&) = default;
  explicit multi_ptr(
      typename multi_ptr<void, Space, access::decorated::yes>::pointer ptr)
      : m_Pointer(ptr) {}
  multi_ptr(std::nullptr_t) : m_Pointer(nullptr) {}

  // Only if Space is in
  // {global_space, ext_intel_global_device_space}
  template <
      typename ElementType, int Dimensions, access::mode Mode,
      access::placeholder isPlaceholder, typename PropertyListT,
      access::address_space RelaySpace = Space,
      typename = typename std::enable_if_t<
          RelaySpace == Space &&
          (Space == access::address_space::global_space ||
           Space == access::address_space::ext_intel_global_device_space)>>
  multi_ptr(accessor<ElementType, Dimensions, Mode, access::target::device,
                     isPlaceholder, PropertyListT>
                Accessor)
      : multi_ptr(
            detail::cast_AS<decorated_type *>(Accessor.get_pointer().get())) {}

  // Only if Space == local_space
  template <
      typename ElementType, int Dimensions, access::mode Mode,
      access::placeholder isPlaceholder, typename PropertyListT,
      access::address_space RelaySpace = Space,
      typename = typename std::enable_if_t<
          RelaySpace == Space && Space == access::address_space::local_space>>
  multi_ptr(accessor<ElementType, Dimensions, Mode, access::target::local,
                     isPlaceholder, PropertyListT>
                Accessor)
      : multi_ptr(Accessor.get_pointer().get()) {}

  // Only if Space == local_space
  template <
      typename ElementType, int Dimensions,
      access::address_space RelaySpace = Space,
      typename = typename std::enable_if_t<
          RelaySpace == Space && Space == access::address_space::local_space>>
  multi_ptr(local_accessor<ElementType, Dimensions> Accessor)
      : m_Pointer(detail::cast_AS<decorated_type *>(Accessor.get_pointer())) {}

  // Assignment operators
  multi_ptr &operator=(const multi_ptr &) = default;
  multi_ptr &operator=(multi_ptr &&) = default;
  multi_ptr &operator=(std::nullptr_t) {
    m_Pointer = nullptr;
    return *this;
  }

  pointer get() const { return detail::cast_AS<pointer>(m_Pointer); }

  // Conversion to the underlying pointer type
  operator pointer() const { return get(); }

  // Explicit conversion to a multi_ptr<ElementType>
  template <typename ElementType>
  explicit operator multi_ptr<ElementType, Space, DecorateAddress>() const {
    multi_ptr<ElementType, Space, DecorateAddress>{
        detail::cast_AS<typename multi_ptr<ElementType, Space,
                                           access::decorated::yes>::pointer>(
            m_Pointer)};
  }

  // Implicit conversion to the negated decoration version of multi_ptr.
  operator multi_ptr<value_type, Space,
                     detail::NegateDecorated<DecorateAddress>::value>() const {
    return multi_ptr<value_type, Space,
                     detail::NegateDecorated<DecorateAddress>::value>{
        m_Pointer};
  }

  // Explicit conversion to global_space
  // Only available if Space == address_space::ext_intel_global_device_space ||
  // Space == address_space::ext_intel_global_host_space
  template <
      access::address_space GlobalSpace = access::address_space::global_space,
      access::address_space RelaySpace = Space,
      typename = typename std::enable_if_t<
          RelaySpace == Space &&
          GlobalSpace == access::address_space::global_space &&
          (Space == access::address_space::ext_intel_global_device_space ||
           Space == access::address_space::ext_intel_global_host_space)>>
  explicit operator multi_ptr<void, GlobalSpace, DecorateAddress>() const {
    using global_pointer_t =
        typename multi_ptr<void, GlobalSpace, access::decorated::yes>::pointer;
    return multi_ptr<void, GlobalSpace, DecorateAddress>(
        detail::cast_AS<global_pointer_t>(m_Pointer));
  }

private:
  decorated_type *m_Pointer;
};

// Legacy specialization of multi_ptr.
// TODO: Add deprecation warning here when possible.
template <typename ElementType, access::address_space Space>
class multi_ptr<ElementType, Space, access::decorated::legacy> {
public:
  using value_type = ElementType;
  using element_type =
      std::conditional_t<std::is_same_v<ElementType, half>,
                         sycl::detail::half_impl::BIsRepresentationT,
                         ElementType>;
  using difference_type = std::ptrdiff_t;

  // Implementation defined pointer and reference types that correspond to
  // SYCL/OpenCL interoperability types for OpenCL C functions
  using pointer_t =
      typename detail::LegacyPointerTypes<ElementType, Space>::pointer_t;
  using const_pointer_t =
      typename detail::LegacyPointerTypes<ElementType, Space>::const_pointer_t;
  using reference_t =
      typename detail::LegacyReferenceTypes<ElementType, Space>::reference_t;
  using const_reference_t =
      typename detail::LegacyReferenceTypes<ElementType,
                                            Space>::const_reference_t;

  static constexpr access::address_space address_space = Space;

  // Constructors
  multi_ptr() : m_Pointer(nullptr) {}
  multi_ptr(const multi_ptr &rhs) = default;
  multi_ptr(multi_ptr &&) = default;
#ifdef __SYCL_DEVICE_ONLY__
  // The generic address space have no corresponding 'opencl_...' attribute and
  // this constructor is considered as a duplicate for the
  // multi_ptr(ElementType *pointer) one, so the check is required.
  template <
      access::address_space _Space = Space,
      typename = typename std::enable_if_t<
          _Space == Space && Space != access::address_space::generic_space>>
  multi_ptr(pointer_t pointer) : m_Pointer(pointer) {}
#endif

  multi_ptr(ElementType *pointer)
      : m_Pointer(detail::cast_AS<pointer_t>(pointer)) {
    // TODO An implementation should reject an argument if the deduced
    // address space is not compatible with Space.
  }
#if defined(RESTRICT_WRITE_ACCESS_TO_CONSTANT_PTR)
  template <typename = typename detail::const_if_const_AS<Space, ElementType>>
  multi_ptr(const ElementType *pointer)
      : m_Pointer(detail::cast_AS<pointer_t>(pointer)) {}
#endif

  multi_ptr(std::nullptr_t) : m_Pointer(nullptr) {}
  ~multi_ptr() = default;

  // Assignment and access operators
  multi_ptr &operator=(const multi_ptr &) = default;
  multi_ptr &operator=(multi_ptr &&) = default;

#ifdef __SYCL_DEVICE_ONLY__
  // The generic address space have no corresponding 'opencl_...' attribute and
  // this operator is considered as a duplicate for the
  // multi_ptr &operator=(ElementType *pointer) one, so the check is required.
  template <
      access::address_space _Space = Space,
      typename = typename std::enable_if_t<
          _Space == Space && Space != access::address_space::generic_space>>
  multi_ptr &operator=(pointer_t pointer) {
    m_Pointer = pointer;
    return *this;
  }
#endif

  multi_ptr &operator=(ElementType *pointer) {
    // TODO An implementation should reject an argument if the deduced
    // address space is not compatible with Space.
    m_Pointer = detail::cast_AS<pointer_t>(pointer);
    return *this;
  }

  multi_ptr &operator=(std::nullptr_t) {
    m_Pointer = nullptr;
    return *this;
  }

  using ReturnPtr = detail::const_if_const_AS<Space, ElementType> *;
  using ReturnRef = detail::const_if_const_AS<Space, ElementType> &;
  using ReturnConstRef = const ElementType &;

  ReturnRef operator*() const {
    return *reinterpret_cast<ReturnPtr>(m_Pointer);
  }

  ReturnPtr operator->() const {
    return reinterpret_cast<ReturnPtr>(m_Pointer);
  }

  ReturnRef operator[](difference_type index) {
    return reinterpret_cast<ReturnPtr>(m_Pointer)[index];
  }

  ReturnConstRef operator[](difference_type index) const {
    return reinterpret_cast<ReturnPtr>(m_Pointer)[index];
  }

  // Only if Space is in
  // {global_space, ext_intel_global_device_space, generic_space}
  template <
      int dimensions, access::mode Mode, access::placeholder isPlaceholder,
      typename PropertyListT, access::address_space _Space = Space,
      typename = typename std::enable_if_t<
          _Space == Space &&
          (Space == access::address_space::generic_space ||
           Space == access::address_space::global_space ||
           Space == access::address_space::ext_intel_global_device_space)>>
  multi_ptr(accessor<ElementType, dimensions, Mode, access::target::device,
                     isPlaceholder, PropertyListT>
<<<<<<< HEAD
                Accessor) {
    m_Pointer = detail::cast_AS<pointer_t>(Accessor.get_pointer().get());
  }
=======
                Accessor)
      : multi_ptr(detail::cast_AS<pointer_t>(Accessor.get_pointer().get())) {}
>>>>>>> f87be6f1

  // Only if Space == local_space || generic_space
  template <
      int dimensions, access::mode Mode, access::placeholder isPlaceholder,
      typename PropertyListT, access::address_space _Space = Space,
      typename = typename std::enable_if_t<
          _Space == Space && (Space == access::address_space::generic_space ||
                              Space == access::address_space::local_space)>>
  multi_ptr(accessor<ElementType, dimensions, Mode, access::target::local,
                     isPlaceholder, PropertyListT>
                Accessor)
      : multi_ptr(Accessor.get_pointer()) {}

  // Only if Space == local_space || generic_space
  template <int dimensions>
  multi_ptr(local_accessor<ElementType, dimensions> Accessor)
      : multi_ptr(Accessor.get_pointer()) {}

  // Only if Space == constant_space
  template <
      int dimensions, access::mode Mode, access::placeholder isPlaceholder,
      typename PropertyListT, access::address_space _Space = Space,
      typename = typename std::enable_if_t<
          _Space == Space && Space == access::address_space::constant_space>>
  multi_ptr(
      accessor<ElementType, dimensions, Mode, access::target::constant_buffer,
               isPlaceholder, PropertyListT>
          Accessor)
      : multi_ptr(Accessor.get_pointer()) {}

  // The following constructors are necessary to create multi_ptr<const
  // ElementType, Space, access::decorated::legacy> from
  // accessor<ElementType, ...>. Constructors above could not be used for this
  // purpose because it will require 2 implicit conversions of user types which
  // is not allowed by C++:
  //    1. from accessor<ElementType, ...> to
  //       multi_ptr<ElementType, Space, access::decorated::legacy>
  //    2. from multi_ptr<ElementType, Space, access::decorated::legacy> to
  //       multi_ptr<const ElementType, Space, access::decorated::legacy>

  // Only if Space is in
  // {global_space, ext_intel_global_device_space, generic_space} and element
  // type is const
  template <
      int dimensions, access::mode Mode, access::placeholder isPlaceholder,
      typename PropertyListT, access::address_space _Space = Space,
      typename ET = ElementType,
      typename = typename std::enable_if_t<
          _Space == Space &&
          (Space == access::address_space::generic_space ||
           Space == access::address_space::global_space ||
           Space == access::address_space::ext_intel_global_device_space) &&
          std::is_const_v<ET> && std::is_same_v<ET, ElementType>>>
  multi_ptr(accessor<typename std::remove_const_t<ET>, dimensions, Mode,
                     access::target::device, isPlaceholder, PropertyListT>
                Accessor)
      : multi_ptr(Accessor.get_pointer()) {}

  // Only if Space == local_space || generic_space and element type is const
  template <int dimensions, access::mode Mode,
            access::placeholder isPlaceholder, typename PropertyListT,
            access::address_space _Space = Space, typename ET = ElementType,
            typename = typename std::enable_if_t<
                _Space == Space &&
                (Space == access::address_space::generic_space ||
                 Space == access::address_space::local_space) &&
                std::is_const_v<ET> && std::is_same_v<ET, ElementType>>>
  multi_ptr(accessor<typename std::remove_const_t<ET>, dimensions, Mode,
                     access::target::local, isPlaceholder, PropertyListT>
                Accessor)
      : multi_ptr(Accessor.get_pointer()) {}

  // Only if Space == local_space || generic_space and element type is const
  template <int dimensions, access::address_space _Space = Space,
            typename ET = ElementType,
            typename = typename std::enable_if_t<
                _Space == Space &&
                (Space == access::address_space::generic_space ||
                 Space == access::address_space::local_space) &&
                std::is_const_v<ET> && std::is_same_v<ET, ElementType>>>
  multi_ptr(
      local_accessor<typename std::remove_const_t<ET>, dimensions> Accessor)
      : m_Pointer(detail::cast_AS<pointer_t>(Accessor.get_pointer())) {}

  // Only if Space == constant_space and element type is const
  template <
      int dimensions, access::mode Mode, access::placeholder isPlaceholder,
      typename PropertyListT, access::address_space _Space = Space,
      typename ET = ElementType,
      typename = typename std::enable_if_t<
          _Space == Space && Space == access::address_space::constant_space &&
          std::is_const_v<ET> && std::is_same_v<ET, ElementType>>>
  multi_ptr(
      accessor<typename std::remove_const_t<ET>, dimensions, Mode,
               access::target::constant_buffer, isPlaceholder, PropertyListT>
          Accessor)
      : multi_ptr(Accessor.get_pointer()) {}

  // TODO: This constructor is the temporary solution for the existing problem
  // with conversions from multi_ptr<ElementType, Space,
  // access::decorated::legacy> to multi_ptr<const ElementType, Space,
  // access::decorated::legacy>. Without it the compiler fails due to having 3
  // different same rank paths available.
  // Constructs multi_ptr<const ElementType, Space, access::decorated::legacy>:
  //   multi_ptr<ElementType, Space, access::decorated::legacy> ->
  //     multi_ptr<const ElementTYpe, Space, access::decorated::legacy>
  template <typename ET = ElementType>
  multi_ptr(typename std::enable_if_t<
            std::is_const_v<ET> && std::is_same_v<ET, ElementType>,
            const multi_ptr<typename std::remove_const_t<ET>, Space,
                            access::decorated::legacy>> &ETP)
      : m_Pointer(ETP.get()) {}

  // Returns the underlying OpenCL C pointer
  pointer_t get() const { return m_Pointer; }
  pointer_t get_decorated() const { return m_Pointer; }
  std::add_pointer_t<element_type> get_raw() const {
    return reinterpret_cast<std::add_pointer_t<element_type>>(get());
  }

  // Implicit conversion to the underlying pointer type
  operator ReturnPtr() const { return reinterpret_cast<ReturnPtr>(m_Pointer); }

  // Implicit conversion to a multi_ptr<void>
  // Only available when ElementType is not const-qualified
  template <typename ET = ElementType>
  operator multi_ptr<
      typename std::enable_if_t<
          std::is_same_v<ET, ElementType> && !std::is_const_v<ET>, void>::type,
      Space, access::decorated::legacy>() const {
    using ptr_t = typename detail::DecoratedType<void, Space> *;
    return multi_ptr<void, Space, access::decorated::legacy>(
        reinterpret_cast<ptr_t>(m_Pointer));
  }

  // Implicit conversion to a multi_ptr<const void>
  // Only available when ElementType is const-qualified
  template <typename ET = ElementType>
  operator multi_ptr<typename std::enable_if_t<
                         std::is_same_v<ET, ElementType> && std::is_const_v<ET>,
                         const void>::type,
                     Space, access::decorated::legacy>() const {
    using ptr_t = typename detail::DecoratedType<const void, Space> *;
    return multi_ptr<const void, Space, access::decorated::legacy>(
        reinterpret_cast<ptr_t>(m_Pointer));
  }

  // Implicit conversion to multi_ptr<const ElementType, Space,
  // access::decorated::legacy>
  operator multi_ptr<const ElementType, Space, access::decorated::legacy>()
      const {
    using ptr_t =
        typename detail::DecoratedType<const ElementType, Space>::type *;
    return multi_ptr<const ElementType, Space, access::decorated::legacy>(
        reinterpret_cast<ptr_t>(m_Pointer));
  }

  // Arithmetic operators
  multi_ptr &operator++() {
    m_Pointer += (difference_type)1;
    return *this;
  }
  multi_ptr operator++(int) {
    multi_ptr result(*this);
    ++(*this);
    return result;
  }
  multi_ptr &operator--() {
    m_Pointer -= (difference_type)1;
    return *this;
  }
  multi_ptr operator--(int) {
    multi_ptr result(*this);
    --(*this);
    return result;
  }
  multi_ptr &operator+=(difference_type r) {
    m_Pointer += r;
    return *this;
  }
  multi_ptr &operator-=(difference_type r) {
    m_Pointer -= r;
    return *this;
  }
  multi_ptr operator+(difference_type r) const {
    return multi_ptr(m_Pointer + r);
  }
  multi_ptr operator-(difference_type r) const {
    return multi_ptr(m_Pointer - r);
  }

#ifdef __ENABLE_USM_ADDR_SPACE__
  // Explicit conversion to global_space
  // Only available if Space == address_space::ext_intel_global_device_space ||
  // Space == address_space::ext_intel_global_host_space
  template <
      access::address_space _Space = Space,
      typename = typename std::enable_if_t<
          _Space == Space &&
          (Space == access::address_space::ext_intel_global_device_space ||
           Space == access::address_space::ext_intel_global_host_space)>>
  explicit operator multi_ptr<ElementType, access::address_space::global_space,
                              access::decorated::legacy>() const {
    using global_pointer_t = typename detail::DecoratedType<
        ElementType, access::address_space::global_space>::type *;
    return multi_ptr<ElementType, access::address_space::global_space,
                     access::decorated::legacy>(
        reinterpret_cast<global_pointer_t>(m_Pointer));
  }
#endif // __ENABLE_USM_ADDR_SPACE__

  // Only if Space == global_space
  template <
      access::address_space _Space = Space,
      typename = typename std::enable_if_t<
          _Space == Space && Space == access::address_space::global_space>>
  void prefetch(size_t NumElements) const {
    size_t NumBytes = NumElements * sizeof(ElementType);
    using ptr_t = typename detail::DecoratedType<char, Space>::type const *;
    __spirv_ocl_prefetch(reinterpret_cast<ptr_t>(m_Pointer), NumBytes);
  }

private:
  pointer_t m_Pointer;
};

// Legacy specialization of multi_ptr for void.
// TODO: Add deprecation warning here when possible.
template <access::address_space Space>
class multi_ptr<void, Space, access::decorated::legacy> {
public:
  using value_type = void;
  using element_type = void;
  using difference_type = std::ptrdiff_t;

  // Implementation defined pointer types that correspond to
  // SYCL/OpenCL interoperability types for OpenCL C functions
  using pointer_t = typename detail::LegacyPointerTypes<void, Space>::pointer_t;
  using const_pointer_t =
      typename detail::LegacyPointerTypes<const void, Space>::pointer_t;

  static constexpr access::address_space address_space = Space;

  // Constructors
  multi_ptr() : m_Pointer(nullptr) {}
  multi_ptr(const multi_ptr &) = default;
  multi_ptr(multi_ptr &&) = default;
  multi_ptr(pointer_t pointer) : m_Pointer(pointer) {}
#ifdef __SYCL_DEVICE_ONLY__
  multi_ptr(void *pointer) : m_Pointer(detail::cast_AS<pointer_t>(pointer)) {
    // TODO An implementation should reject an argument if the deduced
    // address space is not compatible with Space.
  }
#if defined(RESTRICT_WRITE_ACCESS_TO_CONSTANT_PTR)
  template <typename = typename detail::const_if_const_AS<Space, void>>
  multi_ptr(const void *pointer)
      : m_Pointer(detail::cast_AS<pointer_t>(pointer)) {}
#endif
#endif
  multi_ptr(std::nullptr_t) : m_Pointer(nullptr) {}
  ~multi_ptr() = default;

  // TODO: This constructor is the temporary solution for the existing problem
  // with conversions from multi_ptr<ElementType, Space,
  // access::decorated::legacy> to multi_ptr<void, Space,
  // access::decorated::legacy>. Without it the compiler fails due to having 3
  // different same rank paths available.
  template <typename ElementType>
  multi_ptr(const multi_ptr<ElementType, Space, access::decorated::legacy> &ETP)
      : m_Pointer(ETP.get()) {}

  // Assignment operators
  multi_ptr &operator=(const multi_ptr &) = default;
  multi_ptr &operator=(multi_ptr &&) = default;
  multi_ptr &operator=(pointer_t pointer) {
    m_Pointer = pointer;
    return *this;
  }
#ifdef __SYCL_DEVICE_ONLY__
  multi_ptr &operator=(void *pointer) {
    // TODO An implementation should reject an argument if the deduced
    // address space is not compatible with Space.
    m_Pointer = detail::cast_AS<pointer_t>(pointer);
    return *this;
  }
#endif
  multi_ptr &operator=(std::nullptr_t) {
    m_Pointer = nullptr;
    return *this;
  }

  // Only if Space is in
  // {global_space, ext_intel_global_device_space, generic_space}
  template <
      typename ElementType, int dimensions, access::mode Mode,
      typename PropertyListT, access::address_space _Space = Space,
      typename = typename std::enable_if_t<
          _Space == Space &&
          (Space == access::address_space::generic_space ||
           Space == access::address_space::global_space ||
           Space == access::address_space::ext_intel_global_device_space)>>
  multi_ptr(accessor<ElementType, dimensions, Mode, access::target::device,
                     access::placeholder::false_t, PropertyListT>
                Accessor)
      : multi_ptr(Accessor.get_pointer()) {}

  // Only if Space == local_space || generic_space
  template <
      typename ElementType, int dimensions, access::mode Mode,
      typename PropertyListT, access::address_space _Space = Space,
      typename = typename std::enable_if_t<
          _Space == Space && (Space == access::address_space::generic_space ||
                              Space == access::address_space::local_space)>>
  multi_ptr(accessor<ElementType, dimensions, Mode, access::target::local,
                     access::placeholder::false_t, PropertyListT>
                Accessor)
      : multi_ptr(Accessor.get_pointer()) {}

  // Only if Space == local_space || generic_space
  template <
      typename ElementType, int dimensions,
      access::address_space _Space = Space,
      typename = typename std::enable_if_t<
          _Space == Space && (Space == access::address_space::generic_space ||
                              Space == access::address_space::local_space)>>
  multi_ptr(local_accessor<ElementType, dimensions> Accessor)
      : m_Pointer(detail::cast_AS<pointer_t>(Accessor.get_pointer())) {}

  // Only if Space == constant_space
  template <
      typename ElementType, int dimensions, access::mode Mode,
      typename PropertyListT, access::address_space _Space = Space,
      typename = typename std::enable_if_t<
          _Space == Space && Space == access::address_space::constant_space>>
  multi_ptr(
      accessor<ElementType, dimensions, Mode, access::target::constant_buffer,
               access::placeholder::false_t, PropertyListT>
          Accessor)
      : multi_ptr(Accessor.get_pointer()) {}

  using ReturnPtr = detail::const_if_const_AS<Space, void> *;
  // Returns the underlying OpenCL C pointer
  pointer_t get() const { return m_Pointer; }
  pointer_t get_decorated() const { return m_Pointer; }
  std::add_pointer_t<element_type> get_raw() const {
    return reinterpret_cast<std::add_pointer_t<element_type>>(get());
  }

  // Implicit conversion to the underlying pointer type
  operator ReturnPtr() const { return reinterpret_cast<ReturnPtr>(m_Pointer); };

  // Explicit conversion to a multi_ptr<ElementType>
  template <typename ElementType>
  explicit
  operator multi_ptr<ElementType, Space, access::decorated::legacy>() const {
    using elem_pointer_t =
        typename detail::DecoratedType<ElementType, Space>::type *;
    return multi_ptr<ElementType, Space, access::decorated::legacy>(
        static_cast<elem_pointer_t>(m_Pointer));
  }

  // Implicit conversion to multi_ptr<const void, Space>
  operator multi_ptr<const void, Space, access::decorated::legacy>() const {
    using ptr_t = typename detail::DecoratedType<const void, Space>::type *;
    return multi_ptr<const void, Space, access::decorated::legacy>(
        reinterpret_cast<ptr_t>(m_Pointer));
  }

private:
  pointer_t m_Pointer;
};

// Legacy specialization of multi_ptr for const void.
// TODO: Add deprecation warning here when possible.
template <access::address_space Space>
class multi_ptr<const void, Space, access::decorated::legacy> {
public:
  using value_type = const void;
  using element_type = const void;
  using difference_type = std::ptrdiff_t;

  // Implementation defined pointer types that correspond to
  // SYCL/OpenCL interoperability types for OpenCL C functions
  using pointer_t =
      typename detail::LegacyPointerTypes<const void, Space>::pointer_t;
  using const_pointer_t =
      typename detail::LegacyPointerTypes<const void, Space>::pointer_t;

  static constexpr access::address_space address_space = Space;

  // Constructors
  multi_ptr() : m_Pointer(nullptr) {}
  multi_ptr(const multi_ptr &) = default;
  multi_ptr(multi_ptr &&) = default;
  multi_ptr(pointer_t pointer) : m_Pointer(pointer) {}
#ifdef __SYCL_DEVICE_ONLY__
  multi_ptr(const void *pointer)
      : m_Pointer(detail::cast_AS<pointer_t>(pointer)) {
    // TODO An implementation should reject an argument if the deduced
    // address space is not compatible with Space.
  }
#if defined(RESTRICT_WRITE_ACCESS_TO_CONSTANT_PTR)
  template <typename = typename detail::const_if_const_AS<Space, void>>
  multi_ptr(const void *pointer)
      : m_Pointer(detail::cast_AS<pointer_t>(pointer)) {}
#endif
#endif
  multi_ptr(std::nullptr_t) : m_Pointer(nullptr) {}
  ~multi_ptr() = default;

  // TODO: This constructor is the temporary solution for the existing problem
  // with conversions from multi_ptr<ElementType, Space,
  // access::decorated::legacy> to multi_ptr<const void, Space,
  // access::decorated::legacy>. Without it the compiler fails due to having 3
  // different same rank paths available.
  template <typename ElementType>
  multi_ptr(const multi_ptr<ElementType, Space, access::decorated::legacy> &ETP)
      : m_Pointer(ETP.get()) {}

  // Assignment operators
  multi_ptr &operator=(const multi_ptr &) = default;
  multi_ptr &operator=(multi_ptr &&) = default;
  multi_ptr &operator=(pointer_t pointer) {
    m_Pointer = pointer;
    return *this;
  }
#ifdef __SYCL_DEVICE_ONLY__
  multi_ptr &operator=(const void *pointer) {
    // TODO An implementation should reject an argument if the deduced
    // address space is not compatible with Space.
    m_Pointer = detail::cast_AS<pointer_t>(pointer);
    return *this;
  }
#endif
  multi_ptr &operator=(std::nullptr_t) {
    m_Pointer = nullptr;
    return *this;
  }

  // Only if Space is in
  // {global_space, ext_intel_global_device_space, generic_space}
  template <
      typename ElementType, int dimensions, access::mode Mode,
      typename PropertyListT, access::address_space _Space = Space,
      typename = typename std::enable_if_t<
          _Space == Space &&
          (Space == access::address_space::generic_space ||
           Space == access::address_space::global_space ||
           Space == access::address_space::ext_intel_global_device_space)>>
  multi_ptr(accessor<ElementType, dimensions, Mode, access::target::device,
                     access::placeholder::false_t, PropertyListT>
                Accessor)
      : multi_ptr(Accessor.get_pointer()) {}

  // Only if Space == local_space || generic_space
  template <
      typename ElementType, int dimensions, access::mode Mode,
      typename PropertyListT, access::address_space _Space = Space,
      typename = typename std::enable_if_t<
          _Space == Space && (Space == access::address_space::generic_space ||
                              Space == access::address_space::local_space)>>
  multi_ptr(accessor<ElementType, dimensions, Mode, access::target::local,
                     access::placeholder::false_t, PropertyListT>
                Accessor)
      : multi_ptr(Accessor.get_pointer()) {}

  // Only if Space == local_space || generic_space
  template <
      typename ElementType, int dimensions,
      access::address_space _Space = Space,
      typename = typename std::enable_if_t<
          _Space == Space && (Space == access::address_space::generic_space ||
                              Space == access::address_space::local_space)>>
  multi_ptr(local_accessor<ElementType, dimensions> Accessor)
      : m_Pointer(detail::cast_AS<pointer_t>(Accessor.get_pointer())) {}

  // Only if Space == constant_space
  template <
      typename ElementType, int dimensions, access::mode Mode,
      typename PropertyListT, access::address_space _Space = Space,
      typename = typename std::enable_if_t<
          _Space == Space && Space == access::address_space::constant_space>>
  multi_ptr(
      accessor<ElementType, dimensions, Mode, access::target::constant_buffer,
               access::placeholder::false_t, PropertyListT>
          Accessor)
      : multi_ptr(Accessor.get_pointer()) {}

  // Returns the underlying OpenCL C pointer
  pointer_t get() const { return m_Pointer; }
  pointer_t get_decorated() const { return m_Pointer; }
  std::add_pointer_t<element_type> get_raw() const {
    return reinterpret_cast<std::add_pointer_t<element_type>>(get());
  }

  // Implicit conversion to the underlying pointer type
  operator const void *() const {
    return reinterpret_cast<const void *>(m_Pointer);
  };

  // Explicit conversion to a multi_ptr<const ElementType>
  // multi_ptr<const void, Space, access::decorated::legacy> ->
  //   multi_ptr<const void, Space, access::decorated::legacy>
  // The result type must have const specifier.
  template <typename ElementType>
  explicit
  operator multi_ptr<const ElementType, Space, access::decorated::legacy>()
      const {
    using elem_pointer_t =
        typename detail::DecoratedType<const ElementType, Space>::type *;
    return multi_ptr<const ElementType, Space, access::decorated::legacy>(
        static_cast<elem_pointer_t>(m_Pointer));
  }

private:
  pointer_t m_Pointer;
};

#ifdef __cpp_deduction_guides
template <int dimensions, access::placeholder isPlaceholder,
          typename PropertyListT, class T>
multi_ptr(accessor<T, dimensions, access::mode::read, access::target::device,
                   isPlaceholder, PropertyListT>)
    -> multi_ptr<const T, access::address_space::global_space,
                 access::decorated::no>;
template <int dimensions, access::placeholder isPlaceholder,
          typename PropertyListT, class T>
multi_ptr(accessor<T, dimensions, access::mode::write, access::target::device,
                   isPlaceholder, PropertyListT>)
    -> multi_ptr<T, access::address_space::global_space, access::decorated::no>;
template <int dimensions, access::placeholder isPlaceholder,
          typename PropertyListT, class T>
multi_ptr(accessor<T, dimensions, access::mode::read_write,
                   access::target::device, isPlaceholder, PropertyListT>)
    -> multi_ptr<T, access::address_space::global_space, access::decorated::no>;
template <int dimensions, access::mode Mode, access::placeholder isPlaceholder,
          typename PropertyListT, class T>
multi_ptr(accessor<T, dimensions, Mode, access::target::constant_buffer,
                   isPlaceholder, PropertyListT>)
    -> multi_ptr<T, access::address_space::constant_space,
                 access::decorated::legacy>;
template <int dimensions, access::mode Mode, access::placeholder isPlaceholder,
          typename PropertyListT, class T>
multi_ptr(accessor<T, dimensions, Mode, access::target::local, isPlaceholder,
                   PropertyListT>)
    -> multi_ptr<T, access::address_space::local_space, access::decorated::no>;
template <int dimensions, class T>
multi_ptr(local_accessor<T, dimensions>)
    -> multi_ptr<T, access::address_space::local_space, access::decorated::no>;
#endif

template <access::address_space Space, access::decorated DecorateAddress,
          typename ElementType>
multi_ptr<ElementType, Space, DecorateAddress>
address_space_cast(ElementType *pointer) {
  // TODO An implementation should reject an argument if the deduced address
  // space is not compatible with Space.
  // Use LegacyPointerTypes here to also allow constant_space
  return multi_ptr<ElementType, Space, DecorateAddress>(
      detail::cast_AS<
          typename detail::LegacyPointerTypes<ElementType, Space>::pointer_t>(
          pointer));
}

template <
    typename ElementType, access::address_space Space,
    access::decorated DecorateAddress = access::decorated::legacy,
    typename = std::enable_if<DecorateAddress == access::decorated::legacy>>
__SYCL2020_DEPRECATED("make_ptr is deprecated since SYCL 2020. Please use "
                      "address_space_cast instead.")
multi_ptr<ElementType, Space, DecorateAddress> make_ptr(
    typename multi_ptr<ElementType, Space, DecorateAddress>::pointer_t
        pointer) {
  return {pointer};
}

template <
    typename ElementType, access::address_space Space,
    access::decorated DecorateAddress,
    typename = std::enable_if<DecorateAddress != access::decorated::legacy>>
__SYCL2020_DEPRECATED("make_ptr is deprecated since SYCL 2020. Please use "
                      "address_space_cast instead.")
multi_ptr<ElementType, Space, DecorateAddress> make_ptr(
    typename multi_ptr<ElementType, Space, DecorateAddress>::pointer pointer) {
  return address_space_cast<Space, DecorateAddress>(pointer);
}

#ifdef __SYCL_DEVICE_ONLY__
// An implementation should reject an argument if the deduced address space
// is not compatible with Space.
// This is guaranteed by the c'tor.
template <typename ElementType, access::address_space Space,
          access::decorated DecorateAddress = access::decorated::legacy>
__SYCL2020_DEPRECATED("make_ptr is deprecated since SYCL 2020. Please use "
                      "address_space_cast instead.")
multi_ptr<ElementType, Space, DecorateAddress> make_ptr(ElementType *pointer) {
  return address_space_cast<Space, DecorateAddress>(pointer);
}
#if defined(RESTRICT_WRITE_ACCESS_TO_CONSTANT_PTR)
template <typename ElementType, access::address_space Space,
          access::decorated DecorateAddress = access::decorated::legacy,
          typename = typename detail::const_if_const_AS<Space, ElementType>>
__SYCL2020_DEPRECATED("make_ptr is deprecated since SYCL 2020. Please use "
                      "address_space_cast instead.")
multi_ptr<ElementType, Space, DecorateAddress> make_ptr(
    const ElementType *pointer) {
  return multi_ptr<ElementType, Space, DecorateAddress>(pointer);
}
#endif // RESTRICT_WRITE_ACCESS_TO_CONSTANT_PTR
#endif // // __SYCL_DEVICE_ONLY__

template <typename ElementType, access::address_space Space,
          access::decorated DecorateAddress>
bool operator==(const multi_ptr<ElementType, Space, DecorateAddress> &lhs,
                const multi_ptr<ElementType, Space, DecorateAddress> &rhs) {
  return lhs.get() == rhs.get();
}

template <typename ElementType, access::address_space Space,
          access::decorated DecorateAddress>
bool operator!=(const multi_ptr<ElementType, Space, DecorateAddress> &lhs,
                const multi_ptr<ElementType, Space, DecorateAddress> &rhs) {
  return lhs.get() != rhs.get();
}

template <typename ElementType, access::address_space Space,
          access::decorated DecorateAddress>
bool operator<(const multi_ptr<ElementType, Space, DecorateAddress> &lhs,
               const multi_ptr<ElementType, Space, DecorateAddress> &rhs) {
  return lhs.get() < rhs.get();
}

template <typename ElementType, access::address_space Space,
          access::decorated DecorateAddress>
bool operator>(const multi_ptr<ElementType, Space, DecorateAddress> &lhs,
               const multi_ptr<ElementType, Space, DecorateAddress> &rhs) {
  return lhs.get() > rhs.get();
}

template <typename ElementType, access::address_space Space,
          access::decorated DecorateAddress>
bool operator<=(const multi_ptr<ElementType, Space, DecorateAddress> &lhs,
                const multi_ptr<ElementType, Space, DecorateAddress> &rhs) {
  return lhs.get() <= rhs.get();
}

template <typename ElementType, access::address_space Space,
          access::decorated DecorateAddress>
bool operator>=(const multi_ptr<ElementType, Space, DecorateAddress> &lhs,
                const multi_ptr<ElementType, Space, DecorateAddress> &rhs) {
  return lhs.get() >= rhs.get();
}

template <typename ElementType, access::address_space Space,
          access::decorated DecorateAddress>
bool operator!=(const multi_ptr<ElementType, Space, DecorateAddress> &lhs,
                std::nullptr_t) {
  return lhs.get() != nullptr;
}

template <typename ElementType, access::address_space Space,
          access::decorated DecorateAddress>
bool operator!=(std::nullptr_t,
                const multi_ptr<ElementType, Space, DecorateAddress> &rhs) {
  return rhs.get() != nullptr;
}

template <typename ElementType, access::address_space Space,
          access::decorated DecorateAddress>
bool operator==(const multi_ptr<ElementType, Space, DecorateAddress> &lhs,
                std::nullptr_t) {
  return lhs.get() == nullptr;
}

template <typename ElementType, access::address_space Space,
          access::decorated DecorateAddress>
bool operator==(std::nullptr_t,
                const multi_ptr<ElementType, Space, DecorateAddress> &rhs) {
  return rhs.get() == nullptr;
}

template <typename ElementType, access::address_space Space,
          access::decorated DecorateAddress>
bool operator>(const multi_ptr<ElementType, Space, DecorateAddress> &lhs,
               std::nullptr_t) {
  return lhs.get() != nullptr;
}

template <typename ElementType, access::address_space Space,
          access::decorated DecorateAddress>
bool operator>(std::nullptr_t,
               const multi_ptr<ElementType, Space, DecorateAddress> &) {
  return false;
}

template <typename ElementType, access::address_space Space,
          access::decorated DecorateAddress>
bool operator<(const multi_ptr<ElementType, Space, DecorateAddress> &,
               std::nullptr_t) {
  return false;
}

template <typename ElementType, access::address_space Space,
          access::decorated DecorateAddress>
bool operator<(std::nullptr_t,
               const multi_ptr<ElementType, Space, DecorateAddress> &rhs) {
  return rhs.get() != nullptr;
}

template <typename ElementType, access::address_space Space,
          access::decorated DecorateAddress>
bool operator>=(const multi_ptr<ElementType, Space, DecorateAddress> &,
                std::nullptr_t) {
  return true;
}

template <typename ElementType, access::address_space Space,
          access::decorated DecorateAddress>
bool operator>=(std::nullptr_t,
                const multi_ptr<ElementType, Space, DecorateAddress> &rhs) {
  return rhs.get() == nullptr;
}

template <typename ElementType, access::address_space Space,
          access::decorated DecorateAddress>
bool operator<=(const multi_ptr<ElementType, Space, DecorateAddress> &lhs,
                std::nullptr_t) {
  return lhs.get() == nullptr;
}

template <typename ElementType, access::address_space Space,
          access::decorated DecorateAddress>
bool operator<=(std::nullptr_t,
                const multi_ptr<ElementType, Space, DecorateAddress> &) {
  return true;
}

} // __SYCL_INLINE_VER_NAMESPACE(_V1)
} // namespace sycl<|MERGE_RESOLUTION|>--- conflicted
+++ resolved
@@ -770,14 +770,8 @@
            Space == access::address_space::ext_intel_global_device_space)>>
   multi_ptr(accessor<ElementType, dimensions, Mode, access::target::device,
                      isPlaceholder, PropertyListT>
-<<<<<<< HEAD
-                Accessor) {
-    m_Pointer = detail::cast_AS<pointer_t>(Accessor.get_pointer().get());
-  }
-=======
                 Accessor)
       : multi_ptr(detail::cast_AS<pointer_t>(Accessor.get_pointer().get())) {}
->>>>>>> f87be6f1
 
   // Only if Space == local_space || generic_space
   template <
