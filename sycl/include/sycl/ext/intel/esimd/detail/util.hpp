//==----------------- util.hpp - DPC++ Explicit SIMD API  ------------------==//
//
// Part of the LLVM Project, under the Apache License v2.0 with LLVM Exceptions.
// See https://llvm.org/LICENSE.txt for license information.
// SPDX-License-Identifier: Apache-2.0 WITH LLVM-exception
//
//===----------------------------------------------------------------------===//
// Utility functions used for implementing Explicit SIMD APIs.
//===----------------------------------------------------------------------===//

#pragma once

/// @cond ESIMD_DETAIL

#include <sycl/detail/type_traits.hpp>
#include <sycl/ext/intel/esimd/detail/types.hpp>

#include <type_traits>

#ifdef __SYCL_DEVICE_ONLY__
#define __ESIMD_INTRIN __DPCPP_SYCL_EXTERNAL SYCL_ESIMD_FUNCTION
#else
#define __ESIMD_INTRIN inline
#endif // __SYCL_DEVICE_ONLY__

namespace sycl {
__SYCL_INLINE_VER_NAMESPACE(_V1) {
namespace ext::intel::esimd::detail {

/// ESIMD intrinsic operand size in bytes.
struct OperandSize {
  enum { BYTE = 1, WORD = 2, DWORD = 4, QWORD = 8, OWORD = 16, GRF = 32 };
};

/// Compute next power of 2 of a constexpr with guaranteed compile-time
/// evaluation.
template <unsigned int N, unsigned int K, bool K_gt_eq_N> struct NextPowerOf2;

template <unsigned int N, unsigned int K> struct NextPowerOf2<N, K, true> {
  static constexpr unsigned int get() { return K; }
};

template <unsigned int N, unsigned int K> struct NextPowerOf2<N, K, false> {
  static constexpr unsigned int get() {
    return NextPowerOf2<N, K * 2, K * 2 >= N>::get();
  }
};

template <unsigned int N> constexpr unsigned int getNextPowerOf2() {
  return NextPowerOf2<N, 1, (1 >= N)>::get();
}

template <> constexpr unsigned int getNextPowerOf2<0>() { return 0; }

/// Compute binary logarithm of a constexpr with guaranteed compile-time
/// evaluation.
template <unsigned int N, bool N_gt_1> struct Log2;

template <unsigned int N> struct Log2<N, false> {
  static constexpr unsigned int get() { return 0; }
};

template <unsigned int N> struct Log2<N, true> {
  static constexpr unsigned int get() {
    return 1 + Log2<(N >> 1), ((N >> 1) > 1)>::get();
  }
};

template <unsigned int N> constexpr unsigned int log2() {
  return Log2<N, (N > 1)>::get();
}

/// type traits
template <typename T> struct is_esimd_vector : public std::false_type {};

template <typename T, int N>
struct is_esimd_vector<simd<T, N>> : public std::true_type {};

template <typename T, int N>
using is_hw_int_type =
    typename std::bool_constant<std::is_integral_v<T> && (sizeof(T) == N)>;

template <typename T> using is_qword_type = is_hw_int_type<T, 8>;
template <typename T> using is_dword_type = is_hw_int_type<T, 4>;
template <typename T> using is_word_type = is_hw_int_type<T, 2>;
template <typename T> using is_byte_type = is_hw_int_type<T, 1>;

template <typename T, int N>
using is_hw_fp_type = typename std::bool_constant<std::is_floating_point_v<T> &&
                                                  (sizeof(T) == N)>;

template <typename T> using is_fp_type = is_hw_fp_type<T, 4>;
template <typename T> using is_df_type = is_hw_fp_type<T, 8>;

template <typename T>
using is_fp_or_dword_type =
    typename std::bool_constant<is_fp_type<T>::value ||
                                is_dword_type<T>::value>;

/// Convert types into vector types
template <typename T> struct simd_type {
  using type = simd<T, 1>;
};
template <typename T, int N> struct simd_type<raw_vector_type<T, N>> {
  using type = simd<T, N>;
};

template <typename T> struct simd_type<T &> {
  using type = typename simd_type<T>::type;
};
template <typename T> struct simd_type<T &&> {
  using type = typename simd_type<T>::type;
};
template <typename T> struct simd_type<const T> {
  using type = typename simd_type<T>::type;
};

template <typename T> struct dword_type {
  using type = T;
};
template <> struct dword_type<char> {
  using type = int;
};
template <> struct dword_type<short> {
  using type = int;
};
template <> struct dword_type<uchar> {
  using type = uint;
};
template <> struct dword_type<ushort> {
  using type = uint;
};

template <typename T> struct byte_type {
  using type = T;
};
template <> struct byte_type<short> {
  using type = char;
};
template <> struct byte_type<int> {
  using type = char;
};
template <> struct byte_type<ushort> {
  using type = uchar;
};
template <> struct byte_type<uint> {
  using type = uchar;
};

template <typename T> struct word_type {
  using type = T;
};
template <> struct word_type<char> {
  using type = short;
};
template <> struct word_type<int> {
  using type = short;
};
template <> struct word_type<uchar> {
  using type = ushort;
};
template <> struct word_type<uint> {
  using type = ushort;
};

// Utility for compile time loop unrolling.
template <unsigned N> class ForHelper {
  template <unsigned I, typename Action> static inline void repeat(Action A) {
    if constexpr (I < N)
      A(I);
    if constexpr (I + 1 < N)
      repeat<I + 1, Action>(A);
  }

public:
  template <typename Action> static inline void unroll(Action A) {
    ForHelper::template repeat<0, Action>(A);
  }
};

#ifdef __ESIMD_FORCE_STATELESS_MEM
/// Returns the address referenced by the accessor \p Acc and
/// the byte offset \p Offset.
template <typename T, typename AccessorTy, typename OffsetTy = uint32_t>
<<<<<<< HEAD
T *accessorToPointer(AccessorTy Acc, OffsetTy Offset = 0) {
  auto BytePtr = reinterpret_cast<char *>(Acc.get_pointer().get()) + Offset;
  return reinterpret_cast<T *>(BytePtr);
=======
auto accessorToPointer(AccessorTy Acc, OffsetTy Offset = 0) {
  using QualCharPtrType =
      std::conditional_t<std::is_const_v<typename AccessorTy::value_type>,
                         const char *, char *>;
  using QualTPtrType =
      std::conditional_t<std::is_const_v<typename AccessorTy::value_type>,
                         const T *, T *>;
  auto BytePtr =
      reinterpret_cast<QualCharPtrType>(Acc.get_pointer().get()) + Offset;
  return reinterpret_cast<QualTPtrType>(BytePtr);
>>>>>>> f87be6f1
}
#endif // __ESIMD_FORCE_STATELESS_MEM

} // namespace ext::intel::esimd::detail
} // __SYCL_INLINE_VER_NAMESPACE(_V1)
} // namespace sycl

/// @endcond ESIMD_DETAIL<|MERGE_RESOLUTION|>--- conflicted
+++ resolved
@@ -182,11 +182,6 @@
 /// Returns the address referenced by the accessor \p Acc and
 /// the byte offset \p Offset.
 template <typename T, typename AccessorTy, typename OffsetTy = uint32_t>
-<<<<<<< HEAD
-T *accessorToPointer(AccessorTy Acc, OffsetTy Offset = 0) {
-  auto BytePtr = reinterpret_cast<char *>(Acc.get_pointer().get()) + Offset;
-  return reinterpret_cast<T *>(BytePtr);
-=======
 auto accessorToPointer(AccessorTy Acc, OffsetTy Offset = 0) {
   using QualCharPtrType =
       std::conditional_t<std::is_const_v<typename AccessorTy::value_type>,
@@ -197,7 +192,6 @@
   auto BytePtr =
       reinterpret_cast<QualCharPtrType>(Acc.get_pointer().get()) + Offset;
   return reinterpret_cast<QualTPtrType>(BytePtr);
->>>>>>> f87be6f1
 }
 #endif // __ESIMD_FORCE_STATELESS_MEM
 
