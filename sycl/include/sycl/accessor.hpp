--- conflicted
+++ resolved
@@ -2292,26 +2292,12 @@
             typename = std::enable_if_t<
                 (AccessTarget_ == access::target::host_buffer) ||
                 (AccessTarget_ == access::target::host_task)>>
-<<<<<<< HEAD
-#if SYCL_LANGUAGE_VERSION >= 202001
-  std::add_pointer_t<value_type> get_pointer() const noexcept
-#else
-  DataT *get_pointer() const
-#endif
-  {
-=======
   std::add_pointer_t<value_type> get_pointer() const noexcept {
->>>>>>> f87be6f1
     return getPointerAdjusted();
   }
 
   template <
       access::target AccessTarget_ = AccessTarget,
-<<<<<<< HEAD
-      typename = std::enable_if_t<AccessTarget_ == access::target::device>>
-  global_ptr<DataT> get_pointer() const {
-    return global_ptr<DataT>(getPointerAdjusted());
-=======
       typename = std::enable_if_t<(AccessTarget_ == access::target::device)>>
   __SYCL2020_DEPRECATED(
       "accessor::get_pointer() is deprecated, please use get_multi_ptr()")
@@ -2319,7 +2305,6 @@
     return global_ptr<DataT>(
         const_cast<typename detail::DecoratedType<DataT, AS>::type *>(
             getPointerAdjusted()));
->>>>>>> f87be6f1
   }
 
   template <access::target AccessTarget_ = AccessTarget,
