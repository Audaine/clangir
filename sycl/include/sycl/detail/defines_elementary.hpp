//==--- defines_elementary.hpp ---- Preprocessor directives (simplified) ---==//
//
// Part of the LLVM Project, under the Apache License v2.0 with LLVM Exceptions.
// See https://llvm.org/LICENSE.txt for license information.
// SPDX-License-Identifier: Apache-2.0 WITH LLVM-exception
//
//===----------------------------------------------------------------------===//

#pragma once

#ifndef __has_attribute
#define __has_attribute(x) 0
#endif

#ifndef __has_builtin
#define __has_builtin(x) 0
#endif // __has_builtin

#ifndef __SYCL_ALWAYS_INLINE
#if __has_attribute(always_inline)
#define __SYCL_ALWAYS_INLINE __attribute__((always_inline))
#else
#define __SYCL_ALWAYS_INLINE
#endif
#endif // __SYCL_ALWAYS_INLINE

#ifdef SYCL_EXTERNAL
#define __DPCPP_SYCL_EXTERNAL SYCL_EXTERNAL
#else
#ifdef __SYCL_DEVICE_ONLY__
#define __DPCPP_SYCL_EXTERNAL __attribute__((sycl_device))
#else
#define __DPCPP_SYCL_EXTERNAL
#define SYCL_EXTERNAL
#endif
#endif

#ifndef __SYCL_ID_QUERIES_FIT_IN_INT__
#define __SYCL_ID_QUERIES_FIT_IN_INT__ 0
#endif

#ifndef __SYCL_DEPRECATED
#if !defined(SYCL2020_DISABLE_DEPRECATION_WARNINGS)
#define __SYCL_DEPRECATED(message) [[deprecated(message)]]
#else // SYCL_DISABLE_DEPRECATION_WARNINGS
#define __SYCL_DEPRECATED(message)
#endif // SYCL_DISABLE_DEPRECATION_WARNINGS
#endif // __SYCL_DEPRECATED

#ifndef __SYCL2020_DEPRECATED
#if SYCL_LANGUAGE_VERSION >= 202001 &&                                         \
    !defined(SYCL2020_DISABLE_DEPRECATION_WARNINGS)
#define __SYCL2020_DEPRECATED(message) __SYCL_DEPRECATED(message)
#else
#define __SYCL2020_DEPRECATED(message)
#endif
#endif // __SYCL2020_DEPRECATED

#ifndef __SYCL_WARN_IMAGE_ASPECT
#if !defined(SYCL_DISABLE_IMAGE_ASPECT_WARNING) && __has_attribute(diagnose_if)
#define __SYCL_WARN_IMAGE_ASPECT(aspect_param)                                   \
  __attribute__((diagnose_if(                                                    \
      aspect_param == aspect::image,                                             \
      "SYCL 2020 images are not supported on any devices. Consider using "       \
      "‘aspect::ext_intel_legacy_image’ instead. Disable this warning with " \
      "by defining SYCL_DISABLE_IMAGE_ASPECT_WARNING.",                          \
      "warning")))
#else
#define __SYCL_WARN_IMAGE_ASPECT(aspect)
#endif
#endif // __SYCL_WARN_IMAGE_ASPECT

#ifndef __SYCL_HAS_CPP_ATTRIBUTE
#if defined(__cplusplus) && defined(__has_cpp_attribute)
#define __SYCL_HAS_CPP_ATTRIBUTE(x) __has_cpp_attribute(x)
#else
#define __SYCL_HAS_CPP_ATTRIBUTE(x) 0
#endif
#endif

<<<<<<< HEAD
// Stringify an argument to pass it in _Pragma directive below.
#ifndef __SYCL_STRINGIFY
#define __SYCL_STRINGIFY(x) #x
#endif // __SYCL_STRINGIFY

#ifdef __clang__
#define __SYCL_ANNOTATE(str) __attribute__((annotate(#str)))
#else
#define __SYCL_ANNOTATE(str)
#endif

=======
>>>>>>> d611cc09
static_assert(__cplusplus >= 201703L,
              "DPCPP does not support C++ version earlier than C++17.");<|MERGE_RESOLUTION|>--- conflicted
+++ resolved
@@ -78,19 +78,11 @@
 #endif
 #endif
 
-<<<<<<< HEAD
-// Stringify an argument to pass it in _Pragma directive below.
-#ifndef __SYCL_STRINGIFY
-#define __SYCL_STRINGIFY(x) #x
-#endif // __SYCL_STRINGIFY
-
 #ifdef __clang__
 #define __SYCL_ANNOTATE(str) __attribute__((annotate(#str)))
 #else
 #define __SYCL_ANNOTATE(str)
 #endif
 
-=======
->>>>>>> d611cc09
 static_assert(__cplusplus >= 201703L,
               "DPCPP does not support C++ version earlier than C++17.");