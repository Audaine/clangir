--- conflicted
+++ resolved
@@ -62,9 +62,16 @@
   Wrapper2<Acc> w2;
 };
 
-void implicit_conversion(
-    const sycl::accessor<const int, 1, sycl::access::mode::read> &acc,
-    const sycl::accessor<int, 1, sycl::access::mode::read_write> &res_acc) {
+using ResAccT = sycl::accessor<int, 1, sycl::access::mode::read_write>;
+using AccT = sycl::accessor<int, 1, sycl::access::mode::read>;
+using AccCT = sycl::accessor<const int, 1, sycl::access::mode::read>;
+
+void implicit_conversion(const AccCT &acc, const ResAccT &res_acc) {
+  auto v = acc[0];
+  res_acc[0] = v;
+}
+
+void implicit_conversion(const AccT &acc, const ResAccT &res_acc) {
   auto v = acc[0];
   res_acc[0] = v;
 }
@@ -781,7 +788,6 @@
   {
     sycl::queue q;
     try {
-      using AccT = sycl::accessor<int, 1, sycl::access::mode::read_write>;
       AccT acc;
 
       q.submit([&](sycl::handler &cgh) { cgh.require(acc); });
@@ -1325,9 +1331,6 @@
 
   // accessor<T> to accessor<const T> implicit conversion.
   {
-    using ResAccT = sycl::accessor<int, 1, sycl::access::mode::read_write>;
-    using AccT = sycl::accessor<int, 1, sycl::access::mode::read>;
-
     int data = 123;
     int result = 0;
     {
@@ -1345,8 +1348,6 @@
     assert(result == 123 && "Expected value not seen.");
   }
 
-<<<<<<< HEAD
-=======
   {
     const int data = 123;
     int result = 0;
@@ -1402,12 +1403,8 @@
     assert(implicit_conversion(host_acc) == 399);
   }
 
->>>>>>> 57187f6f
   // accessor swap
   {
-    using ResAccT = sycl::accessor<int, 1, sycl::access::mode::read_write>;
-    using AccT = sycl::accessor<int, 1, sycl::access::mode::read>;
-
     int data[2] = {2, 100};
     int data2[2] = {23, 4};
     int results[2] = {0, 0};
