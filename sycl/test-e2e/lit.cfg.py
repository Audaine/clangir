--- conflicted
+++ resolved
@@ -287,16 +287,6 @@
 if config.run_launcher:
     config.substitutions.append(('%e2e_tests_root', config.test_source_root))
 
-<<<<<<< HEAD
-if config.sycl_be == 'ext_oneapi_cuda' or (config.sycl_be == 'ext_oneapi_hip' and config.hip_platform == 'NVIDIA'):
-    config.substitutions.append( ('%sycl_triple',  "nvptx64-nvidia-cuda-syclmlir -w" ) )
-elif config.sycl_be == 'ext_oneapi_hip' and config.hip_platform == 'AMD':
-    config.substitutions.append( ('%sycl_triple',  "amdgcn-amd-amdhsa-syclmlir -w" ) )
-else:
-    config.substitutions.append( ('%sycl_triple',  "spir64-unknown-unknown-syclmlir -w" ) )
-
-=======
->>>>>>> f363bb27
 # TODO properly set XPTIFW include and runtime dirs
 xptifw_lib_dir = os.path.join(config.dpcpp_root_dir, 'lib')
 xptifw_dispatcher = ""
