//===---- parallel.cu - GPU OpenMP parallel implementation ------- CUDA -*-===//
//
// Part of the LLVM Project, under the Apache License v2.0 with LLVM Exceptions.
// See https://llvm.org/LICENSE.txt for license information.
// SPDX-License-Identifier: Apache-2.0 WITH LLVM-exception
//
//===----------------------------------------------------------------------===//
//
// Parallel implementation in the GPU. Here is the pattern:
//
//    while (not finished) {
//
//    if (master) {
//      sequential code, decide which par loop to do, or if finished
//     __kmpc_kernel_prepare_parallel() // exec by master only
//    }
//    syncthreads // A
//    __kmpc_kernel_parallel() // exec by all
//    if (this thread is included in the parallel) {
//      switch () for all parallel loops
//      __kmpc_kernel_end_parallel() // exec only by threads in parallel
//    }
//
//
//    The reason we don't exec end_parallel for the threads not included
//    in the parallel loop is that for each barrier in the parallel
//    region, these non-included threads will cycle through the
//    syncthread A. Thus they must preserve their current threadId that
//    is larger than thread in team.
//
//    To make a long story short...
//
//===----------------------------------------------------------------------===//
#pragma omp declare target

#include "common/omptarget.h"
#include "target_impl.h"

////////////////////////////////////////////////////////////////////////////////
// support for parallel that goes parallel (1 static level only)
////////////////////////////////////////////////////////////////////////////////

INLINE static uint16_t determineNumberOfThreads(uint16_t NumThreadsClause,
                                                uint16_t NThreadsICV,
                                                uint16_t ThreadLimit) {
  uint16_t ThreadsRequested = NThreadsICV;
  if (NumThreadsClause != 0) {
    ThreadsRequested = NumThreadsClause;
  }

  uint16_t ThreadsAvailable = GetNumberOfWorkersInTeam();
  if (ThreadLimit != 0 && ThreadLimit < ThreadsAvailable) {
    ThreadsAvailable = ThreadLimit;
  }

  uint16_t NumThreads = ThreadsAvailable;
  if (ThreadsRequested != 0 && ThreadsRequested < NumThreads) {
    NumThreads = ThreadsRequested;
  }

#if defined(__CUDA_ARCH__) && __CUDA_ARCH__ >= 700
  // On Volta and newer architectures we require that all lanes in
  // a warp participate in the parallel region.  Round down to a
  // multiple of WARPSIZE since it is legal to do so in OpenMP.
  if (NumThreads < WARPSIZE) {
    NumThreads = 1;
  } else {
    NumThreads = (NumThreads & ~((uint16_t)WARPSIZE - 1));
  }
#endif

  return NumThreads;
}

// This routine is always called by the team master..
EXTERN void __kmpc_kernel_prepare_parallel(void *WorkFn) {
  PRINT0(LD_IO, "call to __kmpc_kernel_prepare_parallel\n");

  omptarget_nvptx_workFn = WorkFn;

  // This routine is only called by the team master.  The team master is
  // the first thread of the last warp.  It always has the logical thread
  // id of 0 (since it is a shadow for the first worker thread).
  const int threadId = 0;
  omptarget_nvptx_TaskDescr *currTaskDescr =
      omptarget_nvptx_threadPrivateContext->GetTopLevelTaskDescr(threadId);
  ASSERT0(LT_FUSSY, currTaskDescr, "expected a top task descr");
  ASSERT0(LT_FUSSY, !currTaskDescr->InParallelRegion(),
          "cannot be called in a parallel region.");
  if (currTaskDescr->InParallelRegion()) {
    PRINT0(LD_PAR, "already in parallel: go seq\n");
    return;
  }

  uint16_t &NumThreadsClause =
      omptarget_nvptx_threadPrivateContext->NumThreadsForNextParallel(threadId);

  uint16_t NumThreads =
      determineNumberOfThreads(NumThreadsClause, nThreads, threadLimit);

  if (NumThreadsClause != 0) {
    // Reset request to avoid propagating to successive #parallel
    NumThreadsClause = 0;
  }

  ASSERT(LT_FUSSY, NumThreads > 0, "bad thread request of %d threads",
         (int)NumThreads);
  ASSERT0(LT_FUSSY,
          __kmpc_get_hardware_thread_id_in_block() == GetMasterThreadID(),
          "only team master can create parallel");

  // Set number of threads on work descriptor.
  omptarget_nvptx_WorkDescr &workDescr = getMyWorkDescriptor();
  workDescr.WorkTaskDescr()->CopyToWorkDescr(currTaskDescr);
  threadsInTeam = NumThreads;
}

// All workers call this function.  Deactivate those not needed.
// Fn - the outlined work function to execute.
// returns True if this thread is active, else False.
//
// Only the worker threads call this routine.
EXTERN bool __kmpc_kernel_parallel(void **WorkFn) {
  PRINT0(LD_IO | LD_PAR, "call to __kmpc_kernel_parallel\n");

  // Work function and arguments for L1 parallel region.
  *WorkFn = omptarget_nvptx_workFn;

  // If this is the termination signal from the master, quit early.
  if (!*WorkFn) {
    PRINT0(LD_IO | LD_PAR, "call to __kmpc_kernel_parallel finished\n");
    return false;
  }

  // Only the worker threads call this routine and the master warp
  // never arrives here.  Therefore, use the nvptx thread id.
  int threadId = __kmpc_get_hardware_thread_id_in_block();
  omptarget_nvptx_WorkDescr &workDescr = getMyWorkDescriptor();
  // Set to true for workers participating in the parallel region.
  bool isActive = false;
  // Initialize state for active threads.
  if (threadId < threadsInTeam) {
    // init work descriptor from workdesccr
    omptarget_nvptx_TaskDescr *newTaskDescr =
        omptarget_nvptx_threadPrivateContext->Level1TaskDescr(threadId);
    ASSERT0(LT_FUSSY, newTaskDescr, "expected a task descr");
    newTaskDescr->CopyFromWorkDescr(workDescr.WorkTaskDescr());
    // install new top descriptor
    omptarget_nvptx_threadPrivateContext->SetTopLevelTaskDescr(threadId,
                                                               newTaskDescr);
    // init private from int value
    PRINT(LD_PAR,
          "thread will execute parallel region with id %d in a team of "
          "%d threads\n",
          (int)newTaskDescr->ThreadId(), (int)nThreads);

    isActive = true;
  }

  return isActive;
}

EXTERN void __kmpc_kernel_end_parallel() {
  // pop stack
  PRINT0(LD_IO | LD_PAR, "call to __kmpc_kernel_end_parallel\n");
  ASSERT0(LT_FUSSY, isRuntimeInitialized(), "Expected initialized runtime.");

  // Only the worker threads call this routine and the master warp
  // never arrives here.  Therefore, use the nvptx thread id.
  int threadId = __kmpc_get_hardware_thread_id_in_block();
  omptarget_nvptx_TaskDescr *currTaskDescr = getMyTopTaskDescriptor(threadId);
  omptarget_nvptx_threadPrivateContext->SetTopLevelTaskDescr(
      threadId, currTaskDescr->GetPrevTaskDescr());
}

////////////////////////////////////////////////////////////////////////////////
// support for parallel that goes sequential
////////////////////////////////////////////////////////////////////////////////

EXTERN void __kmpc_serialized_parallel(kmp_Ident *loc, uint32_t global_tid) {
  PRINT0(LD_IO, "call to __kmpc_serialized_parallel\n");

  IncParallelLevel(/*ActiveParallel=*/false, __kmpc_impl_activemask());

  if (isRuntimeUninitialized()) {
    ASSERT0(LT_FUSSY, __kmpc_is_spmd_exec_mode(),
            "Expected SPMD mode with uninitialized runtime.");
    return;
  }

  // assume this is only called for nested parallel
  int threadId = GetLogicalThreadIdInBlock();

  // unlike actual parallel, threads in the same team do not share
  // the workTaskDescr in this case and num threads is fixed to 1

  // get current task
  omptarget_nvptx_TaskDescr *currTaskDescr = getMyTopTaskDescriptor(threadId);
  currTaskDescr->SaveLoopData();

  // allocate new task descriptor and copy value from current one, set prev to
  // it
  omptarget_nvptx_TaskDescr *newTaskDescr =
      (omptarget_nvptx_TaskDescr *)SafeMalloc(sizeof(omptarget_nvptx_TaskDescr),
                                              "new seq parallel task");
  newTaskDescr->CopyParent(currTaskDescr);

  // tweak values for serialized parallel case:
  // - each thread becomes ID 0 in its serialized parallel, and
  // - there is only one thread per team
  newTaskDescr->ThreadId() = 0;

  // set new task descriptor as top
  omptarget_nvptx_threadPrivateContext->SetTopLevelTaskDescr(threadId,
                                                             newTaskDescr);
}

EXTERN void __kmpc_end_serialized_parallel(kmp_Ident *loc,
                                           uint32_t global_tid) {
  PRINT0(LD_IO, "call to __kmpc_end_serialized_parallel\n");

  DecParallelLevel(/*ActiveParallel=*/false, __kmpc_impl_activemask());

  if (isRuntimeUninitialized()) {
    ASSERT0(LT_FUSSY, __kmpc_is_spmd_exec_mode(),
            "Expected SPMD mode with uninitialized runtime.");
    return;
  }

  // pop stack
  int threadId = GetLogicalThreadIdInBlock();
  omptarget_nvptx_TaskDescr *currTaskDescr = getMyTopTaskDescriptor(threadId);
  // set new top
  omptarget_nvptx_threadPrivateContext->SetTopLevelTaskDescr(
      threadId, currTaskDescr->GetPrevTaskDescr());
  // free
  SafeFree(currTaskDescr, "new seq parallel task");
  currTaskDescr = getMyTopTaskDescriptor(threadId);
  currTaskDescr->RestoreLoopData();
}

<<<<<<< HEAD
EXTERN uint16_t __kmpc_parallel_level() {
=======
EXTERN uint8_t __kmpc_parallel_level() {
>>>>>>> 8c82cf7b
  return parallelLevel[GetWarpId()] & (OMP_ACTIVE_PARALLEL_LEVEL - 1);
}

// This kmpc call returns the thread id across all teams. It's value is
// cached by the compiler and used when calling the runtime. On nvptx
// it's cheap to recalculate this value so we never use the result
// of this call.
EXTERN int32_t __kmpc_global_thread_num(kmp_Ident *loc) {
  return GetOmpThreadId();
}

////////////////////////////////////////////////////////////////////////////////
// push params
////////////////////////////////////////////////////////////////////////////////

EXTERN void __kmpc_push_num_threads(kmp_Ident *loc, int32_t tid,
                                    int32_t num_threads) {
  PRINT(LD_IO, "call kmpc_push_num_threads %d\n", num_threads);
  ASSERT0(LT_FUSSY, isRuntimeInitialized(),
          "Runtime must be initialized.");
  tid = GetLogicalThreadIdInBlock();
  omptarget_nvptx_threadPrivateContext->NumThreadsForNextParallel(tid) =
      num_threads;
}

// Do nothing. The host guarantees we started the requested number of
// teams and we only need inspection of gridDim.

EXTERN void __kmpc_push_num_teams(kmp_Ident *loc, int32_t tid,
                                  int32_t num_teams, int32_t thread_limit) {
  PRINT(LD_IO, "call kmpc_push_num_teams %d\n", (int)num_teams);
  ASSERT0(LT_FUSSY, 0, "should never have anything with new teams on device");
}

EXTERN void __kmpc_push_proc_bind(kmp_Ident *loc, uint32_t tid, int proc_bind) {
  PRINT(LD_IO, "call kmpc_push_proc_bind %d\n", (int)proc_bind);
}

////////////////////////////////////////////////////////////////////////////////
// parallel interface
////////////////////////////////////////////////////////////////////////////////

EXTERN void __kmpc_parallel_51(kmp_Ident *ident, kmp_int32 global_tid,
                               kmp_int32 if_expr, kmp_int32 num_threads,
                               int proc_bind, void *fn, void *wrapper_fn,
                               void **args, size_t nargs) {

  // Handle the serialized case first, same for SPMD/non-SPMD except that in
  // SPMD mode we already incremented the parallel level counter, account for
  // that.
  bool InParallelRegion =
      (__kmpc_parallel_level() > __kmpc_is_spmd_exec_mode());
  if (!if_expr || InParallelRegion) {
    __kmpc_serialized_parallel(ident, global_tid);
    __kmp_invoke_microtask(global_tid, 0, fn, args, nargs);
    __kmpc_end_serialized_parallel(ident, global_tid);
    return;
  }

  if (__kmpc_is_spmd_exec_mode()) {
    __kmp_invoke_microtask(global_tid, 0, fn, args, nargs);
    return;
  }

  // Handle the num_threads clause.
  if (num_threads != -1)
    __kmpc_push_num_threads(ident, global_tid, num_threads);

  __kmpc_kernel_prepare_parallel((void *)wrapper_fn);

  if (nargs) {
    void **GlobalArgs;
    __kmpc_begin_sharing_variables(&GlobalArgs, nargs);
    // TODO: faster memcpy?
    for (int I = 0; I < nargs; I++)
      GlobalArgs[I] = args[I];
  }

  // TODO: what if that's a parallel region with a single thread? this is
  // considered not active in the existing implementation.
  bool IsActiveParallelRegion = threadsInTeam != 1;
  int NumWarps =
      threadsInTeam / WARPSIZE + ((threadsInTeam % WARPSIZE) ? 1 : 0);
  // Increment parallel level for non-SPMD warps.
  for (int I = 0; I < NumWarps; ++I)
    parallelLevel[I] +=
        (1 + (IsActiveParallelRegion ? OMP_ACTIVE_PARALLEL_LEVEL : 0));

  // Master signals work to activate workers.
  __kmpc_barrier_simple_spmd(ident, 0);

  // OpenMP [2.5, Parallel Construct, p.49]
  // There is an implied barrier at the end of a parallel region. After the
  // end of a parallel region, only the master thread of the team resumes
  // execution of the enclosing task region.
  //
  // The master waits at this barrier until all workers are done.
  __kmpc_barrier_simple_spmd(ident, 0);

  // Decrement parallel level for non-SPMD warps.
  for (int I = 0; I < NumWarps; ++I)
    parallelLevel[I] -=
        (1 + (IsActiveParallelRegion ? OMP_ACTIVE_PARALLEL_LEVEL : 0));
  // TODO: Is synchronization needed since out of parallel execution?

  if (nargs)
    __kmpc_end_sharing_variables();

  // TODO: proc_bind is a noop?
  // if (proc_bind != proc_bind_default)
  //  __kmpc_push_proc_bind(ident, global_tid, proc_bind);
}

#pragma omp end declare target<|MERGE_RESOLUTION|>--- conflicted
+++ resolved
@@ -239,11 +239,7 @@
   currTaskDescr->RestoreLoopData();
 }
 
-<<<<<<< HEAD
-EXTERN uint16_t __kmpc_parallel_level() {
-=======
 EXTERN uint8_t __kmpc_parallel_level() {
->>>>>>> 8c82cf7b
   return parallelLevel[GetWarpId()] & (OMP_ACTIVE_PARALLEL_LEVEL - 1);
 }
 
