//===--- amdgpu/impl/internal.h ----------------------------------- C++ -*-===//
//
// Part of the LLVM Project, under the Apache License v2.0 with LLVM Exceptions.
// See https://llvm.org/LICENSE.txt for license information.
// SPDX-License-Identifier: Apache-2.0 WITH LLVM-exception
//
//===----------------------------------------------------------------------===//
#ifndef SRC_RUNTIME_INCLUDE_INTERNAL_H_
#define SRC_RUNTIME_INCLUDE_INTERNAL_H_
#include <inttypes.h>
#include <pthread.h>
#include <stddef.h>
#include <stdint.h>
#include <stdio.h>
#include <stdlib.h>

#include <cstring>
#include <map>
#include <queue>
#include <string>
#include <utility>
#include <vector>

#include "hsa_api.h"

#include "impl_runtime.h"
<<<<<<< HEAD
#include "rt.h"
=======

#ifndef TARGET_NAME
#error "Missing TARGET_NAME macro"
#endif
#define DEBUG_PREFIX "Target " GETNAME(TARGET_NAME) " RTL"
#include "Debug.h"
>>>>>>> ce42012e

#define MAX_NUM_KERNELS (1024 * 16)

typedef struct impl_implicit_args_s {
  unsigned long offset_x;
  unsigned long offset_y;
  unsigned long offset_z;
  unsigned long hostcall_ptr;
  char num_gpu_queues;
  unsigned long gpu_queue_ptr;
  char num_cpu_queues;
  unsigned long cpu_worker_signals;
  unsigned long cpu_queue_ptr;
  unsigned long kernarg_template_ptr;
} impl_implicit_args_t;
<<<<<<< HEAD

extern "C" {

#ifdef DEBUG
#define DEBUG_PRINT(fmt, ...)                                                  \
  if (core::Runtime::getInstance().getDebugMode()) {                           \
    fprintf(stderr, "[%s:%d] " fmt, __FILE__, __LINE__, ##__VA_ARGS__);        \
  }
#else
#define DEBUG_PRINT(...)                                                       \
  do {                                                                         \
  } while (false)
#endif

#ifndef HSA_RUNTIME_INC_HSA_H_
typedef struct hsa_signal_s {
  uint64_t handle;
} hsa_signal_t;
#endif

}

/* ---------------------------------------------------------------------------------
 * Simulated CPU Data Structures and API
 * ---------------------------------------------------------------------------------
 */

#define ATMI_WAIT_STATE HSA_WAIT_STATE_BLOCKED
=======
>>>>>>> ce42012e

// ---------------------- Kernel Start -------------
typedef struct atl_kernel_info_s {
  uint64_t kernel_object;
  uint32_t group_segment_size;
  uint32_t private_segment_size;
  uint32_t sgpr_count;
  uint32_t vgpr_count;
  uint32_t sgpr_spill_count;
  uint32_t vgpr_spill_count;
  uint32_t kernel_segment_size;
  uint32_t num_args;
  std::vector<uint64_t> arg_alignments;
  std::vector<uint64_t> arg_offsets;
  std::vector<uint64_t> arg_sizes;
} atl_kernel_info_t;

typedef struct atl_symbol_info_s {
  uint64_t addr;
  uint32_t size;
} atl_symbol_info_t;

// ---------------------- Kernel End -------------

namespace core {
class TaskgroupImpl;
class TaskImpl;
class Kernel;
class KernelImpl;
} // namespace core

struct SignalPoolT {
  SignalPoolT() {}
  SignalPoolT(const SignalPoolT &) = delete;
  SignalPoolT(SignalPoolT &&) = delete;
  ~SignalPoolT() {
    size_t N = state.size();
    for (size_t i = 0; i < N; i++) {
      hsa_signal_t signal = state.front();
      state.pop();
      hsa_status_t rc = hsa_signal_destroy(signal);
      if (rc != HSA_STATUS_SUCCESS) {
        DP("Signal pool destruction failed\n");
      }
    }
  }
  size_t size() {
    lock l(&mutex);
    return state.size();
  }
  void push(hsa_signal_t s) {
    lock l(&mutex);
    state.push(s);
  }
  hsa_signal_t pop(void) {
    lock l(&mutex);
    if (!state.empty()) {
      hsa_signal_t res = state.front();
      state.pop();
      return res;
    }

    // Pool empty, attempt to create another signal
    hsa_signal_t new_signal;
    hsa_status_t err = hsa_signal_create(0, 0, NULL, &new_signal);
    if (err == HSA_STATUS_SUCCESS) {
      return new_signal;
    }

    // Fail
    return {0};
  }

private:
  static pthread_mutex_t mutex;
  std::queue<hsa_signal_t> state;
  struct lock {
    lock(pthread_mutex_t *m) : m(m) { pthread_mutex_lock(m); }
    ~lock() { pthread_mutex_unlock(m); }
    pthread_mutex_t *m;
  };
};

namespace core {
hsa_status_t atl_init_gpu_context();

hsa_status_t init_hsa();
hsa_status_t finalize_hsa();
/*
 * Generic utils
 */
template <typename T> inline T alignDown(T value, size_t alignment) {
  return (T)(value & ~(alignment - 1));
}

template <typename T> inline T *alignDown(T *value, size_t alignment) {
  return reinterpret_cast<T *>(alignDown((intptr_t)value, alignment));
}

template <typename T> inline T alignUp(T value, size_t alignment) {
  return alignDown((T)(value + alignment - 1), alignment);
}

template <typename T> inline T *alignUp(T *value, size_t alignment) {
  return reinterpret_cast<T *>(
      alignDown((intptr_t)(value + alignment - 1), alignment));
}

extern bool atl_is_impl_initialized();

bool handle_group_signal(hsa_signal_value_t value, void *arg);

hsa_status_t allow_access_to_all_gpu_agents(void *ptr);
} // namespace core

inline const char *get_error_string(hsa_status_t err) {
  const char *res;
  hsa_status_t rc = hsa_status_string(err, &res);
  return (rc == HSA_STATUS_SUCCESS) ? res : "HSA_STATUS UNKNOWN.";
}

#endif // SRC_RUNTIME_INCLUDE_INTERNAL_H_<|MERGE_RESOLUTION|>--- conflicted
+++ resolved
@@ -24,16 +24,12 @@
 #include "hsa_api.h"
 
 #include "impl_runtime.h"
-<<<<<<< HEAD
-#include "rt.h"
-=======
 
 #ifndef TARGET_NAME
 #error "Missing TARGET_NAME macro"
 #endif
 #define DEBUG_PREFIX "Target " GETNAME(TARGET_NAME) " RTL"
 #include "Debug.h"
->>>>>>> ce42012e
 
 #define MAX_NUM_KERNELS (1024 * 16)
 
@@ -49,37 +45,6 @@
   unsigned long cpu_queue_ptr;
   unsigned long kernarg_template_ptr;
 } impl_implicit_args_t;
-<<<<<<< HEAD
-
-extern "C" {
-
-#ifdef DEBUG
-#define DEBUG_PRINT(fmt, ...)                                                  \
-  if (core::Runtime::getInstance().getDebugMode()) {                           \
-    fprintf(stderr, "[%s:%d] " fmt, __FILE__, __LINE__, ##__VA_ARGS__);        \
-  }
-#else
-#define DEBUG_PRINT(...)                                                       \
-  do {                                                                         \
-  } while (false)
-#endif
-
-#ifndef HSA_RUNTIME_INC_HSA_H_
-typedef struct hsa_signal_s {
-  uint64_t handle;
-} hsa_signal_t;
-#endif
-
-}
-
-/* ---------------------------------------------------------------------------------
- * Simulated CPU Data Structures and API
- * ---------------------------------------------------------------------------------
- */
-
-#define ATMI_WAIT_STATE HSA_WAIT_STATE_BLOCKED
-=======
->>>>>>> ce42012e
 
 // ---------------------- Kernel Start -------------
 typedef struct atl_kernel_info_s {
