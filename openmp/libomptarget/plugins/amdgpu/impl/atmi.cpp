/*===--------------------------------------------------------------------------
 *              ATMI (Asynchronous Task and Memory Interface)
 *
 * This file is distributed under the MIT License. See LICENSE.txt for details.
 *===------------------------------------------------------------------------*/
#include "atmi_runtime.h"
#include "internal.h"
#include "rt.h"
#include <hsa.h>
#include <hsa_ext_amd.h>
#include <memory>

/*
 * Initialize/Finalize
 */
atmi_status_t atmi_init() { return core::Runtime::Initialize(); }

atmi_status_t atmi_finalize() { return core::Runtime::Finalize(); }

/*
 * Machine Info
 */
atmi_machine_t *atmi_machine_get_info() {
  return core::Runtime::GetMachineInfo();
}

/*
 * Modules
 */
atmi_status_t atmi_module_register_from_memory_to_place(
    void *module_bytes, size_t module_size, atmi_place_t place,
    atmi_status_t (*on_deserialized_data)(void *data, size_t size,
                                          void *cb_state),
    void *cb_state) {
  return core::Runtime::getInstance().RegisterModuleFromMemory(
      module_bytes, module_size, place, on_deserialized_data, cb_state);
}

/*
 * Data
 */
<<<<<<< HEAD
atmi_status_t atmi_memcpy(hsa_signal_t sig, void *dest, const void *src,
                          size_t size) {
  hsa_status_t rc = hsa_memory_copy(dest, src, size);
=======

static hsa_status_t invoke_hsa_copy(hsa_signal_t sig, void *dest,
                                    const void *src, size_t size,
                                    hsa_agent_t agent) {
  const hsa_signal_value_t init = 1;
  const hsa_signal_value_t success = 0;
  hsa_signal_store_screlease(sig, init);

  hsa_status_t err =
      hsa_amd_memory_async_copy(dest, agent, src, agent, size, 0, NULL, sig);
  if (err != HSA_STATUS_SUCCESS) {
    return err;
  }

  // async_copy reports success by decrementing and failure by setting to < 0
  hsa_signal_value_t got = init;
  while (got == init) {
    got = hsa_signal_wait_scacquire(sig, HSA_SIGNAL_CONDITION_NE, init,
                                    UINT64_MAX, ATMI_WAIT_STATE);
  }

  if (got != success) {
    return HSA_STATUS_ERROR;
  }

  return err;
}

struct atmiFreePtrDeletor {
  void operator()(void *p) {
    atmi_free(p); // ignore failure to free
  }
};

atmi_status_t atmi_memcpy_h2d(hsa_signal_t signal, void *deviceDest,
                              const void *hostSrc, size_t size,
                              hsa_agent_t agent) {
  hsa_status_t rc = hsa_memory_copy(deviceDest, hostSrc, size);
>>>>>>> a4eefe45

  // hsa_memory_copy sometimes fails in situations where
  // allocate + copy succeeds. Looks like it might be related to
  // locking part of a read only segment. Fall back for now.
  if (rc == HSA_STATUS_SUCCESS) {
    return ATMI_STATUS_SUCCESS;
  }

<<<<<<< HEAD
  return core::Runtime::Memcpy(sig, dest, src, size);
=======
  void *tempHostPtr;
  atmi_mem_place_t CPU = ATMI_MEM_PLACE_CPU_MEM(0, 0, 0);
  atmi_status_t ret = atmi_malloc(&tempHostPtr, size, CPU);
  if (ret != ATMI_STATUS_SUCCESS) {
    DEBUG_PRINT("atmi_malloc: Unable to alloc %d bytes for temp scratch\n",
                size);
    return ret;
  }
  std::unique_ptr<void, atmiFreePtrDeletor> del(tempHostPtr);
  memcpy(tempHostPtr, hostSrc, size);

  if (invoke_hsa_copy(signal, deviceDest, tempHostPtr, size, agent) !=
      HSA_STATUS_SUCCESS) {
    return ATMI_STATUS_ERROR;
  }
  return ATMI_STATUS_SUCCESS;
}

atmi_status_t atmi_memcpy_d2h(hsa_signal_t signal, void *dest,
                              const void *deviceSrc, size_t size,
                              hsa_agent_t agent) {
  hsa_status_t rc = hsa_memory_copy(dest, deviceSrc, size);

  // hsa_memory_copy sometimes fails in situations where
  // allocate + copy succeeds. Looks like it might be related to
  // locking part of a read only segment. Fall back for now.
  if (rc == HSA_STATUS_SUCCESS) {
    return ATMI_STATUS_SUCCESS;
  }

  void *tempHostPtr;
  atmi_mem_place_t CPU = ATMI_MEM_PLACE_CPU_MEM(0, 0, 0);
  atmi_status_t ret = atmi_malloc(&tempHostPtr, size, CPU);
  if (ret != ATMI_STATUS_SUCCESS) {
    DEBUG_PRINT("atmi_malloc: Unable to alloc %d bytes for temp scratch\n",
                size);
    return ret;
  }
  std::unique_ptr<void, atmiFreePtrDeletor> del(tempHostPtr);

  if (invoke_hsa_copy(signal, tempHostPtr, deviceSrc, size, agent) !=
      HSA_STATUS_SUCCESS) {
    return ATMI_STATUS_ERROR;
  }

  memcpy(dest, tempHostPtr, size);
  return ATMI_STATUS_SUCCESS;
>>>>>>> a4eefe45
}

atmi_status_t atmi_memcpy_h2d(hsa_signal_t sig, void *device_dest,
                              const void *host_src, size_t size) {
  return atmi_memcpy(sig, device_dest, host_src, size);
}

atmi_status_t atmi_memcpy_d2h(hsa_signal_t sig, void *host_dest,
                              const void *device_src, size_t size) {
  return atmi_memcpy(sig, host_dest, device_src, size);
}

atmi_status_t atmi_free(void *ptr) { return core::Runtime::Memfree(ptr); }

atmi_status_t atmi_malloc(void **ptr, size_t size, atmi_mem_place_t place) {
  return core::Runtime::Malloc(ptr, size, place);
}<|MERGE_RESOLUTION|>--- conflicted
+++ resolved
@@ -39,11 +39,6 @@
 /*
  * Data
  */
-<<<<<<< HEAD
-atmi_status_t atmi_memcpy(hsa_signal_t sig, void *dest, const void *src,
-                          size_t size) {
-  hsa_status_t rc = hsa_memory_copy(dest, src, size);
-=======
 
 static hsa_status_t invoke_hsa_copy(hsa_signal_t sig, void *dest,
                                     const void *src, size_t size,
@@ -82,7 +77,6 @@
                               const void *hostSrc, size_t size,
                               hsa_agent_t agent) {
   hsa_status_t rc = hsa_memory_copy(deviceDest, hostSrc, size);
->>>>>>> a4eefe45
 
   // hsa_memory_copy sometimes fails in situations where
   // allocate + copy succeeds. Looks like it might be related to
@@ -91,9 +85,6 @@
     return ATMI_STATUS_SUCCESS;
   }
 
-<<<<<<< HEAD
-  return core::Runtime::Memcpy(sig, dest, src, size);
-=======
   void *tempHostPtr;
   atmi_mem_place_t CPU = ATMI_MEM_PLACE_CPU_MEM(0, 0, 0);
   atmi_status_t ret = atmi_malloc(&tempHostPtr, size, CPU);
@@ -141,17 +132,6 @@
 
   memcpy(dest, tempHostPtr, size);
   return ATMI_STATUS_SUCCESS;
->>>>>>> a4eefe45
-}
-
-atmi_status_t atmi_memcpy_h2d(hsa_signal_t sig, void *device_dest,
-                              const void *host_src, size_t size) {
-  return atmi_memcpy(sig, device_dest, host_src, size);
-}
-
-atmi_status_t atmi_memcpy_d2h(hsa_signal_t sig, void *host_dest,
-                              const void *device_src, size_t size) {
-  return atmi_memcpy(sig, host_dest, device_src, size);
 }
 
 atmi_status_t atmi_free(void *ptr) { return core::Runtime::Memfree(ptr); }
