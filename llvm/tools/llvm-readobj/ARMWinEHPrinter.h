//===--- ARMWinEHPrinter.h - Windows on ARM Unwind Information Printer ----===//
//
// Part of the LLVM Project, under the Apache License v2.0 with LLVM Exceptions.
// See https://llvm.org/LICENSE.txt for license information.
// SPDX-License-Identifier: Apache-2.0 WITH LLVM-exception
//
//===----------------------------------------------------------------------===//

#ifndef LLVM_TOOLS_LLVM_READOBJ_ARMWINEHPRINTER_H
#define LLVM_TOOLS_LLVM_READOBJ_ARMWINEHPRINTER_H

#include "llvm/Object/COFF.h"
#include "llvm/Support/ErrorOr.h"
#include "llvm/Support/ScopedPrinter.h"

namespace llvm {
namespace ARM {
namespace WinEH {
class RuntimeFunction;
class RuntimeFunctionARM64;

class Decoder {
  static const size_t PDataEntrySize;

  ScopedPrinter &SW;
  raw_ostream &OS;
  bool isAArch64;

  struct RingEntry {
    uint8_t Mask;
    uint8_t Value;
    uint8_t Length;
    bool (Decoder::*Routine)(const uint8_t *, unsigned &, unsigned, bool);
  };
  static const RingEntry Ring[];
  static const RingEntry Ring64[];

  bool opcode_0xxxxxxx(const uint8_t *Opcodes, unsigned &Offset,
                       unsigned Length, bool Prologue);
  bool opcode_10Lxxxxx(const uint8_t *Opcodes, unsigned &Offset,
                       unsigned Length, bool Prologue);
  bool opcode_1100xxxx(const uint8_t *Opcodes, unsigned &Offset,
                       unsigned Length, bool Prologue);
  bool opcode_11010Lxx(const uint8_t *Opcodes, unsigned &Offset,
                       unsigned Length, bool Prologue);
  bool opcode_11011Lxx(const uint8_t *Opcodes, unsigned &Offset,
                       unsigned Length, bool Prologue);
  bool opcode_11100xxx(const uint8_t *Opcodes, unsigned &Offset,
                       unsigned Length, bool Prologue);
  bool opcode_111010xx(const uint8_t *Opcodes, unsigned &Offset,
                       unsigned Length, bool Prologue);
  bool opcode_1110110L(const uint8_t *Opcodes, unsigned &Offset,
                       unsigned Length, bool Prologue);
  bool opcode_11101110(const uint8_t *Opcodes, unsigned &Offset,
                       unsigned Length, bool Prologue);
  bool opcode_11101111(const uint8_t *Opcodes, unsigned &Offset,
                       unsigned Length, bool Prologue);
  bool opcode_11110101(const uint8_t *Opcodes, unsigned &Offset,
                       unsigned Length, bool Prologue);
  bool opcode_11110110(const uint8_t *Opcodes, unsigned &Offset,
                       unsigned Length, bool Prologue);
  bool opcode_11110111(const uint8_t *Opcodes, unsigned &Offset,
                       unsigned Length, bool Prologue);
  bool opcode_11111000(const uint8_t *Opcodes, unsigned &Offset,
                       unsigned Length, bool Prologue);
  bool opcode_11111001(const uint8_t *Opcodes, unsigned &Offset,
                       unsigned Length, bool Prologue);
  bool opcode_11111010(const uint8_t *Opcodes, unsigned &Offset,
                       unsigned Length, bool Prologue);
  bool opcode_11111011(const uint8_t *Opcodes, unsigned &Offset,
                       unsigned Length, bool Prologue);
  bool opcode_11111100(const uint8_t *Opcodes, unsigned &Offset,
                       unsigned Length, bool Prologue);
  bool opcode_11111101(const uint8_t *Opcodes, unsigned &Offset,
                       unsigned Length, bool Prologue);
  bool opcode_11111110(const uint8_t *Opcodes, unsigned &Offset,
                       unsigned Length, bool Prologue);
  bool opcode_11111111(const uint8_t *Opcodes, unsigned &Offset,
                       unsigned Length, bool Prologue);

  // ARM64 unwind codes start here.
  bool opcode_alloc_s(const uint8_t *Opcodes, unsigned &Offset, unsigned Length,
                      bool Prologue);
  bool opcode_save_r19r20_x(const uint8_t *Opcodes, unsigned &Offset,
                            unsigned Length, bool Prologue);
  bool opcode_save_fplr(const uint8_t *Opcodes, unsigned &Offset,
                        unsigned Length, bool Prologue);
  bool opcode_save_fplr_x(const uint8_t *Opcodes, unsigned &Offset,
                          unsigned Length, bool Prologue);
  bool opcode_alloc_m(const uint8_t *Opcodes, unsigned &Offset, unsigned Length,
                      bool Prologue);
  bool opcode_save_regp(const uint8_t *Opcodes, unsigned &Offset,
                        unsigned Length, bool Prologue);
  bool opcode_save_regp_x(const uint8_t *Opcodes, unsigned &Offset,
                          unsigned Length, bool Prologue);
  bool opcode_save_reg(const uint8_t *Opcodes, unsigned &Offset,
                       unsigned Length, bool Prologue);
  bool opcode_save_reg_x(const uint8_t *Opcodes, unsigned &Offset,
                         unsigned Length, bool Prologue);
  bool opcode_save_lrpair(const uint8_t *Opcodes, unsigned &Offset,
                          unsigned Length, bool Prologue);
  bool opcode_save_fregp(const uint8_t *Opcodes, unsigned &Offset,
                         unsigned Length, bool Prologue);
  bool opcode_save_fregp_x(const uint8_t *Opcodes, unsigned &Offset,
                           unsigned Length, bool Prologue);
  bool opcode_save_freg(const uint8_t *Opcodes, unsigned &Offset,
                        unsigned Length, bool Prologue);
  bool opcode_save_freg_x(const uint8_t *Opcodes, unsigned &Offset,
                          unsigned Length, bool Prologue);
  bool opcode_alloc_l(const uint8_t *Opcodes, unsigned &Offset, unsigned Length,
                      bool Prologue);
  bool opcode_setfp(const uint8_t *Opcodes, unsigned &Offset, unsigned Length,
                    bool Prologue);
  bool opcode_addfp(const uint8_t *Opcodes, unsigned &Offset, unsigned Length,
                    bool Prologue);
  bool opcode_nop(const uint8_t *Opcodes, unsigned &Offset, unsigned Length,
                  bool Prologue);
  bool opcode_end(const uint8_t *Opcodes, unsigned &Offset, unsigned Length,
                  bool Prologue);
  bool opcode_end_c(const uint8_t *Opcodes, unsigned &Offset, unsigned Length,
                    bool Prologue);
  bool opcode_save_next(const uint8_t *Opcodes, unsigned &Offset,
                        unsigned Length, bool Prologue);
  bool opcode_trap_frame(const uint8_t *Opcodes, unsigned &Offset,
                         unsigned Length, bool Prologue);
  bool opcode_machine_frame(const uint8_t *Opcodes, unsigned &Offset,
                            unsigned Length, bool Prologue);
  bool opcode_context(const uint8_t *Opcodes, unsigned &Offset, unsigned Length,
                      bool Prologue);
  bool opcode_clear_unwound_to_call(const uint8_t *Opcodes, unsigned &Offset,
                                    unsigned Length, bool Prologue);

  void decodeOpcodes(ArrayRef<uint8_t> Opcodes, unsigned Offset,
                     bool Prologue);

  void printRegisters(const std::pair<uint16_t, uint32_t> &RegisterMask);

  ErrorOr<object::SectionRef>
  getSectionContaining(const object::COFFObjectFile &COFF, uint64_t Address);

  ErrorOr<object::SymbolRef>
  getSymbol(const object::COFFObjectFile &COFF, uint64_t Address,
            bool FunctionOnly = false);

  ErrorOr<object::SymbolRef>
  getRelocatedSymbol(const object::COFFObjectFile &COFF,
                     const object::SectionRef &Section, uint64_t Offset);

  ErrorOr<object::SymbolRef>
  getSymbolForLocation(const object::COFFObjectFile &COFF,
                       const object::SectionRef &Section,
                       uint64_t OffsetInSection, uint64_t ImmediateOffset,
                       uint64_t &SymbolAddress, uint64_t &SymbolOffset,
                       bool FunctionOnly = false);

<<<<<<< HEAD
=======
  object::SymbolRef getPreferredSymbol(const object::COFFObjectFile &COFF,
                                       object::SymbolRef Sym);

>>>>>>> 3f9ee3c9
  bool dumpXDataRecord(const object::COFFObjectFile &COFF,
                       const object::SectionRef &Section,
                       uint64_t FunctionAddress, uint64_t VA);
  bool dumpUnpackedEntry(const object::COFFObjectFile &COFF,
                         const object::SectionRef Section, uint64_t Offset,
                         unsigned Index, const RuntimeFunction &Entry);
  bool dumpPackedEntry(const object::COFFObjectFile &COFF,
                       const object::SectionRef Section, uint64_t Offset,
                       unsigned Index, const RuntimeFunction &Entry);
  bool dumpPackedARM64Entry(const object::COFFObjectFile &COFF,
                            const object::SectionRef Section, uint64_t Offset,
                            unsigned Index, const RuntimeFunctionARM64 &Entry);
  bool dumpProcedureDataEntry(const object::COFFObjectFile &COFF,
                              const object::SectionRef Section, unsigned Entry,
                              ArrayRef<uint8_t> Contents);
  void dumpProcedureData(const object::COFFObjectFile &COFF,
                         const object::SectionRef Section);

public:
  Decoder(ScopedPrinter &SW, bool isAArch64) : SW(SW),
                                               OS(SW.getOStream()),
                                               isAArch64(isAArch64) {}
  Error dumpProcedureData(const object::COFFObjectFile &COFF);
};
}
}
}

#endif<|MERGE_RESOLUTION|>--- conflicted
+++ resolved
@@ -153,12 +153,9 @@
                        uint64_t &SymbolAddress, uint64_t &SymbolOffset,
                        bool FunctionOnly = false);
 
-<<<<<<< HEAD
-=======
   object::SymbolRef getPreferredSymbol(const object::COFFObjectFile &COFF,
                                        object::SymbolRef Sym);
 
->>>>>>> 3f9ee3c9
   bool dumpXDataRecord(const object::COFFObjectFile &COFF,
                        const object::SectionRef &Section,
                        uint64_t FunctionAddress, uint64_t VA);
