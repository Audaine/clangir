## Test handling of a dynamic section size which is not a multiple of its entry size.
## Test the full output to demonstrate how we print the warnings.

# RUN: yaml2obj %s --docnum=1 -o %t.bad-size
# RUN: llvm-readobj --all %t.bad-size 2>&1 \
# RUN:   | FileCheck %s -DFILE=%t.bad-size --implicit-check-not=warning: --check-prefix WARN
# RUN: llvm-readelf --all %t.bad-size 2>&1 \
# RUN:   | FileCheck %s -DFILE=%t.bad-size --implicit-check-not=warning: --check-prefix WARN-GNU

# WARN: warning: '[[FILE]]': invalid PT_DYNAMIC size (0x4){{$}}
# WARN: warning: '[[FILE]]': section with index 1 has invalid size (0x4){{$}}
# WARN: warning: '[[FILE]]': no valid dynamic table was found
# WARN-EMPTY:
# WARN: File:
# WARN: ProgramHeaders [
# WARN: Symbols [
# WARN: ]

# WARN-GNU: warning: '[[FILE]]': invalid PT_DYNAMIC size (0x4){{$}}
# WARN-GNU: warning: '[[FILE]]': section with index 1 has invalid size (0x4){{$}}
# WARN-GNU: warning: '[[FILE]]': no valid dynamic table was found
# WARN-GNU-NEXT: ELF Header:
# WARN-GNU:      Symbol table '.symtab' contains 1 entries:
# WARN-GNU:        0:

--- !ELF
FileHeader:
  Class:   ELFCLASS64
  Data:    ELFDATA2LSB
  Type:    ET_EXEC
  Machine: EM_X86_64
Sections:
  - Name:    .dynamic
    Type:    SHT_DYNAMIC
    Address: 0x1000
    Content: "01234567"
Symbols: []
ProgramHeaders:
  - Type: PT_LOAD
    VAddr: 0x1000
    Sections:
      - Section: .dynamic
  - Type: PT_DYNAMIC
    VAddr: 0x1000
    Sections:
      - Section: .dynamic

## Test handling of a .dynamic section with an invalid entsize (i.e. not 2 * sizeof(Elf_Dyn)).
# RUN: yaml2obj %s --docnum=2 -o %t.bad-entsize
# RUN: llvm-readobj --dynamic-table %t.bad-entsize | FileCheck %s --check-prefix BAD-ENTSIZE-LLVM
# RUN: llvm-readelf --dynamic-table %t.bad-entsize | FileCheck %s --check-prefix BAD-ENTSIZE-GNU

# BAD-ENTSIZE-LLVM:      DynamicSection [ (2 entries)
# BAD-ENTSIZE-LLVM-NEXT:   Tag                Type                 Name/Value
# BAD-ENTSIZE-LLVM-NEXT:   0x0000000000000015 DEBUG                0x0
# BAD-ENTSIZE-LLVM-NEXT:   0x0000000000000000 NULL                 0x0
# BAD-ENTSIZE-LLVM-NEXT: ]

# BAD-ENTSIZE-GNU:      Dynamic section at offset 0x{{.*}} contains 2 entries:
# BAD-ENTSIZE-GNU-NEXT:   Tag                Type                 Name/Value
# BAD-ENTSIZE-GNU-NEXT:   0x0000000000000015 (DEBUG)              0x0
# BAD-ENTSIZE-GNU-NEXT:   0x0000000000000000 (NULL)               0x0

--- !ELF
FileHeader:
  Class:   ELFCLASS64
  Data:    ELFDATA2LSB
  Type:    ET_EXEC
  Machine: EM_X86_64
Sections:
  - Name:    .dynamic
    Type:    SHT_DYNAMIC
    Address: 0x1000
    EntSize: 0x2
    Entries:
      - Tag:   DT_DEBUG
        Value: 0
      - Tag:   DT_NULL
        Value: 0
Symbols: []
ProgramHeaders:
  - Type: PT_LOAD
    VAddr: 0x1000
    Sections:
      - Section: .dynamic
  - Type: PT_DYNAMIC
    VAddr: 0x1000
    Sections:
      - Section: .dynamic

## Test handling of string references pointing past the end of the dynamic string table.
# RUN: yaml2obj %s --docnum=3 -o %t.bad-string
# RUN: llvm-readobj --dynamic-table %t.bad-string 2>&1 | \
# RUN:   FileCheck %s --implicit-check-not=warning: --check-prefix BAD-STRING-LLVM -DFILE=%t.bad-string
# RUN: llvm-readelf --dynamic-table %t.bad-string 2>&1 | \
# RUN:   FileCheck %s --implicit-check-not=warning: --check-prefix BAD-STRING-GNU -DFILE=%t.bad-string

<<<<<<< HEAD
# BAD-STRING-LLVM:      warning: '[[FILE]]': string table at offset 0xb0: unable to read the string at 0xb6, it goes past the end of the table (0xb1)
=======
# BAD-STRING-LLVM:      warning: '[[FILE]]': string table at offset 0xb0: unable to read the string at 0xb6: it goes past the end of the table (0xb1)
>>>>>>> a34309b7
# BAD-STRING-LLVM:      LoadName: <?>
# BAD-STRING-LLVM:      DynamicSection [ (10 entries)
# BAD-STRING-LLVM-NEXT:   Tag                Type      Name/Value
# BAD-STRING-LLVM-NEXT:   0x0000000000000005 STRTAB    0x1000
# BAD-STRING-LLVM-NEXT:   0x000000000000000A STRSZ     1 (bytes)
<<<<<<< HEAD
# BAD-STRING-LLVM-NEXT: warning: '[[FILE]]': string table at offset 0xb0: unable to read the string at 0xb2, it goes past the end of the table (0xb1)
# BAD-STRING-LLVM-NEXT:   0x0000000000000001 NEEDED    Shared library: [<?>]
# BAD-STRING-LLVM-NEXT: warning: '[[FILE]]': string table at offset 0xb0: unable to read the string at 0xb3, it goes past the end of the table (0xb1)
# BAD-STRING-LLVM-NEXT:   0x000000007FFFFFFF FILTER    Filter library: [<?>]
# BAD-STRING-LLVM-NEXT: warning: '[[FILE]]': string table at offset 0xb0: unable to read the string at 0xb4, it goes past the end of the table (0xb1)
# BAD-STRING-LLVM-NEXT:   0x000000007FFFFFFD AUXILIARY Auxiliary library: [<?>]
# BAD-STRING-LLVM-NEXT: warning: '[[FILE]]': string table at offset 0xb0: unable to read the string at 0xb5, it goes past the end of the table (0xb1)
# BAD-STRING-LLVM-NEXT:   0x000000007FFFFFFE USED      Not needed object: [<?>]
## Note: there is no "string table at offset 0xb0..." warning here, because it was printed earlier.
# BAD-STRING-LLVM-NEXT:   0x000000000000000E SONAME    Library soname: [<?>]
# BAD-STRING-LLVM-NEXT: warning: '[[FILE]]': string table at offset 0xb0: unable to read the string at 0xb7, it goes past the end of the table (0xb1)
# BAD-STRING-LLVM-NEXT:   0x000000000000000F RPATH     Library rpath: [<?>]
# BAD-STRING-LLVM-NEXT: warning: '[[FILE]]': string table at offset 0xb0: unable to read the string at 0xb8, it goes past the end of the table (0xb1)
=======
# BAD-STRING-LLVM-NEXT: warning: '[[FILE]]': string table at offset 0xb0: unable to read the string at 0xb2: it goes past the end of the table (0xb1)
# BAD-STRING-LLVM-NEXT:   0x0000000000000001 NEEDED    Shared library: [<?>]
# BAD-STRING-LLVM-NEXT: warning: '[[FILE]]': string table at offset 0xb0: unable to read the string at 0xb3: it goes past the end of the table (0xb1)
# BAD-STRING-LLVM-NEXT:   0x000000007FFFFFFF FILTER    Filter library: [<?>]
# BAD-STRING-LLVM-NEXT: warning: '[[FILE]]': string table at offset 0xb0: unable to read the string at 0xb4: it goes past the end of the table (0xb1)
# BAD-STRING-LLVM-NEXT:   0x000000007FFFFFFD AUXILIARY Auxiliary library: [<?>]
# BAD-STRING-LLVM-NEXT: warning: '[[FILE]]': string table at offset 0xb0: unable to read the string at 0xb5: it goes past the end of the table (0xb1)
# BAD-STRING-LLVM-NEXT:   0x000000007FFFFFFE USED      Not needed object: [<?>]
## Note: there is no "string table at offset 0xb0..." warning here, because it was printed earlier.
# BAD-STRING-LLVM-NEXT:   0x000000000000000E SONAME    Library soname: [<?>]
# BAD-STRING-LLVM-NEXT: warning: '[[FILE]]': string table at offset 0xb0: unable to read the string at 0xb7: it goes past the end of the table (0xb1)
# BAD-STRING-LLVM-NEXT:   0x000000000000000F RPATH     Library rpath: [<?>]
# BAD-STRING-LLVM-NEXT: warning: '[[FILE]]': string table at offset 0xb0: unable to read the string at 0xb8: it goes past the end of the table (0xb1)
>>>>>>> a34309b7
# BAD-STRING-LLVM-NEXT:   0x000000000000001D RUNPATH   Library runpath: [<?>]
# BAD-STRING-LLVM-NEXT:   0x0000000000000000 NULL      0x0
# BAD-STRING-LLVM-NEXT: ]

<<<<<<< HEAD
# BAD-STRING-GNU:      warning: '[[FILE]]': string table at offset 0xb0: unable to read the string at 0xb6, it goes past the end of the table (0xb1)
=======
# BAD-STRING-GNU:      warning: '[[FILE]]': string table at offset 0xb0: unable to read the string at 0xb6: it goes past the end of the table (0xb1)
>>>>>>> a34309b7
# BAD-STRING-GNU-NEXT: Dynamic section at offset 0xb1 contains 10 entries:
# BAD-STRING-GNU-NEXT:   Tag                Type        Name/Value
# BAD-STRING-GNU-NEXT:   0x0000000000000005 (STRTAB)    0x1000
# BAD-STRING-GNU-NEXT:   0x000000000000000a (STRSZ)     1 (bytes)
<<<<<<< HEAD
# BAD-STRING-GNU-NEXT: warning: '[[FILE]]': string table at offset 0xb0: unable to read the string at 0xb2, it goes past the end of the table (0xb1)
# BAD-STRING-GNU-NEXT:   0x0000000000000001 (NEEDED)    Shared library: [<?>]
# BAD-STRING-GNU-NEXT: warning: '[[FILE]]': string table at offset 0xb0: unable to read the string at 0xb3, it goes past the end of the table (0xb1)
# BAD-STRING-GNU-NEXT:   0x000000007fffffff (FILTER)    Filter library: [<?>]
# BAD-STRING-GNU-NEXT: warning: '[[FILE]]': string table at offset 0xb0: unable to read the string at 0xb4, it goes past the end of the table (0xb1)
# BAD-STRING-GNU-NEXT:   0x000000007ffffffd (AUXILIARY) Auxiliary library: [<?>]
# BAD-STRING-GNU-NEXT: warning: '[[FILE]]': string table at offset 0xb0: unable to read the string at 0xb5, it goes past the end of the table (0xb1)
# BAD-STRING-GNU-NEXT:   0x000000007ffffffe (USED)      Not needed object: [<?>]
## Note: there is no "string table at offset 0xb6..." warning here, because it was printed earlier.
# BAD-STRING-GNU-NEXT:   0x000000000000000e (SONAME)    Library soname: [<?>]
# BAD-STRING-GNU-NEXT: warning: '[[FILE]]': string table at offset 0xb0: unable to read the string at 0xb7, it goes past the end of the table (0xb1)
# BAD-STRING-GNU-NEXT:   0x000000000000000f (RPATH)     Library rpath: [<?>]
# BAD-STRING-GNU-NEXT: warning: '[[FILE]]': string table at offset 0xb0: unable to read the string at 0xb8, it goes past the end of the table (0xb1)
=======
# BAD-STRING-GNU-NEXT: warning: '[[FILE]]': string table at offset 0xb0: unable to read the string at 0xb2: it goes past the end of the table (0xb1)
# BAD-STRING-GNU-NEXT:   0x0000000000000001 (NEEDED)    Shared library: [<?>]
# BAD-STRING-GNU-NEXT: warning: '[[FILE]]': string table at offset 0xb0: unable to read the string at 0xb3: it goes past the end of the table (0xb1)
# BAD-STRING-GNU-NEXT:   0x000000007fffffff (FILTER)    Filter library: [<?>]
# BAD-STRING-GNU-NEXT: warning: '[[FILE]]': string table at offset 0xb0: unable to read the string at 0xb4: it goes past the end of the table (0xb1)
# BAD-STRING-GNU-NEXT:   0x000000007ffffffd (AUXILIARY) Auxiliary library: [<?>]
# BAD-STRING-GNU-NEXT: warning: '[[FILE]]': string table at offset 0xb0: unable to read the string at 0xb5: it goes past the end of the table (0xb1)
# BAD-STRING-GNU-NEXT:   0x000000007ffffffe (USED)      Not needed object: [<?>]
## Note: there is no "string table at offset 0xb6..." warning here, because it was printed earlier.
# BAD-STRING-GNU-NEXT:   0x000000000000000e (SONAME)    Library soname: [<?>]
# BAD-STRING-GNU-NEXT: warning: '[[FILE]]': string table at offset 0xb0: unable to read the string at 0xb7: it goes past the end of the table (0xb1)
# BAD-STRING-GNU-NEXT:   0x000000000000000f (RPATH)     Library rpath: [<?>]
# BAD-STRING-GNU-NEXT: warning: '[[FILE]]': string table at offset 0xb0: unable to read the string at 0xb8: it goes past the end of the table (0xb1)
>>>>>>> a34309b7
# BAD-STRING-GNU-NEXT:   0x000000000000001d (RUNPATH)   Library runpath: [<?>]
# BAD-STRING-GNU-NEXT:   0x0000000000000000 (NULL)      0x0

--- !ELF
FileHeader:
  Class:   ELFCLASS64
  Data:    ELFDATA2LSB
  Type:    ET_EXEC
  Machine: EM_X86_64
Sections:
  - Name:    .dynstr
    Type:    SHT_STRTAB
    Address: 0x1000
  - Name:    .dynamic
    Type:    SHT_DYNAMIC
    Address: 0x1010
    Entries:
      - Tag:   DT_STRTAB
        Value: 0x1000
      - Tag:   DT_STRSZ
        Value: 1
      - Tag:   DT_NEEDED
        Value: 2
      - Tag:   DT_FILTER
        Value: 3
      - Tag:   DT_AUXILIARY
        Value: 4
      - Tag:   DT_USED
        Value: 5
      - Tag:   DT_SONAME
        Value: 6
      - Tag:   DT_RPATH
        Value: 7
      - Tag:   DT_RUNPATH
        Value: 8
      - Tag:   DT_NULL
        Value: 0
Symbols: []
ProgramHeaders:
  - Type: PT_LOAD
    VAddr: 0x1000
    Sections:
      - Section: .dynstr
      - Section: .dynamic
  - Type: PT_DYNAMIC
    VAddr: 0x1010
    Sections:
      - Section: .dynamic

## Test handling of DT_STRTAB pointing outside the file's address space.
# RUN: yaml2obj %s --docnum=4 -o %t.bad-strtab

# RUN: llvm-readobj --dynamic-table %t.bad-strtab 2>&1 >/dev/null | \
# RUN:   FileCheck -DFILE=%t.bad-strtab %s --check-prefix BAD-STRTAB-ERR
# RUN: llvm-readelf --dynamic-table %t.bad-strtab 2>&1 >/dev/null | \
# RUN:   FileCheck -DFILE=%t.bad-strtab %s --check-prefix BAD-STRTAB-ERR
# BAD-STRTAB-ERR: warning: '[[FILE]]': Unable to parse DT_STRTAB: virtual address is not in any segment: 0x2000000
# BAD-STRTAB-ERR: warning: '[[FILE]]': string table was not found

# RUN: llvm-readobj --dynamic-table --needed-libs %t.bad-strtab 2>&1 | \
# RUN:   FileCheck -DFILE=%t.bad-strtab %s --check-prefixes=BAD-STRTAB-ERR,BAD-STRTAB,BAD-STRTAB-LLVM
# RUN: llvm-readelf --dynamic-table --needed-libs %t.bad-strtab 2>&1 | \
# RUN:   FileCheck -DFILE=%t.bad-strtab %s --check-prefixes=BAD-STRTAB-ERR,BAD-STRTAB,BAD-STRTAB-GNU

# BAD-STRTAB-LLVM: LoadName: <?>
# BAD-STRTAB-LLVM: 0x0000000000000001  NEEDED   Shared library: [<?>]
# BAD-STRTAB-GNU:  0x0000000000000001 (NEEDED)  Shared library: [<?>]
# BAD-STRTAB:      NeededLibraries [
# BAD-STRTAB:        <?>
# BAD-STRTAB:      ]

--- !ELF
FileHeader:
  Class:   ELFCLASS64
  Data:    ELFDATA2LSB
  Type:    ET_EXEC
  Machine: EM_X86_64
Sections:
  - Name:    .dynamic
    Type:    SHT_DYNAMIC
    Address: 0x1000
    Entries:
      - Tag:   DT_STRTAB
        Value: 0x2000000
      - Tag:   DT_STRSZ
        Value: 10
      - Tag:   DT_NEEDED
        Value: 1
      - Tag:   DT_NULL
        Value: 0x0
Symbols: []
ProgramHeaders:
  - Type: PT_LOAD
    VAddr: 0x1000
    Sections:
      - Section: .dynamic
  - Type: PT_DYNAMIC
    VAddr: 0x1000
    Sections:
      - Section: .dynamic

## Test handling of other d_ptr tags pointing outside the file's address space.
# RUN: yaml2obj %s --docnum=5 -o %t.bad-rela
# RUN: llvm-readobj --dynamic-table %t.bad-rela 2>&1 | FileCheck -DFILE=%t.bad-rela %s --check-prefixes=CHECK,BAD-RELA
# RUN: llvm-readelf --dynamic-table %t.bad-rela 2>&1 | FileCheck -DFILE=%t.bad-rela %s --check-prefixes=CHECK,BAD-RELA-GNU

# CHECK: warning: '[[FILE]]': Unable to parse DT_RELA: virtual address is not in any segment: 0x1000000

# BAD-RELA:      DynamicSection [ (2 entries)
# BAD-RELA-NEXT:   Tag                Type Name/Value
# BAD-RELA-NEXT:   0x0000000000000007 RELA 0x1000000
# BAD-RELA-NEXT:   0x0000000000000000 NULL 0x0
# BAD-RELA-NEXT: ]
# BAD-RELA-GNU:      Dynamic section at offset 0xb0 contains 2 entries:
# BAD-RELA-GNU-NEXT: Tag                Type   Name/Value
# BAD-RELA-GNU-NEXT: 0x0000000000000007 (RELA) 0x1000000
# BAD-RELA-GNU-NEXT: 0x0000000000000000 (NULL) 0x0

--- !ELF
FileHeader:
  Class:   ELFCLASS64
  Data:    ELFDATA2LSB
  Type:    ET_EXEC
  Machine: EM_X86_64
Sections:
  - Name:    .dynamic
    Type:    SHT_DYNAMIC
    Address: 0x1000
    Entries:
      - Tag:   DT_RELA
        Value: 0x1000000
      - Tag:   DT_NULL
        Value: 0x0
Symbols: []
ProgramHeaders:
  - Type: PT_LOAD
    VAddr: 0x1000
    Sections:
      - Section: .dynamic
  - Type: PT_DYNAMIC
    VAddr: 0x1000
    Sections:
      - Section: .dynamic

## Check how we handle cases when the dynamic string table is not null-terminated.

## Case A: the value of the DT_STRSZ tag is equal to the size of
##         the not null-terminated dynamic string table.
# RUN: yaml2obj %s -DSTRSZ=7 --docnum=6 -o %t6
# RUN: llvm-readobj --dynamic-table %t6 2>&1 | \
# RUN:   FileCheck %s -DFILE=%t6 --implicit-check-not=warning: --check-prefixes=NOT-TERMINATED,NOT-TERMINATED-GREQ
# RUN: llvm-readelf --dynamic-table %t6 2>&1 | \
# RUN:   FileCheck %s -DFILE=%t6 --implicit-check-not=warning: --check-prefixes=NOT-TERMINATED,NOT-TERMINATED-GREQ

## Case B: the value of the DT_STRSZ tag is less than the size of
##         the not null-terminated dynamic string table.
# RUN: yaml2obj %s -DSTRSZ=6 --docnum=6 -o %t7
# RUN: llvm-readobj --dynamic-table %t7 2>&1 | \
# RUN:   FileCheck %s -DFILE=%t7 --implicit-check-not=warning: --check-prefixes=NOT-TERMINATED,NOT-TERMINATED-LESS
# RUN: llvm-readelf --dynamic-table %t7 2>&1 | \
# RUN:   FileCheck %s -DFILE=%t7 --implicit-check-not=warning: --check-prefixes=NOT-TERMINATED,NOT-TERMINATED-LESS

## Case C: the value of the DT_STRSZ tag is one byte larger than the size of
##         the not null-terminated dynamic string table.
# RUN: yaml2obj %s -DSTRSZ=8 --docnum=6 -o %t8
# RUN: llvm-readobj --dynamic-table %t8 2>&1 | \
# RUN:   FileCheck %s -DFILE=%t8 --implicit-check-not=warning: --check-prefixes=NOT-TERMINATED,NOT-TERMINATED-GREQ
# RUN: llvm-readelf --dynamic-table %t8 2>&1 | \
# RUN:   FileCheck %s -DFILE=%t8 --implicit-check-not=warning: --check-prefixes=NOT-TERMINATED,NOT-TERMINATED-GREQ

# NOT-TERMINATED:      warning: '[[FILE]]': string table at offset 0xb0: unable to read the string at 0xb4: the string table is not null-terminated
# NOT-TERMINATED:      warning: '[[FILE]]': string table at offset 0xb0: unable to read the string at 0xb0: the string table is not null-terminated
# NOT-TERMINATED-NEXT: {{[(]?}}NEEDED{{[)]?}}    Shared library: [<?>]
# NOT-TERMINATED-NEXT: warning: '[[FILE]]': string table at offset 0xb0: unable to read the string at 0xb1: the string table is not null-terminated
# NOT-TERMINATED-NEXT: {{[(]?}}FILTER{{[)]?}}    Filter library: [<?>]
# NOT-TERMINATED-NEXT: warning: '[[FILE]]': string table at offset 0xb0: unable to read the string at 0xb2: the string table is not null-terminated
# NOT-TERMINATED-NEXT: {{[(]?}}AUXILIARY{{[)]?}} Auxiliary library: [<?>]
# NOT-TERMINATED-NEXT: warning: '[[FILE]]': string table at offset 0xb0: unable to read the string at 0xb3: the string table is not null-terminated
# NOT-TERMINATED-NEXT: {{[(]?}}USED{{[)]?}}      Not needed object: [<?>]
# NOT-TERMINATED-NEXT: {{[(]?}}SONAME{{[)]?}}    Library soname: [<?>]
# NOT-TERMINATED-NEXT: warning: '[[FILE]]': string table at offset 0xb0: unable to read the string at 0xb5: the string table is not null-terminated
# NOT-TERMINATED-NEXT: {{[(]?}}RPATH{{[)]?}}     Library rpath: [<?>]
# NOT-TERMINATED-GREQ-NEXT: warning: '[[FILE]]': string table at offset 0xb0: unable to read the string at 0xb6: the string table is not null-terminated
# NOT-TERMINATED-LESS-NEXT: warning: '[[FILE]]': string table at offset 0xb0: unable to read the string at 0xb6: it goes past the end of the table (0xb6)
# NOT-TERMINATED-NEXT: {{[(]?}}RUNPATH{{[)]?}}   Library runpath: [<?>]
# NOT-TERMINATED-NEXT: {{[(]?}}NULL{{[)]?}}      0x0

--- !ELF
FileHeader:
  Class:   ELFCLASS64
  Data:    ELFDATA2LSB
  Type:    ET_EXEC
  Machine: EM_X86_64
Sections:
  - Name:    .dynstr
    Type:    SHT_STRTAB
    Address: 0x1000
    Content: '746573742e736f' ## "test.so", not null terminated.
  - Type:    Fill
    Pattern: "61626300" ## 'a', 'b', 'c', '\0'.
    Size:    "4"
  - Name:    .dynamic
    Type:    SHT_DYNAMIC
    Address: 0x1100
    Entries:
      - Tag:   DT_STRTAB
        Value: 0x1000
      - Tag:   DT_STRSZ
        Value: [[STRSZ]]
      - Tag:   DT_NEEDED
        Value: 0
      - Tag:   DT_FILTER
        Value: 1
      - Tag:   DT_AUXILIARY
        Value: 2
      - Tag:   DT_USED
        Value: 3
      - Tag:   DT_SONAME
        Value: 4
      - Tag:   DT_RPATH
        Value: 5
      - Tag:   DT_RUNPATH
        Value: 6
      - Tag:   DT_NULL
        Value: 0
ProgramHeaders:
  - Type: PT_LOAD
    VAddr: 0x1000
    Sections:
      - Section: .dynstr
      - Section: .dynamic
  - Type: PT_DYNAMIC
    VAddr: 0x1100
    Sections:
      - Section: .dynamic

## Check that we emit an appropriate warning when the dynamic string table ends past the end of the file.

## Case A: the value of DT_STRSZ tag is set so that the string table ends
## right before the EOF. No warning should be emitted.
# RUN: yaml2obj %s -DSTRSZ=0x210 --docnum=6 -o %t9.1
# RUN: llvm-readobj --dynamic-table %t9.1 | \
# RUN:   FileCheck %s --implicit-check-not=warning: --check-prefix=BEFORE-THE-EOF
# RUN: llvm-readelf --dynamic-table %t9.1 | \
# RUN:   FileCheck %s --implicit-check-not=warning: --check-prefix=BEFORE-THE-EOF

## Note: The code reads the data in [DT_STRTAB, DT_STRTAB + DT_STRSZ] as the string table
## as normal. Since the file ends with a zero byte, strings are dumped, but if it didn't,
## we'd get <?> printed instead. The important bit is that we don't get the past the end warning.

# BEFORE-THE-EOF:      {{[(]?}}NEEDED{{[)]?}}    Shared library: [test.soabc]
# BEFORE-THE-EOF-NEXT: {{[(]?}}FILTER{{[)]?}}    Filter library: [est.soabc]
# BEFORE-THE-EOF-NEXT: {{[(]?}}AUXILIARY{{[)]?}} Auxiliary library: [st.soabc]
# BEFORE-THE-EOF-NEXT: {{[(]?}}USED{{[)]?}}      Not needed object: [t.soabc]
# BEFORE-THE-EOF-NEXT: {{[(]?}}SONAME{{[)]?}}    Library soname: [.soabc]
# BEFORE-THE-EOF-NEXT: {{[(]?}}RPATH{{[)]?}}     Library rpath: [soabc]
# BEFORE-THE-EOF-NEXT: {{[(]?}}RUNPATH{{[)]?}}   Library runpath: [oabc]
# BEFORE-THE-EOF-NEXT: {{[(]?}}NULL{{[)]?}}      0x0

## Case B: the value of DT_STRSZ tag is set so that the string table goes 1 byte past the EOF.
# RUN: yaml2obj %s -DSTRSZ=0x211 --docnum=6 -o %t9.2
# RUN: llvm-readobj --dynamic-table %t9.2 2>&1 | FileCheck %s -DFILE=%t9.2 --check-prefix=PAST-THE-EOF
# RUN: llvm-readelf --dynamic-table %t9.2 2>&1 | FileCheck %s -DFILE=%t9.2 --check-prefix=PAST-THE-EOF

# PAST-THE-EOF:      warning: '[[FILE]]': string table at offset 0xb0 with size 0x211 goes past the end of the file (0x2c0)
# PAST-THE-EOF:      {{[(]?}}NEEDED{{[)]?}}    Shared library: [<?>]
# PAST-THE-EOF-NEXT: {{[(]?}}FILTER{{[)]?}}    Filter library: [<?>]
# PAST-THE-EOF-NEXT: {{[(]?}}AUXILIARY{{[)]?}} Auxiliary library: [<?>]
# PAST-THE-EOF-NEXT: {{[(]?}}USED{{[)]?}}      Not needed object: [<?>]
# PAST-THE-EOF-NEXT: {{[(]?}}SONAME{{[)]?}}    Library soname: [<?>]
# PAST-THE-EOF-NEXT: {{[(]?}}RPATH{{[)]?}}     Library rpath: [<?>]
# PAST-THE-EOF-NEXT: {{[(]?}}RUNPATH{{[)]?}}   Library runpath: [<?>]
# PAST-THE-EOF-NEXT: {{[(]?}}NULL{{[)]?}}      0x0<|MERGE_RESOLUTION|>--- conflicted
+++ resolved
@@ -95,31 +95,12 @@
 # RUN: llvm-readelf --dynamic-table %t.bad-string 2>&1 | \
 # RUN:   FileCheck %s --implicit-check-not=warning: --check-prefix BAD-STRING-GNU -DFILE=%t.bad-string
 
-<<<<<<< HEAD
-# BAD-STRING-LLVM:      warning: '[[FILE]]': string table at offset 0xb0: unable to read the string at 0xb6, it goes past the end of the table (0xb1)
-=======
 # BAD-STRING-LLVM:      warning: '[[FILE]]': string table at offset 0xb0: unable to read the string at 0xb6: it goes past the end of the table (0xb1)
->>>>>>> a34309b7
 # BAD-STRING-LLVM:      LoadName: <?>
 # BAD-STRING-LLVM:      DynamicSection [ (10 entries)
 # BAD-STRING-LLVM-NEXT:   Tag                Type      Name/Value
 # BAD-STRING-LLVM-NEXT:   0x0000000000000005 STRTAB    0x1000
 # BAD-STRING-LLVM-NEXT:   0x000000000000000A STRSZ     1 (bytes)
-<<<<<<< HEAD
-# BAD-STRING-LLVM-NEXT: warning: '[[FILE]]': string table at offset 0xb0: unable to read the string at 0xb2, it goes past the end of the table (0xb1)
-# BAD-STRING-LLVM-NEXT:   0x0000000000000001 NEEDED    Shared library: [<?>]
-# BAD-STRING-LLVM-NEXT: warning: '[[FILE]]': string table at offset 0xb0: unable to read the string at 0xb3, it goes past the end of the table (0xb1)
-# BAD-STRING-LLVM-NEXT:   0x000000007FFFFFFF FILTER    Filter library: [<?>]
-# BAD-STRING-LLVM-NEXT: warning: '[[FILE]]': string table at offset 0xb0: unable to read the string at 0xb4, it goes past the end of the table (0xb1)
-# BAD-STRING-LLVM-NEXT:   0x000000007FFFFFFD AUXILIARY Auxiliary library: [<?>]
-# BAD-STRING-LLVM-NEXT: warning: '[[FILE]]': string table at offset 0xb0: unable to read the string at 0xb5, it goes past the end of the table (0xb1)
-# BAD-STRING-LLVM-NEXT:   0x000000007FFFFFFE USED      Not needed object: [<?>]
-## Note: there is no "string table at offset 0xb0..." warning here, because it was printed earlier.
-# BAD-STRING-LLVM-NEXT:   0x000000000000000E SONAME    Library soname: [<?>]
-# BAD-STRING-LLVM-NEXT: warning: '[[FILE]]': string table at offset 0xb0: unable to read the string at 0xb7, it goes past the end of the table (0xb1)
-# BAD-STRING-LLVM-NEXT:   0x000000000000000F RPATH     Library rpath: [<?>]
-# BAD-STRING-LLVM-NEXT: warning: '[[FILE]]': string table at offset 0xb0: unable to read the string at 0xb8, it goes past the end of the table (0xb1)
-=======
 # BAD-STRING-LLVM-NEXT: warning: '[[FILE]]': string table at offset 0xb0: unable to read the string at 0xb2: it goes past the end of the table (0xb1)
 # BAD-STRING-LLVM-NEXT:   0x0000000000000001 NEEDED    Shared library: [<?>]
 # BAD-STRING-LLVM-NEXT: warning: '[[FILE]]': string table at offset 0xb0: unable to read the string at 0xb3: it goes past the end of the table (0xb1)
@@ -133,35 +114,15 @@
 # BAD-STRING-LLVM-NEXT: warning: '[[FILE]]': string table at offset 0xb0: unable to read the string at 0xb7: it goes past the end of the table (0xb1)
 # BAD-STRING-LLVM-NEXT:   0x000000000000000F RPATH     Library rpath: [<?>]
 # BAD-STRING-LLVM-NEXT: warning: '[[FILE]]': string table at offset 0xb0: unable to read the string at 0xb8: it goes past the end of the table (0xb1)
->>>>>>> a34309b7
 # BAD-STRING-LLVM-NEXT:   0x000000000000001D RUNPATH   Library runpath: [<?>]
 # BAD-STRING-LLVM-NEXT:   0x0000000000000000 NULL      0x0
 # BAD-STRING-LLVM-NEXT: ]
 
-<<<<<<< HEAD
-# BAD-STRING-GNU:      warning: '[[FILE]]': string table at offset 0xb0: unable to read the string at 0xb6, it goes past the end of the table (0xb1)
-=======
 # BAD-STRING-GNU:      warning: '[[FILE]]': string table at offset 0xb0: unable to read the string at 0xb6: it goes past the end of the table (0xb1)
->>>>>>> a34309b7
 # BAD-STRING-GNU-NEXT: Dynamic section at offset 0xb1 contains 10 entries:
 # BAD-STRING-GNU-NEXT:   Tag                Type        Name/Value
 # BAD-STRING-GNU-NEXT:   0x0000000000000005 (STRTAB)    0x1000
 # BAD-STRING-GNU-NEXT:   0x000000000000000a (STRSZ)     1 (bytes)
-<<<<<<< HEAD
-# BAD-STRING-GNU-NEXT: warning: '[[FILE]]': string table at offset 0xb0: unable to read the string at 0xb2, it goes past the end of the table (0xb1)
-# BAD-STRING-GNU-NEXT:   0x0000000000000001 (NEEDED)    Shared library: [<?>]
-# BAD-STRING-GNU-NEXT: warning: '[[FILE]]': string table at offset 0xb0: unable to read the string at 0xb3, it goes past the end of the table (0xb1)
-# BAD-STRING-GNU-NEXT:   0x000000007fffffff (FILTER)    Filter library: [<?>]
-# BAD-STRING-GNU-NEXT: warning: '[[FILE]]': string table at offset 0xb0: unable to read the string at 0xb4, it goes past the end of the table (0xb1)
-# BAD-STRING-GNU-NEXT:   0x000000007ffffffd (AUXILIARY) Auxiliary library: [<?>]
-# BAD-STRING-GNU-NEXT: warning: '[[FILE]]': string table at offset 0xb0: unable to read the string at 0xb5, it goes past the end of the table (0xb1)
-# BAD-STRING-GNU-NEXT:   0x000000007ffffffe (USED)      Not needed object: [<?>]
-## Note: there is no "string table at offset 0xb6..." warning here, because it was printed earlier.
-# BAD-STRING-GNU-NEXT:   0x000000000000000e (SONAME)    Library soname: [<?>]
-# BAD-STRING-GNU-NEXT: warning: '[[FILE]]': string table at offset 0xb0: unable to read the string at 0xb7, it goes past the end of the table (0xb1)
-# BAD-STRING-GNU-NEXT:   0x000000000000000f (RPATH)     Library rpath: [<?>]
-# BAD-STRING-GNU-NEXT: warning: '[[FILE]]': string table at offset 0xb0: unable to read the string at 0xb8, it goes past the end of the table (0xb1)
-=======
 # BAD-STRING-GNU-NEXT: warning: '[[FILE]]': string table at offset 0xb0: unable to read the string at 0xb2: it goes past the end of the table (0xb1)
 # BAD-STRING-GNU-NEXT:   0x0000000000000001 (NEEDED)    Shared library: [<?>]
 # BAD-STRING-GNU-NEXT: warning: '[[FILE]]': string table at offset 0xb0: unable to read the string at 0xb3: it goes past the end of the table (0xb1)
@@ -175,7 +136,6 @@
 # BAD-STRING-GNU-NEXT: warning: '[[FILE]]': string table at offset 0xb0: unable to read the string at 0xb7: it goes past the end of the table (0xb1)
 # BAD-STRING-GNU-NEXT:   0x000000000000000f (RPATH)     Library rpath: [<?>]
 # BAD-STRING-GNU-NEXT: warning: '[[FILE]]': string table at offset 0xb0: unable to read the string at 0xb8: it goes past the end of the table (0xb1)
->>>>>>> a34309b7
 # BAD-STRING-GNU-NEXT:   0x000000000000001d (RUNPATH)   Library runpath: [<?>]
 # BAD-STRING-GNU-NEXT:   0x0000000000000000 (NULL)      0x0
 
