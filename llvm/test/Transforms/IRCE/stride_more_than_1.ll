; NOTE: Assertions have been autogenerated by utils/update_test_checks.py UTC_ARGS: --version 2
; RUN: opt -verify-loop-info -irce-print-changed-loops -passes=irce -S < %s 2>&1 | FileCheck %s
; RUN: opt -verify-loop-info -irce-print-changed-loops -passes='require<branch-prob>,irce' -S < %s 2>&1 | FileCheck %s

; CHECK: irce: in function test_01: constrained Loop at depth 1 containing: %loop<header><exiting>,%in.bounds<latch><exiting>
; CHECK: irce: in function test_02: constrained Loop at depth 1 containing: %loop<header><exiting>,%in.bounds<latch><exiting>
; CHECK: irce: in function test_03: constrained Loop at depth 1 containing: %loop<header><exiting>,%in.bounds<latch><exiting>
; CHECK: irce: in function test_04: constrained Loop at depth 1 containing: %loop<header><exiting>,%in.bounds<latch><exiting>
; CHECK: irce: in function test_05: constrained Loop at depth 1 containing: %loop<header><exiting>,%in.bounds<latch><exiting>
; CHECK: irce: in function test_06: constrained Loop at depth 1 containing: %loop<header><exiting>,%in.bounds<latch><exiting>
; CHECK-NOT: irce: in function test_07: constrained Loop at depth 1 containing: %loop<header><exiting>,%in.bounds<latch><exiting>
; CHECK: irce: in function test_08: constrained Loop at depth 1 containing: %loop<header><exiting>,%in.bounds<latch><exiting>

; IV = 0; IV <s 100; IV += 7; 0 <= Len <= 50. IRCE is allowed.
define void @test_01(ptr %arr, ptr %a_len_ptr) {
; CHECK-LABEL: define void @test_01
; CHECK-SAME: (ptr [[ARR:%.*]], ptr [[A_LEN_PTR:%.*]]) {
; CHECK-NEXT:  entry:
; CHECK-NEXT:    [[EXIT_MAINLOOP_AT:%.*]] = load i32, ptr [[A_LEN_PTR]], align 4, !range [[RNG0:![0-9]+]]
; CHECK-NEXT:    [[TMP0:%.*]] = icmp slt i32 0, [[EXIT_MAINLOOP_AT]]
; CHECK-NEXT:    br i1 [[TMP0]], label [[LOOP_PREHEADER:%.*]], label [[MAIN_PSEUDO_EXIT:%.*]]
; CHECK:       loop.preheader:
; CHECK-NEXT:    br label [[LOOP:%.*]]
; CHECK:       loop:
; CHECK-NEXT:    [[IDX:%.*]] = phi i32 [ [[IDX_NEXT:%.*]], [[IN_BOUNDS:%.*]] ], [ 0, [[LOOP_PREHEADER]] ]
; CHECK-NEXT:    [[IDX_NEXT]] = add i32 [[IDX]], 7
; CHECK-NEXT:    [[ABC:%.*]] = icmp slt i32 [[IDX]], [[EXIT_MAINLOOP_AT]]
; CHECK-NEXT:    br i1 true, label [[IN_BOUNDS]], label [[OUT_OF_BOUNDS_LOOPEXIT1:%.*]]
; CHECK:       in.bounds:
; CHECK-NEXT:    [[ADDR:%.*]] = getelementptr i32, ptr [[ARR]], i32 [[IDX]]
; CHECK-NEXT:    store i32 0, ptr [[ADDR]], align 4
; CHECK-NEXT:    [[NEXT:%.*]] = icmp slt i32 [[IDX_NEXT]], 100
; CHECK-NEXT:    [[TMP1:%.*]] = icmp slt i32 [[IDX_NEXT]], [[EXIT_MAINLOOP_AT]]
; CHECK-NEXT:    br i1 [[TMP1]], label [[LOOP]], label [[MAIN_EXIT_SELECTOR:%.*]]
; CHECK:       main.exit.selector:
; CHECK-NEXT:    [[IDX_NEXT_LCSSA:%.*]] = phi i32 [ [[IDX_NEXT]], [[IN_BOUNDS]] ]
; CHECK-NEXT:    [[TMP2:%.*]] = icmp slt i32 [[IDX_NEXT_LCSSA]], 100
; CHECK-NEXT:    br i1 [[TMP2]], label [[MAIN_PSEUDO_EXIT]], label [[EXIT:%.*]]
; CHECK:       main.pseudo.exit:
; CHECK-NEXT:    [[IDX_COPY:%.*]] = phi i32 [ 0, [[ENTRY:%.*]] ], [ [[IDX_NEXT_LCSSA]], [[MAIN_EXIT_SELECTOR]] ]
; CHECK-NEXT:    [[INDVAR_END:%.*]] = phi i32 [ 0, [[ENTRY]] ], [ [[IDX_NEXT_LCSSA]], [[MAIN_EXIT_SELECTOR]] ]
; CHECK-NEXT:    br label [[POSTLOOP:%.*]]
; CHECK:       out.of.bounds.loopexit:
; CHECK-NEXT:    br label [[OUT_OF_BOUNDS:%.*]]
; CHECK:       out.of.bounds.loopexit1:
; CHECK-NEXT:    br label [[OUT_OF_BOUNDS]]
; CHECK:       out.of.bounds:
; CHECK-NEXT:    ret void
; CHECK:       exit.loopexit:
; CHECK-NEXT:    br label [[EXIT]]
; CHECK:       exit:
; CHECK-NEXT:    ret void
; CHECK:       postloop:
; CHECK-NEXT:    br label [[LOOP_POSTLOOP:%.*]]
; CHECK:       loop.postloop:
; CHECK-NEXT:    [[IDX_POSTLOOP:%.*]] = phi i32 [ [[IDX_COPY]], [[POSTLOOP]] ], [ [[IDX_NEXT_POSTLOOP:%.*]], [[IN_BOUNDS_POSTLOOP:%.*]] ]
; CHECK-NEXT:    [[IDX_NEXT_POSTLOOP]] = add i32 [[IDX_POSTLOOP]], 7
; CHECK-NEXT:    [[ABC_POSTLOOP:%.*]] = icmp slt i32 [[IDX_POSTLOOP]], [[EXIT_MAINLOOP_AT]]
; CHECK-NEXT:    br i1 [[ABC_POSTLOOP]], label [[IN_BOUNDS_POSTLOOP]], label [[OUT_OF_BOUNDS_LOOPEXIT:%.*]]
; CHECK:       in.bounds.postloop:
; CHECK-NEXT:    [[ADDR_POSTLOOP:%.*]] = getelementptr i32, ptr [[ARR]], i32 [[IDX_POSTLOOP]]
; CHECK-NEXT:    store i32 0, ptr [[ADDR_POSTLOOP]], align 4
; CHECK-NEXT:    [[NEXT_POSTLOOP:%.*]] = icmp slt i32 [[IDX_NEXT_POSTLOOP]], 100
; CHECK-NEXT:    br i1 [[NEXT_POSTLOOP]], label [[LOOP_POSTLOOP]], label [[EXIT_LOOPEXIT:%.*]], !llvm.loop [[LOOP1:![0-9]+]], !irce.loop.clone !6
;

entry:
  %len = load i32, ptr %a_len_ptr, !range !0
  br label %loop

loop:
  %idx = phi i32 [ 0, %entry ], [ %idx.next, %in.bounds ]
  %idx.next = add i32 %idx, 7
  %abc = icmp slt i32 %idx, %len
  br i1 %abc, label %in.bounds, label %out.of.bounds

in.bounds:
  %addr = getelementptr i32, ptr %arr, i32 %idx
  store i32 0, ptr %addr
  %next = icmp slt i32 %idx.next, 100
  br i1 %next, label %loop, label %exit

out.of.bounds:
  ret void

exit:
  ret void
}

; IV = 0; IV <s MAX_INT - 7; IV += 7; 0 <= Len <= 50. IRCE is allowed.
define void @test_02(ptr %arr, ptr %a_len_ptr) {
; CHECK-LABEL: define void @test_02
; CHECK-SAME: (ptr [[ARR:%.*]], ptr [[A_LEN_PTR:%.*]]) {
; CHECK-NEXT:  entry:
; CHECK-NEXT:    [[EXIT_MAINLOOP_AT:%.*]] = load i32, ptr [[A_LEN_PTR]], align 4, !range [[RNG0]]
; CHECK-NEXT:    [[TMP0:%.*]] = icmp slt i32 0, [[EXIT_MAINLOOP_AT]]
; CHECK-NEXT:    br i1 [[TMP0]], label [[LOOP_PREHEADER:%.*]], label [[MAIN_PSEUDO_EXIT:%.*]]
; CHECK:       loop.preheader:
; CHECK-NEXT:    br label [[LOOP:%.*]]
; CHECK:       loop:
; CHECK-NEXT:    [[IDX:%.*]] = phi i32 [ [[IDX_NEXT:%.*]], [[IN_BOUNDS:%.*]] ], [ 0, [[LOOP_PREHEADER]] ]
; CHECK-NEXT:    [[IDX_NEXT]] = add i32 [[IDX]], 7
; CHECK-NEXT:    [[ABC:%.*]] = icmp slt i32 [[IDX]], [[EXIT_MAINLOOP_AT]]
; CHECK-NEXT:    br i1 true, label [[IN_BOUNDS]], label [[OUT_OF_BOUNDS_LOOPEXIT1:%.*]]
; CHECK:       in.bounds:
; CHECK-NEXT:    [[ADDR:%.*]] = getelementptr i32, ptr [[ARR]], i32 [[IDX]]
; CHECK-NEXT:    store i32 0, ptr [[ADDR]], align 4
; CHECK-NEXT:    [[NEXT:%.*]] = icmp slt i32 [[IDX_NEXT]], 2147483640
; CHECK-NEXT:    [[TMP1:%.*]] = icmp slt i32 [[IDX_NEXT]], [[EXIT_MAINLOOP_AT]]
; CHECK-NEXT:    br i1 [[TMP1]], label [[LOOP]], label [[MAIN_EXIT_SELECTOR:%.*]]
; CHECK:       main.exit.selector:
; CHECK-NEXT:    [[IDX_NEXT_LCSSA:%.*]] = phi i32 [ [[IDX_NEXT]], [[IN_BOUNDS]] ]
; CHECK-NEXT:    [[TMP2:%.*]] = icmp slt i32 [[IDX_NEXT_LCSSA]], 2147483640
; CHECK-NEXT:    br i1 [[TMP2]], label [[MAIN_PSEUDO_EXIT]], label [[EXIT:%.*]]
; CHECK:       main.pseudo.exit:
; CHECK-NEXT:    [[IDX_COPY:%.*]] = phi i32 [ 0, [[ENTRY:%.*]] ], [ [[IDX_NEXT_LCSSA]], [[MAIN_EXIT_SELECTOR]] ]
; CHECK-NEXT:    [[INDVAR_END:%.*]] = phi i32 [ 0, [[ENTRY]] ], [ [[IDX_NEXT_LCSSA]], [[MAIN_EXIT_SELECTOR]] ]
; CHECK-NEXT:    br label [[POSTLOOP:%.*]]
; CHECK:       out.of.bounds.loopexit:
; CHECK-NEXT:    br label [[OUT_OF_BOUNDS:%.*]]
; CHECK:       out.of.bounds.loopexit1:
; CHECK-NEXT:    br label [[OUT_OF_BOUNDS]]
; CHECK:       out.of.bounds:
; CHECK-NEXT:    ret void
; CHECK:       exit.loopexit:
; CHECK-NEXT:    br label [[EXIT]]
; CHECK:       exit:
; CHECK-NEXT:    ret void
; CHECK:       postloop:
; CHECK-NEXT:    br label [[LOOP_POSTLOOP:%.*]]
; CHECK:       loop.postloop:
; CHECK-NEXT:    [[IDX_POSTLOOP:%.*]] = phi i32 [ [[IDX_COPY]], [[POSTLOOP]] ], [ [[IDX_NEXT_POSTLOOP:%.*]], [[IN_BOUNDS_POSTLOOP:%.*]] ]
; CHECK-NEXT:    [[IDX_NEXT_POSTLOOP]] = add i32 [[IDX_POSTLOOP]], 7
; CHECK-NEXT:    [[ABC_POSTLOOP:%.*]] = icmp slt i32 [[IDX_POSTLOOP]], [[EXIT_MAINLOOP_AT]]
; CHECK-NEXT:    br i1 [[ABC_POSTLOOP]], label [[IN_BOUNDS_POSTLOOP]], label [[OUT_OF_BOUNDS_LOOPEXIT:%.*]]
; CHECK:       in.bounds.postloop:
; CHECK-NEXT:    [[ADDR_POSTLOOP:%.*]] = getelementptr i32, ptr [[ARR]], i32 [[IDX_POSTLOOP]]
; CHECK-NEXT:    store i32 0, ptr [[ADDR_POSTLOOP]], align 4
; CHECK-NEXT:    [[NEXT_POSTLOOP:%.*]] = icmp slt i32 [[IDX_NEXT_POSTLOOP]], 2147483640
; CHECK-NEXT:    br i1 [[NEXT_POSTLOOP]], label [[LOOP_POSTLOOP]], label [[EXIT_LOOPEXIT:%.*]], !llvm.loop [[LOOP7:![0-9]+]], !irce.loop.clone !6
;

entry:
  %len = load i32, ptr %a_len_ptr, !range !0
  br label %loop

loop:
  %idx = phi i32 [ 0, %entry ], [ %idx.next, %in.bounds ]
  %idx.next = add i32 %idx, 7
  %abc = icmp slt i32 %idx, %len
  br i1 %abc, label %in.bounds, label %out.of.bounds

in.bounds:
  %addr = getelementptr i32, ptr %arr, i32 %idx
  store i32 0, ptr %addr
  %next = icmp slt i32 %idx.next, 2147483640
  br i1 %next, label %loop, label %exit

out.of.bounds:
  ret void

exit:
  ret void
}

; IV = 0; IV <s MAX_INT; IV += 7; 0 <= Len <= MAX_INT - 7. This is the greatest
; value of Len for which IRCE is allowed.
define void @test_03(ptr %arr, ptr %a_len_ptr) {
; CHECK-LABEL: define void @test_03
; CHECK-SAME: (ptr [[ARR:%.*]], ptr [[A_LEN_PTR:%.*]]) {
; CHECK-NEXT:  entry:
; CHECK-NEXT:    [[EXIT_MAINLOOP_AT:%.*]] = load i32, ptr [[A_LEN_PTR]], align 4, !range [[RNG8:![0-9]+]]
; CHECK-NEXT:    [[TMP0:%.*]] = icmp slt i32 0, [[EXIT_MAINLOOP_AT]]
; CHECK-NEXT:    br i1 [[TMP0]], label [[LOOP_PREHEADER:%.*]], label [[MAIN_PSEUDO_EXIT:%.*]]
; CHECK:       loop.preheader:
; CHECK-NEXT:    br label [[LOOP:%.*]]
; CHECK:       loop:
; CHECK-NEXT:    [[IDX:%.*]] = phi i32 [ [[IDX_NEXT:%.*]], [[IN_BOUNDS:%.*]] ], [ 0, [[LOOP_PREHEADER]] ]
; CHECK-NEXT:    [[IDX_NEXT]] = add i32 [[IDX]], 7
; CHECK-NEXT:    [[ABC:%.*]] = icmp slt i32 [[IDX]], [[EXIT_MAINLOOP_AT]]
; CHECK-NEXT:    br i1 true, label [[IN_BOUNDS]], label [[OUT_OF_BOUNDS_LOOPEXIT1:%.*]]
; CHECK:       in.bounds:
; CHECK-NEXT:    [[ADDR:%.*]] = getelementptr i32, ptr [[ARR]], i32 [[IDX]]
; CHECK-NEXT:    store i32 0, ptr [[ADDR]], align 4
; CHECK-NEXT:    [[NEXT:%.*]] = icmp slt i32 [[IDX_NEXT]], 2147483647
; CHECK-NEXT:    [[TMP1:%.*]] = icmp slt i32 [[IDX_NEXT]], [[EXIT_MAINLOOP_AT]]
; CHECK-NEXT:    br i1 [[TMP1]], label [[LOOP]], label [[MAIN_EXIT_SELECTOR:%.*]]
; CHECK:       main.exit.selector:
; CHECK-NEXT:    [[IDX_NEXT_LCSSA:%.*]] = phi i32 [ [[IDX_NEXT]], [[IN_BOUNDS]] ]
; CHECK-NEXT:    [[TMP2:%.*]] = icmp slt i32 [[IDX_NEXT_LCSSA]], 2147483647
; CHECK-NEXT:    br i1 [[TMP2]], label [[MAIN_PSEUDO_EXIT]], label [[EXIT:%.*]]
; CHECK:       main.pseudo.exit:
; CHECK-NEXT:    [[IDX_COPY:%.*]] = phi i32 [ 0, [[ENTRY:%.*]] ], [ [[IDX_NEXT_LCSSA]], [[MAIN_EXIT_SELECTOR]] ]
; CHECK-NEXT:    [[INDVAR_END:%.*]] = phi i32 [ 0, [[ENTRY]] ], [ [[IDX_NEXT_LCSSA]], [[MAIN_EXIT_SELECTOR]] ]
; CHECK-NEXT:    br label [[POSTLOOP:%.*]]
; CHECK:       out.of.bounds.loopexit:
; CHECK-NEXT:    br label [[OUT_OF_BOUNDS:%.*]]
; CHECK:       out.of.bounds.loopexit1:
; CHECK-NEXT:    br label [[OUT_OF_BOUNDS]]
; CHECK:       out.of.bounds:
; CHECK-NEXT:    ret void
; CHECK:       exit.loopexit:
; CHECK-NEXT:    br label [[EXIT]]
; CHECK:       exit:
; CHECK-NEXT:    ret void
; CHECK:       postloop:
; CHECK-NEXT:    br label [[LOOP_POSTLOOP:%.*]]
; CHECK:       loop.postloop:
; CHECK-NEXT:    [[IDX_POSTLOOP:%.*]] = phi i32 [ [[IDX_COPY]], [[POSTLOOP]] ], [ [[IDX_NEXT_POSTLOOP:%.*]], [[IN_BOUNDS_POSTLOOP:%.*]] ]
; CHECK-NEXT:    [[IDX_NEXT_POSTLOOP]] = add i32 [[IDX_POSTLOOP]], 7
; CHECK-NEXT:    [[ABC_POSTLOOP:%.*]] = icmp slt i32 [[IDX_POSTLOOP]], [[EXIT_MAINLOOP_AT]]
; CHECK-NEXT:    br i1 [[ABC_POSTLOOP]], label [[IN_BOUNDS_POSTLOOP]], label [[OUT_OF_BOUNDS_LOOPEXIT:%.*]]
; CHECK:       in.bounds.postloop:
; CHECK-NEXT:    [[ADDR_POSTLOOP:%.*]] = getelementptr i32, ptr [[ARR]], i32 [[IDX_POSTLOOP]]
; CHECK-NEXT:    store i32 0, ptr [[ADDR_POSTLOOP]], align 4
; CHECK-NEXT:    [[NEXT_POSTLOOP:%.*]] = icmp slt i32 [[IDX_NEXT_POSTLOOP]], 2147483647
; CHECK-NEXT:    br i1 [[NEXT_POSTLOOP]], label [[LOOP_POSTLOOP]], label [[EXIT_LOOPEXIT:%.*]], !llvm.loop [[LOOP9:![0-9]+]], !irce.loop.clone !6
;

entry:
  %len = load i32, ptr %a_len_ptr, !range !1
  br label %loop

loop:
  %idx = phi i32 [ 0, %entry ], [ %idx.next, %in.bounds ]
  %idx.next = add i32 %idx, 7
  %abc = icmp slt i32 %idx, %len
  br i1 %abc, label %in.bounds, label %out.of.bounds

in.bounds:
  %addr = getelementptr i32, ptr %arr, i32 %idx
  store i32 0, ptr %addr
  %next = icmp slt i32 %idx.next, 2147483647
  br i1 %next, label %loop, label %exit

out.of.bounds:
  ret void

exit:
  ret void
}

; IV = 0; IV <s MAX_INT; IV += 7; 0 <= Len <= MAX_INT - 6. IRCE is allowed
; because the branch would fail once idx.next == MAX_INT - 1 keeping the
; access in bounds.
define void @test_04(ptr %arr, ptr %a_len_ptr) {
; CHECK-LABEL: define void @test_04
; CHECK-SAME: (ptr [[ARR:%.*]], ptr [[A_LEN_PTR:%.*]]) {
; CHECK-NEXT:  entry:
; CHECK-NEXT:    [[EXIT_MAINLOOP_AT:%.*]] = load i32, ptr [[A_LEN_PTR]], align 4, !range [[RNG10:![0-9]+]]
; CHECK-NEXT:    [[TMP0:%.*]] = icmp slt i32 0, [[EXIT_MAINLOOP_AT]]
; CHECK-NEXT:    br i1 [[TMP0]], label [[LOOP_PREHEADER:%.*]], label [[MAIN_PSEUDO_EXIT:%.*]]
; CHECK:       loop.preheader:
; CHECK-NEXT:    br label [[LOOP:%.*]]
; CHECK:       loop:
; CHECK-NEXT:    [[IDX:%.*]] = phi i32 [ [[IDX_NEXT:%.*]], [[IN_BOUNDS:%.*]] ], [ 0, [[LOOP_PREHEADER]] ]
; CHECK-NEXT:    [[IDX_NEXT]] = add i32 [[IDX]], 7
; CHECK-NEXT:    [[ABC:%.*]] = icmp slt i32 [[IDX]], [[EXIT_MAINLOOP_AT]]
; CHECK-NEXT:    br i1 true, label [[IN_BOUNDS]], label [[OUT_OF_BOUNDS_LOOPEXIT1:%.*]]
; CHECK:       in.bounds:
; CHECK-NEXT:    [[ADDR:%.*]] = getelementptr i32, ptr [[ARR]], i32 [[IDX]]
; CHECK-NEXT:    store i32 0, ptr [[ADDR]], align 4
; CHECK-NEXT:    [[NEXT:%.*]] = icmp slt i32 [[IDX_NEXT]], 2147483647
; CHECK-NEXT:    [[TMP1:%.*]] = icmp slt i32 [[IDX_NEXT]], [[EXIT_MAINLOOP_AT]]
; CHECK-NEXT:    br i1 [[TMP1]], label [[LOOP]], label [[MAIN_EXIT_SELECTOR:%.*]]
; CHECK:       main.exit.selector:
; CHECK-NEXT:    [[IDX_NEXT_LCSSA:%.*]] = phi i32 [ [[IDX_NEXT]], [[IN_BOUNDS]] ]
; CHECK-NEXT:    [[TMP2:%.*]] = icmp slt i32 [[IDX_NEXT_LCSSA]], 2147483647
; CHECK-NEXT:    br i1 [[TMP2]], label [[MAIN_PSEUDO_EXIT]], label [[EXIT:%.*]]
; CHECK:       main.pseudo.exit:
; CHECK-NEXT:    [[IDX_COPY:%.*]] = phi i32 [ 0, [[ENTRY:%.*]] ], [ [[IDX_NEXT_LCSSA]], [[MAIN_EXIT_SELECTOR]] ]
; CHECK-NEXT:    [[INDVAR_END:%.*]] = phi i32 [ 0, [[ENTRY]] ], [ [[IDX_NEXT_LCSSA]], [[MAIN_EXIT_SELECTOR]] ]
; CHECK-NEXT:    br label [[POSTLOOP:%.*]]
; CHECK:       out.of.bounds.loopexit:
; CHECK-NEXT:    br label [[OUT_OF_BOUNDS:%.*]]
; CHECK:       out.of.bounds.loopexit1:
; CHECK-NEXT:    br label [[OUT_OF_BOUNDS]]
; CHECK:       out.of.bounds:
; CHECK-NEXT:    ret void
; CHECK:       exit.loopexit:
; CHECK-NEXT:    br label [[EXIT]]
; CHECK:       exit:
; CHECK-NEXT:    ret void
; CHECK:       postloop:
; CHECK-NEXT:    br label [[LOOP_POSTLOOP:%.*]]
; CHECK:       loop.postloop:
; CHECK-NEXT:    [[IDX_POSTLOOP:%.*]] = phi i32 [ [[IDX_COPY]], [[POSTLOOP]] ], [ [[IDX_NEXT_POSTLOOP:%.*]], [[IN_BOUNDS_POSTLOOP:%.*]] ]
; CHECK-NEXT:    [[IDX_NEXT_POSTLOOP]] = add i32 [[IDX_POSTLOOP]], 7
; CHECK-NEXT:    [[ABC_POSTLOOP:%.*]] = icmp slt i32 [[IDX_POSTLOOP]], [[EXIT_MAINLOOP_AT]]
; CHECK-NEXT:    br i1 [[ABC_POSTLOOP]], label [[IN_BOUNDS_POSTLOOP]], label [[OUT_OF_BOUNDS_LOOPEXIT:%.*]]
; CHECK:       in.bounds.postloop:
; CHECK-NEXT:    [[ADDR_POSTLOOP:%.*]] = getelementptr i32, ptr [[ARR]], i32 [[IDX_POSTLOOP]]
; CHECK-NEXT:    store i32 0, ptr [[ADDR_POSTLOOP]], align 4
; CHECK-NEXT:    [[NEXT_POSTLOOP:%.*]] = icmp slt i32 [[IDX_NEXT_POSTLOOP]], 2147483647
; CHECK-NEXT:    br i1 [[NEXT_POSTLOOP]], label [[LOOP_POSTLOOP]], label [[EXIT_LOOPEXIT:%.*]], !llvm.loop [[LOOP11:![0-9]+]], !irce.loop.clone !6
;



entry:
  %len = load i32, ptr %a_len_ptr, !range !2
  br label %loop

loop:
  %idx = phi i32 [ 0, %entry ], [ %idx.next, %in.bounds ]
  %idx.next = add i32 %idx, 7
  %abc = icmp slt i32 %idx, %len
  br i1 %abc, label %in.bounds, label %out.of.bounds

in.bounds:
  %addr = getelementptr i32, ptr %arr, i32 %idx
  store i32 0, ptr %addr
  %next = icmp slt i32 %idx.next, 2147483647
  br i1 %next, label %loop, label %exit

out.of.bounds:
  ret void

exit:
  ret void
}

; IV = 100; IV >s -1; IV -= 7; 0 <= Len <= 50. IRCE is allowed.
define void @test_05(ptr %arr, ptr %a_len_ptr) {
; CHECK-LABEL: define void @test_05
; CHECK-SAME: (ptr [[ARR:%.*]], ptr [[A_LEN_PTR:%.*]]) {
; CHECK-NEXT:  entry:
; CHECK-NEXT:    [[LEN:%.*]] = load i32, ptr [[A_LEN_PTR]], align 4, !range [[RNG0]]
; CHECK-NEXT:    [[EXIT_PRELOOP_AT:%.*]] = add nsw i32 [[LEN]], -1
; CHECK-NEXT:    [[TMP0:%.*]] = icmp sgt i32 100, [[EXIT_PRELOOP_AT]]
; CHECK-NEXT:    br i1 [[TMP0]], label [[LOOP_PRELOOP_PREHEADER:%.*]], label [[PRELOOP_PSEUDO_EXIT:%.*]]
; CHECK:       loop.preloop.preheader:
; CHECK-NEXT:    br label [[LOOP_PRELOOP:%.*]]
; CHECK:       mainloop:
; CHECK-NEXT:    br label [[LOOP:%.*]]
; CHECK:       loop:
; CHECK-NEXT:    [[IDX:%.*]] = phi i32 [ [[IDX_PRELOOP_COPY:%.*]], [[MAINLOOP:%.*]] ], [ [[IDX_NEXT:%.*]], [[IN_BOUNDS:%.*]] ]
; CHECK-NEXT:    [[IDX_NEXT]] = add i32 [[IDX]], -7
; CHECK-NEXT:    [[ABC:%.*]] = icmp slt i32 [[IDX]], [[LEN]]
; CHECK-NEXT:    br i1 true, label [[IN_BOUNDS]], label [[OUT_OF_BOUNDS_LOOPEXIT1:%.*]]
; CHECK:       in.bounds:
; CHECK-NEXT:    [[ADDR:%.*]] = getelementptr i32, ptr [[ARR]], i32 [[IDX]]
; CHECK-NEXT:    store i32 0, ptr [[ADDR]], align 4
; CHECK-NEXT:    [[NEXT:%.*]] = icmp sgt i32 [[IDX_NEXT]], -1
; CHECK-NEXT:    br i1 [[NEXT]], label [[LOOP]], label [[EXIT_LOOPEXIT:%.*]]
; CHECK:       out.of.bounds.loopexit:
; CHECK-NEXT:    br label [[OUT_OF_BOUNDS:%.*]]
; CHECK:       out.of.bounds.loopexit1:
; CHECK-NEXT:    br label [[OUT_OF_BOUNDS]]
; CHECK:       out.of.bounds:
; CHECK-NEXT:    ret void
; CHECK:       exit.loopexit:
; CHECK-NEXT:    br label [[EXIT:%.*]]
; CHECK:       exit:
; CHECK-NEXT:    ret void
; CHECK:       loop.preloop:
; CHECK-NEXT:    [[IDX_PRELOOP:%.*]] = phi i32 [ [[IDX_NEXT_PRELOOP:%.*]], [[IN_BOUNDS_PRELOOP:%.*]] ], [ 100, [[LOOP_PRELOOP_PREHEADER]] ]
; CHECK-NEXT:    [[IDX_NEXT_PRELOOP]] = add i32 [[IDX_PRELOOP]], -7
; CHECK-NEXT:    [[ABC_PRELOOP:%.*]] = icmp slt i32 [[IDX_PRELOOP]], [[LEN]]
; CHECK-NEXT:    br i1 [[ABC_PRELOOP]], label [[IN_BOUNDS_PRELOOP]], label [[OUT_OF_BOUNDS_LOOPEXIT:%.*]]
; CHECK:       in.bounds.preloop:
; CHECK-NEXT:    [[ADDR_PRELOOP:%.*]] = getelementptr i32, ptr [[ARR]], i32 [[IDX_PRELOOP]]
; CHECK-NEXT:    store i32 0, ptr [[ADDR_PRELOOP]], align 4
; CHECK-NEXT:    [[NEXT_PRELOOP:%.*]] = icmp sgt i32 [[IDX_NEXT_PRELOOP]], -1
; CHECK-NEXT:    [[TMP1:%.*]] = icmp sgt i32 [[IDX_NEXT_PRELOOP]], [[EXIT_PRELOOP_AT]]
; CHECK-NEXT:    br i1 [[TMP1]], label [[LOOP_PRELOOP]], label [[PRELOOP_EXIT_SELECTOR:%.*]], !llvm.loop [[LOOP12:![0-9]+]], !irce.loop.clone !6
; CHECK:       preloop.exit.selector:
; CHECK-NEXT:    [[IDX_NEXT_PRELOOP_LCSSA:%.*]] = phi i32 [ [[IDX_NEXT_PRELOOP]], [[IN_BOUNDS_PRELOOP]] ]
; CHECK-NEXT:    [[TMP2:%.*]] = icmp sgt i32 [[IDX_NEXT_PRELOOP_LCSSA]], -1
; CHECK-NEXT:    br i1 [[TMP2]], label [[PRELOOP_PSEUDO_EXIT]], label [[EXIT]]
; CHECK:       preloop.pseudo.exit:
; CHECK-NEXT:    [[IDX_PRELOOP_COPY]] = phi i32 [ 100, [[ENTRY:%.*]] ], [ [[IDX_NEXT_PRELOOP_LCSSA]], [[PRELOOP_EXIT_SELECTOR]] ]
; CHECK-NEXT:    [[INDVAR_END:%.*]] = phi i32 [ 100, [[ENTRY]] ], [ [[IDX_NEXT_PRELOOP_LCSSA]], [[PRELOOP_EXIT_SELECTOR]] ]
; CHECK-NEXT:    br label [[MAINLOOP]]
;

entry:
  %len = load i32, ptr %a_len_ptr, !range !0
  br label %loop

loop:
  %idx = phi i32 [ 100, %entry ], [ %idx.next, %in.bounds ]
  %idx.next = add i32 %idx, -7
  %abc = icmp slt i32 %idx, %len
  br i1 %abc, label %in.bounds, label %out.of.bounds

in.bounds:
  %addr = getelementptr i32, ptr %arr, i32 %idx
  store i32 0, ptr %addr
  %next = icmp sgt i32 %idx.next, -1
  br i1 %next, label %loop, label %exit

out.of.bounds:
  ret void

exit:
  ret void
}

; IV = MAX_INT - 7; IV >u 6; IV -= 7; 10 <= Len <= 50. IRCE is allowed.
define void @test_06(ptr %arr, ptr %a_len_ptr) {
; CHECK-LABEL: define void @test_06
; CHECK-SAME: (ptr [[ARR:%.*]], ptr [[A_LEN_PTR:%.*]]) {
; CHECK-NEXT:  entry:
; CHECK-NEXT:    [[LEN:%.*]] = load i32, ptr [[A_LEN_PTR]], align 4, !range [[RNG13:![0-9]+]]
; CHECK-NEXT:    [[EXIT_PRELOOP_AT:%.*]] = add nsw i32 [[LEN]], -1
; CHECK-NEXT:    [[TMP0:%.*]] = icmp ugt i32 2147483640, [[EXIT_PRELOOP_AT]]
; CHECK-NEXT:    br i1 [[TMP0]], label [[LOOP_PRELOOP_PREHEADER:%.*]], label [[PRELOOP_PSEUDO_EXIT:%.*]]
; CHECK:       loop.preloop.preheader:
; CHECK-NEXT:    br label [[LOOP_PRELOOP:%.*]]
; CHECK:       mainloop:
; CHECK-NEXT:    br label [[LOOP:%.*]]
; CHECK:       loop:
; CHECK-NEXT:    [[IDX:%.*]] = phi i32 [ [[IDX_PRELOOP_COPY:%.*]], [[MAINLOOP:%.*]] ], [ [[IDX_NEXT:%.*]], [[IN_BOUNDS:%.*]] ]
; CHECK-NEXT:    [[IDX_NEXT]] = add i32 [[IDX]], -7
; CHECK-NEXT:    [[ABC:%.*]] = icmp slt i32 [[IDX]], [[LEN]]
; CHECK-NEXT:    br i1 true, label [[IN_BOUNDS]], label [[OUT_OF_BOUNDS_LOOPEXIT1:%.*]]
; CHECK:       in.bounds:
; CHECK-NEXT:    [[ADDR:%.*]] = getelementptr i32, ptr [[ARR]], i32 [[IDX]]
; CHECK-NEXT:    store i32 0, ptr [[ADDR]], align 4
; CHECK-NEXT:    [[NEXT:%.*]] = icmp ugt i32 [[IDX_NEXT]], 6
; CHECK-NEXT:    br i1 [[NEXT]], label [[LOOP]], label [[EXIT_LOOPEXIT:%.*]]
; CHECK:       out.of.bounds.loopexit:
; CHECK-NEXT:    br label [[OUT_OF_BOUNDS:%.*]]
; CHECK:       out.of.bounds.loopexit1:
; CHECK-NEXT:    br label [[OUT_OF_BOUNDS]]
; CHECK:       out.of.bounds:
; CHECK-NEXT:    ret void
; CHECK:       exit.loopexit:
; CHECK-NEXT:    br label [[EXIT:%.*]]
; CHECK:       exit:
; CHECK-NEXT:    ret void
; CHECK:       loop.preloop:
; CHECK-NEXT:    [[IDX_PRELOOP:%.*]] = phi i32 [ [[IDX_NEXT_PRELOOP:%.*]], [[IN_BOUNDS_PRELOOP:%.*]] ], [ 2147483640, [[LOOP_PRELOOP_PREHEADER]] ]
; CHECK-NEXT:    [[IDX_NEXT_PRELOOP]] = add i32 [[IDX_PRELOOP]], -7
; CHECK-NEXT:    [[ABC_PRELOOP:%.*]] = icmp slt i32 [[IDX_PRELOOP]], [[LEN]]
; CHECK-NEXT:    br i1 [[ABC_PRELOOP]], label [[IN_BOUNDS_PRELOOP]], label [[OUT_OF_BOUNDS_LOOPEXIT:%.*]]
; CHECK:       in.bounds.preloop:
; CHECK-NEXT:    [[ADDR_PRELOOP:%.*]] = getelementptr i32, ptr [[ARR]], i32 [[IDX_PRELOOP]]
; CHECK-NEXT:    store i32 0, ptr [[ADDR_PRELOOP]], align 4
; CHECK-NEXT:    [[NEXT_PRELOOP:%.*]] = icmp ugt i32 [[IDX_NEXT_PRELOOP]], 6
; CHECK-NEXT:    [[TMP1:%.*]] = icmp ugt i32 [[IDX_NEXT_PRELOOP]], [[EXIT_PRELOOP_AT]]
; CHECK-NEXT:    br i1 [[TMP1]], label [[LOOP_PRELOOP]], label [[PRELOOP_EXIT_SELECTOR:%.*]], !llvm.loop [[LOOP14:![0-9]+]], !irce.loop.clone !6
; CHECK:       preloop.exit.selector:
; CHECK-NEXT:    [[IDX_NEXT_PRELOOP_LCSSA:%.*]] = phi i32 [ [[IDX_NEXT_PRELOOP]], [[IN_BOUNDS_PRELOOP]] ]
; CHECK-NEXT:    [[TMP2:%.*]] = icmp ugt i32 [[IDX_NEXT_PRELOOP_LCSSA]], 6
; CHECK-NEXT:    br i1 [[TMP2]], label [[PRELOOP_PSEUDO_EXIT]], label [[EXIT]]
; CHECK:       preloop.pseudo.exit:
; CHECK-NEXT:    [[IDX_PRELOOP_COPY]] = phi i32 [ 2147483640, [[ENTRY:%.*]] ], [ [[IDX_NEXT_PRELOOP_LCSSA]], [[PRELOOP_EXIT_SELECTOR]] ]
; CHECK-NEXT:    [[INDVAR_END:%.*]] = phi i32 [ 2147483640, [[ENTRY]] ], [ [[IDX_NEXT_PRELOOP_LCSSA]], [[PRELOOP_EXIT_SELECTOR]] ]
; CHECK-NEXT:    br label [[MAINLOOP]]
;

entry:
  %len = load i32, ptr %a_len_ptr, !range !3
  br label %loop

loop:
  %idx = phi i32 [ 2147483640, %entry ], [ %idx.next, %in.bounds ]
  %idx.next = add i32 %idx, -7
  %abc = icmp slt i32 %idx, %len
  br i1 %abc, label %in.bounds, label %out.of.bounds

in.bounds:
  %addr = getelementptr i32, ptr %arr, i32 %idx
  store i32 0, ptr %addr
  %next = icmp ugt i32 %idx.next, 6
  br i1 %next, label %loop, label %exit

out.of.bounds:
  ret void

exit:
  ret void
}

; IV = MAX_INT - 7; IV >u 5; IV -= 7; 10 <= Len <= 50. IRCE is not allowed,
; because we can cross the 0 border.
define void @test_07(ptr %arr, ptr %a_len_ptr) {
; CHECK-LABEL: define void @test_07
; CHECK-SAME: (ptr [[ARR:%.*]], ptr [[A_LEN_PTR:%.*]]) {
; CHECK-NEXT:  entry:
; CHECK-NEXT:    [[LEN:%.*]] = load i32, ptr [[A_LEN_PTR]], align 4, !range [[RNG13]]
; CHECK-NEXT:    br label [[LOOP:%.*]]
; CHECK:       loop:
; CHECK-NEXT:    [[IDX:%.*]] = phi i32 [ 2147483640, [[ENTRY:%.*]] ], [ [[IDX_NEXT:%.*]], [[IN_BOUNDS:%.*]] ]
; CHECK-NEXT:    [[IDX_NEXT]] = add i32 [[IDX]], -7
; CHECK-NEXT:    [[ABC:%.*]] = icmp slt i32 [[IDX]], [[LEN]]
; CHECK-NEXT:    br i1 [[ABC]], label [[IN_BOUNDS]], label [[OUT_OF_BOUNDS:%.*]]
; CHECK:       in.bounds:
; CHECK-NEXT:    [[ADDR:%.*]] = getelementptr i32, ptr [[ARR]], i32 [[IDX]]
; CHECK-NEXT:    store i32 0, ptr [[ADDR]], align 4
; CHECK-NEXT:    [[NEXT:%.*]] = icmp ugt i32 [[IDX_NEXT]], 5
; CHECK-NEXT:    br i1 [[NEXT]], label [[LOOP]], label [[EXIT:%.*]]
; CHECK:       out.of.bounds:
; CHECK-NEXT:    ret void
; CHECK:       exit:
; CHECK-NEXT:    ret void
;

entry:
  %len = load i32, ptr %a_len_ptr, !range !3
  br label %loop

loop:
  %idx = phi i32 [ 2147483640, %entry ], [ %idx.next, %in.bounds ]
  %idx.next = add i32 %idx, -7
  %abc = icmp slt i32 %idx, %len
  br i1 %abc, label %in.bounds, label %out.of.bounds

in.bounds:
  %addr = getelementptr i32, ptr %arr, i32 %idx
  store i32 0, ptr %addr
  %next = icmp ugt i32 %idx.next, 5
  br i1 %next, label %loop, label %exit

out.of.bounds:
  ret void

exit:
  ret void
}

; IV = MAX_INT; IV >u 6; IV -= 7; 10 <= Len <= 50. IRCE is allowed.
define void @test_08(ptr %arr, ptr %a_len_ptr) {
; CHECK-LABEL: define void @test_08
; CHECK-SAME: (ptr [[ARR:%.*]], ptr [[A_LEN_PTR:%.*]]) {
; CHECK-NEXT:  entry:
; CHECK-NEXT:    [[LEN:%.*]] = load i32, ptr [[A_LEN_PTR]], align 4, !range [[RNG13]]
; CHECK-NEXT:    [[EXIT_PRELOOP_AT:%.*]] = add nsw i32 [[LEN]], -1
; CHECK-NEXT:    [[TMP0:%.*]] = icmp ugt i32 2147483647, [[EXIT_PRELOOP_AT]]
; CHECK-NEXT:    br i1 [[TMP0]], label [[LOOP_PRELOOP_PREHEADER:%.*]], label [[PRELOOP_PSEUDO_EXIT:%.*]]
; CHECK:       loop.preloop.preheader:
; CHECK-NEXT:    br label [[LOOP_PRELOOP:%.*]]
; CHECK:       mainloop:
; CHECK-NEXT:    br label [[LOOP:%.*]]
; CHECK:       loop:
; CHECK-NEXT:    [[IDX:%.*]] = phi i32 [ [[IDX_PRELOOP_COPY:%.*]], [[MAINLOOP:%.*]] ], [ [[IDX_NEXT:%.*]], [[IN_BOUNDS:%.*]] ]
; CHECK-NEXT:    [[IDX_NEXT]] = add i32 [[IDX]], -7
; CHECK-NEXT:    [[ABC:%.*]] = icmp slt i32 [[IDX]], [[LEN]]
; CHECK-NEXT:    br i1 true, label [[IN_BOUNDS]], label [[OUT_OF_BOUNDS_LOOPEXIT1:%.*]]
; CHECK:       in.bounds:
; CHECK-NEXT:    [[ADDR:%.*]] = getelementptr i32, ptr [[ARR]], i32 [[IDX]]
; CHECK-NEXT:    store i32 0, ptr [[ADDR]], align 4
; CHECK-NEXT:    [[NEXT:%.*]] = icmp ugt i32 [[IDX_NEXT]], 6
; CHECK-NEXT:    br i1 [[NEXT]], label [[LOOP]], label [[EXIT_LOOPEXIT:%.*]]
; CHECK:       out.of.bounds.loopexit:
; CHECK-NEXT:    br label [[OUT_OF_BOUNDS:%.*]]
; CHECK:       out.of.bounds.loopexit1:
; CHECK-NEXT:    br label [[OUT_OF_BOUNDS]]
; CHECK:       out.of.bounds:
; CHECK-NEXT:    ret void
; CHECK:       exit.loopexit:
; CHECK-NEXT:    br label [[EXIT:%.*]]
; CHECK:       exit:
; CHECK-NEXT:    ret void
; CHECK:       loop.preloop:
; CHECK-NEXT:    [[IDX_PRELOOP:%.*]] = phi i32 [ [[IDX_NEXT_PRELOOP:%.*]], [[IN_BOUNDS_PRELOOP:%.*]] ], [ 2147483647, [[LOOP_PRELOOP_PREHEADER]] ]
; CHECK-NEXT:    [[IDX_NEXT_PRELOOP]] = add i32 [[IDX_PRELOOP]], -7
; CHECK-NEXT:    [[ABC_PRELOOP:%.*]] = icmp slt i32 [[IDX_PRELOOP]], [[LEN]]
; CHECK-NEXT:    br i1 [[ABC_PRELOOP]], label [[IN_BOUNDS_PRELOOP]], label [[OUT_OF_BOUNDS_LOOPEXIT:%.*]]
; CHECK:       in.bounds.preloop:
; CHECK-NEXT:    [[ADDR_PRELOOP:%.*]] = getelementptr i32, ptr [[ARR]], i32 [[IDX_PRELOOP]]
; CHECK-NEXT:    store i32 0, ptr [[ADDR_PRELOOP]], align 4
; CHECK-NEXT:    [[NEXT_PRELOOP:%.*]] = icmp ugt i32 [[IDX_NEXT_PRELOOP]], 6
; CHECK-NEXT:    [[TMP1:%.*]] = icmp ugt i32 [[IDX_NEXT_PRELOOP]], [[EXIT_PRELOOP_AT]]
; CHECK-NEXT:    br i1 [[TMP1]], label [[LOOP_PRELOOP]], label [[PRELOOP_EXIT_SELECTOR:%.*]], !llvm.loop [[LOOP15:![0-9]+]], !irce.loop.clone !6
; CHECK:       preloop.exit.selector:
; CHECK-NEXT:    [[IDX_NEXT_PRELOOP_LCSSA:%.*]] = phi i32 [ [[IDX_NEXT_PRELOOP]], [[IN_BOUNDS_PRELOOP]] ]
; CHECK-NEXT:    [[TMP2:%.*]] = icmp ugt i32 [[IDX_NEXT_PRELOOP_LCSSA]], 6
; CHECK-NEXT:    br i1 [[TMP2]], label [[PRELOOP_PSEUDO_EXIT]], label [[EXIT]]
; CHECK:       preloop.pseudo.exit:
; CHECK-NEXT:    [[IDX_PRELOOP_COPY]] = phi i32 [ 2147483647, [[ENTRY:%.*]] ], [ [[IDX_NEXT_PRELOOP_LCSSA]], [[PRELOOP_EXIT_SELECTOR]] ]
; CHECK-NEXT:    [[INDVAR_END:%.*]] = phi i32 [ 2147483647, [[ENTRY]] ], [ [[IDX_NEXT_PRELOOP_LCSSA]], [[PRELOOP_EXIT_SELECTOR]] ]
; CHECK-NEXT:    br label [[MAINLOOP]]
;

entry:
  %len = load i32, ptr %a_len_ptr, !range !3
  br label %loop

loop:
  %idx = phi i32 [ 2147483647, %entry ], [ %idx.next, %in.bounds ]
  %idx.next = add i32 %idx, -7
  %abc = icmp slt i32 %idx, %len
  br i1 %abc, label %in.bounds, label %out.of.bounds

in.bounds:
  %addr = getelementptr i32, ptr %arr, i32 %idx
  store i32 0, ptr %addr
  %next = icmp ugt i32 %idx.next, 6
  br i1 %next, label %loop, label %exit

out.of.bounds:
  ret void

exit:
  ret void
}

<<<<<<< HEAD
; TODO: IRCE is legal here.
=======
; IRCE is legal here.
>>>>>>> 16592a3e
; Here how it is done if the step was 1: https://godbolt.org/z/jEqWaseWc
; It is also legal for step 4. Proof:
; - Capacity check ensures that iv < limit <= SINT_MAX - 3, meaning that
;   iv <= SINT_MAX - 4.
; - Because of this, iv.next is always computed w/o overflow.
; - The loop goes to backedge as long as iv < capacity - 3 && iv < num.elements - 4.
; - So iterating up to smin(capacity - 3, num.elements - 4) should be safe.
; - Proof by alive2: https://alive2.llvm.org/ce/z/vEhMxa
define i32 @test_09(ptr %p, ptr %capacity_p, ptr %num_elements_p) {
; CHECK-LABEL: define i32 @test_09
; CHECK-SAME: (ptr [[P:%.*]], ptr [[CAPACITY_P:%.*]], ptr [[NUM_ELEMENTS_P:%.*]]) {
; CHECK-NEXT:  entry:
; CHECK-NEXT:    [[CAPACITY:%.*]] = load i32, ptr [[CAPACITY_P]], align 4, !range [[RNG16:![0-9]+]]
; CHECK-NEXT:    [[NUM_ELEMENTS:%.*]] = load i32, ptr [[NUM_ELEMENTS_P]], align 4, !range [[RNG16]]
; CHECK-NEXT:    [[LIMIT:%.*]] = sub i32 [[CAPACITY]], 3
<<<<<<< HEAD
; CHECK-NEXT:    br label [[LOOP:%.*]]
; CHECK:       loop:
; CHECK-NEXT:    [[IV:%.*]] = phi i32 [ 0, [[ENTRY:%.*]] ], [ [[IV_NEXT:%.*]], [[BACKEDGE:%.*]] ]
; CHECK-NEXT:    [[CAPACITY_CHECK:%.*]] = icmp slt i32 [[IV]], [[LIMIT]]
; CHECK-NEXT:    br i1 [[CAPACITY_CHECK]], label [[BACKEDGE]], label [[OUT_OF_BOUNDS:%.*]], !prof [[PROF17:![0-9]+]]
=======
; CHECK-NEXT:    [[TMP0:%.*]] = add i32 [[CAPACITY]], -3
; CHECK-NEXT:    [[TMP1:%.*]] = add nuw i32 [[CAPACITY]], 2147483646
; CHECK-NEXT:    [[SMAX:%.*]] = call i32 @llvm.smax.i32(i32 [[TMP1]], i32 0)
; CHECK-NEXT:    [[TMP2:%.*]] = sub i32 [[TMP0]], [[SMAX]]
; CHECK-NEXT:    [[SMIN:%.*]] = call i32 @llvm.smin.i32(i32 [[LIMIT]], i32 0)
; CHECK-NEXT:    [[SMAX2:%.*]] = call i32 @llvm.smax.i32(i32 [[SMIN]], i32 -1)
; CHECK-NEXT:    [[TMP3:%.*]] = add nsw i32 [[SMAX2]], 1
; CHECK-NEXT:    [[TMP4:%.*]] = mul i32 [[TMP2]], [[TMP3]]
; CHECK-NEXT:    [[SMIN3:%.*]] = call i32 @llvm.smin.i32(i32 [[NUM_ELEMENTS]], i32 [[TMP4]])
; CHECK-NEXT:    [[EXIT_MAINLOOP_AT:%.*]] = call i32 @llvm.smax.i32(i32 [[SMIN3]], i32 0)
; CHECK-NEXT:    [[TMP5:%.*]] = icmp slt i32 0, [[EXIT_MAINLOOP_AT]]
; CHECK-NEXT:    br i1 [[TMP5]], label [[LOOP_PREHEADER:%.*]], label [[MAIN_PSEUDO_EXIT:%.*]]
; CHECK:       loop.preheader:
; CHECK-NEXT:    br label [[LOOP:%.*]]
; CHECK:       loop:
; CHECK-NEXT:    [[IV:%.*]] = phi i32 [ [[IV_NEXT:%.*]], [[BACKEDGE:%.*]] ], [ 0, [[LOOP_PREHEADER]] ]
; CHECK-NEXT:    [[CAPACITY_CHECK:%.*]] = icmp slt i32 [[IV]], [[LIMIT]]
; CHECK-NEXT:    br i1 true, label [[BACKEDGE]], label [[OUT_OF_BOUNDS_LOOPEXIT5:%.*]], !prof [[PROF17:![0-9]+]]
>>>>>>> 16592a3e
; CHECK:       backedge:
; CHECK-NEXT:    [[IV_WIDE:%.*]] = zext i32 [[IV]] to i64
; CHECK-NEXT:    [[EL_PTR:%.*]] = getelementptr i32, ptr [[P]], i64 [[IV_WIDE]]
; CHECK-NEXT:    store i32 1, ptr [[EL_PTR]], align 4
; CHECK-NEXT:    [[IV_NEXT]] = add nuw nsw i32 [[IV]], 4
; CHECK-NEXT:    [[LOOP_COND:%.*]] = icmp slt i32 [[IV_NEXT]], [[NUM_ELEMENTS]]
<<<<<<< HEAD
; CHECK-NEXT:    br i1 [[LOOP_COND]], label [[LOOP]], label [[EXIT:%.*]]
; CHECK:       exit:
; CHECK-NEXT:    [[IV_LCSSA1:%.*]] = phi i32 [ [[IV]], [[BACKEDGE]] ]
; CHECK-NEXT:    ret i32 [[IV_LCSSA1]]
; CHECK:       out_of_bounds:
; CHECK-NEXT:    ret i32 -1
=======
; CHECK-NEXT:    [[TMP6:%.*]] = icmp slt i32 [[IV_NEXT]], [[EXIT_MAINLOOP_AT]]
; CHECK-NEXT:    br i1 [[TMP6]], label [[LOOP]], label [[MAIN_EXIT_SELECTOR:%.*]]
; CHECK:       main.exit.selector:
; CHECK-NEXT:    [[IV_NEXT_LCSSA:%.*]] = phi i32 [ [[IV_NEXT]], [[BACKEDGE]] ]
; CHECK-NEXT:    [[IV_LCSSA:%.*]] = phi i32 [ [[IV]], [[BACKEDGE]] ]
; CHECK-NEXT:    [[TMP7:%.*]] = icmp slt i32 [[IV_NEXT_LCSSA]], [[NUM_ELEMENTS]]
; CHECK-NEXT:    br i1 [[TMP7]], label [[MAIN_PSEUDO_EXIT]], label [[EXIT:%.*]]
; CHECK:       main.pseudo.exit:
; CHECK-NEXT:    [[IV_COPY:%.*]] = phi i32 [ 0, [[ENTRY:%.*]] ], [ [[IV_NEXT_LCSSA]], [[MAIN_EXIT_SELECTOR]] ]
; CHECK-NEXT:    [[INDVAR_END:%.*]] = phi i32 [ 0, [[ENTRY]] ], [ [[IV_NEXT_LCSSA]], [[MAIN_EXIT_SELECTOR]] ]
; CHECK-NEXT:    br label [[POSTLOOP:%.*]]
; CHECK:       exit.loopexit:
; CHECK-NEXT:    [[IV_LCSSA1_PH:%.*]] = phi i32 [ [[IV_POSTLOOP:%.*]], [[BACKEDGE_POSTLOOP:%.*]] ]
; CHECK-NEXT:    br label [[EXIT]]
; CHECK:       exit:
; CHECK-NEXT:    [[IV_LCSSA1:%.*]] = phi i32 [ [[IV_LCSSA]], [[MAIN_EXIT_SELECTOR]] ], [ [[IV_LCSSA1_PH]], [[EXIT_LOOPEXIT:%.*]] ]
; CHECK-NEXT:    ret i32 [[IV_LCSSA1]]
; CHECK:       out_of_bounds.loopexit:
; CHECK-NEXT:    br label [[OUT_OF_BOUNDS:%.*]]
; CHECK:       out_of_bounds.loopexit5:
; CHECK-NEXT:    br label [[OUT_OF_BOUNDS]]
; CHECK:       out_of_bounds:
; CHECK-NEXT:    ret i32 -1
; CHECK:       postloop:
; CHECK-NEXT:    br label [[LOOP_POSTLOOP:%.*]]
; CHECK:       loop.postloop:
; CHECK-NEXT:    [[IV_POSTLOOP]] = phi i32 [ [[IV_COPY]], [[POSTLOOP]] ], [ [[IV_NEXT_POSTLOOP:%.*]], [[BACKEDGE_POSTLOOP]] ]
; CHECK-NEXT:    [[CAPACITY_CHECK_POSTLOOP:%.*]] = icmp slt i32 [[IV_POSTLOOP]], [[LIMIT]]
; CHECK-NEXT:    br i1 [[CAPACITY_CHECK_POSTLOOP]], label [[BACKEDGE_POSTLOOP]], label [[OUT_OF_BOUNDS_LOOPEXIT:%.*]], !prof [[PROF17]]
; CHECK:       backedge.postloop:
; CHECK-NEXT:    [[IV_WIDE_POSTLOOP:%.*]] = zext i32 [[IV_POSTLOOP]] to i64
; CHECK-NEXT:    [[EL_PTR_POSTLOOP:%.*]] = getelementptr i32, ptr [[P]], i64 [[IV_WIDE_POSTLOOP]]
; CHECK-NEXT:    store i32 1, ptr [[EL_PTR_POSTLOOP]], align 4
; CHECK-NEXT:    [[IV_NEXT_POSTLOOP]] = add nuw nsw i32 [[IV_POSTLOOP]], 4
; CHECK-NEXT:    [[LOOP_COND_POSTLOOP:%.*]] = icmp slt i32 [[IV_NEXT_POSTLOOP]], [[NUM_ELEMENTS]]
; CHECK-NEXT:    br i1 [[LOOP_COND_POSTLOOP]], label [[LOOP_POSTLOOP]], label [[EXIT_LOOPEXIT]], !llvm.loop [[LOOP18:![0-9]+]], !irce.loop.clone !6
>>>>>>> 16592a3e
;
entry:
  %capacity = load i32, ptr %capacity_p, !range !4
  %num_elements = load i32, ptr %num_elements_p, !range !4
  %limit = sub i32 %capacity, 3
  br label %loop

loop:
  %iv = phi i32 [0, %entry], [%iv.next, %backedge]
  %capacity_check = icmp slt i32 %iv, %limit
  br i1 %capacity_check, label %backedge, label %out_of_bounds, !prof !5

backedge:
  %iv.wide = zext i32 %iv to i64
  %el.ptr = getelementptr i32, ptr %p, i64 %iv.wide
  store i32 1, ptr %el.ptr
  %iv.next = add nuw nsw i32 %iv, 4
  %loop_cond = icmp slt i32 %iv.next, %num_elements
  br i1 %loop_cond, label %loop, label %exit

exit:
  ret i32 %iv

out_of_bounds:
  ret i32 -1
}

!0 = !{i32 0, i32 50}
!1 = !{i32 0, i32 2147483640}
!2 = !{i32 0, i32 2147483641}
!3 = !{i32 10, i32 50}
!4 = !{i32 1, i32 2147483648}
!5 = !{!"branch_weights", i32 1000, i32 1}<|MERGE_RESOLUTION|>--- conflicted
+++ resolved
@@ -598,11 +598,7 @@
   ret void
 }
 
-<<<<<<< HEAD
-; TODO: IRCE is legal here.
-=======
 ; IRCE is legal here.
->>>>>>> 16592a3e
 ; Here how it is done if the step was 1: https://godbolt.org/z/jEqWaseWc
 ; It is also legal for step 4. Proof:
 ; - Capacity check ensures that iv < limit <= SINT_MAX - 3, meaning that
@@ -618,13 +614,6 @@
 ; CHECK-NEXT:    [[CAPACITY:%.*]] = load i32, ptr [[CAPACITY_P]], align 4, !range [[RNG16:![0-9]+]]
 ; CHECK-NEXT:    [[NUM_ELEMENTS:%.*]] = load i32, ptr [[NUM_ELEMENTS_P]], align 4, !range [[RNG16]]
 ; CHECK-NEXT:    [[LIMIT:%.*]] = sub i32 [[CAPACITY]], 3
-<<<<<<< HEAD
-; CHECK-NEXT:    br label [[LOOP:%.*]]
-; CHECK:       loop:
-; CHECK-NEXT:    [[IV:%.*]] = phi i32 [ 0, [[ENTRY:%.*]] ], [ [[IV_NEXT:%.*]], [[BACKEDGE:%.*]] ]
-; CHECK-NEXT:    [[CAPACITY_CHECK:%.*]] = icmp slt i32 [[IV]], [[LIMIT]]
-; CHECK-NEXT:    br i1 [[CAPACITY_CHECK]], label [[BACKEDGE]], label [[OUT_OF_BOUNDS:%.*]], !prof [[PROF17:![0-9]+]]
-=======
 ; CHECK-NEXT:    [[TMP0:%.*]] = add i32 [[CAPACITY]], -3
 ; CHECK-NEXT:    [[TMP1:%.*]] = add nuw i32 [[CAPACITY]], 2147483646
 ; CHECK-NEXT:    [[SMAX:%.*]] = call i32 @llvm.smax.i32(i32 [[TMP1]], i32 0)
@@ -643,21 +632,12 @@
 ; CHECK-NEXT:    [[IV:%.*]] = phi i32 [ [[IV_NEXT:%.*]], [[BACKEDGE:%.*]] ], [ 0, [[LOOP_PREHEADER]] ]
 ; CHECK-NEXT:    [[CAPACITY_CHECK:%.*]] = icmp slt i32 [[IV]], [[LIMIT]]
 ; CHECK-NEXT:    br i1 true, label [[BACKEDGE]], label [[OUT_OF_BOUNDS_LOOPEXIT5:%.*]], !prof [[PROF17:![0-9]+]]
->>>>>>> 16592a3e
 ; CHECK:       backedge:
 ; CHECK-NEXT:    [[IV_WIDE:%.*]] = zext i32 [[IV]] to i64
 ; CHECK-NEXT:    [[EL_PTR:%.*]] = getelementptr i32, ptr [[P]], i64 [[IV_WIDE]]
 ; CHECK-NEXT:    store i32 1, ptr [[EL_PTR]], align 4
 ; CHECK-NEXT:    [[IV_NEXT]] = add nuw nsw i32 [[IV]], 4
 ; CHECK-NEXT:    [[LOOP_COND:%.*]] = icmp slt i32 [[IV_NEXT]], [[NUM_ELEMENTS]]
-<<<<<<< HEAD
-; CHECK-NEXT:    br i1 [[LOOP_COND]], label [[LOOP]], label [[EXIT:%.*]]
-; CHECK:       exit:
-; CHECK-NEXT:    [[IV_LCSSA1:%.*]] = phi i32 [ [[IV]], [[BACKEDGE]] ]
-; CHECK-NEXT:    ret i32 [[IV_LCSSA1]]
-; CHECK:       out_of_bounds:
-; CHECK-NEXT:    ret i32 -1
-=======
 ; CHECK-NEXT:    [[TMP6:%.*]] = icmp slt i32 [[IV_NEXT]], [[EXIT_MAINLOOP_AT]]
 ; CHECK-NEXT:    br i1 [[TMP6]], label [[LOOP]], label [[MAIN_EXIT_SELECTOR:%.*]]
 ; CHECK:       main.exit.selector:
@@ -694,7 +674,6 @@
 ; CHECK-NEXT:    [[IV_NEXT_POSTLOOP]] = add nuw nsw i32 [[IV_POSTLOOP]], 4
 ; CHECK-NEXT:    [[LOOP_COND_POSTLOOP:%.*]] = icmp slt i32 [[IV_NEXT_POSTLOOP]], [[NUM_ELEMENTS]]
 ; CHECK-NEXT:    br i1 [[LOOP_COND_POSTLOOP]], label [[LOOP_POSTLOOP]], label [[EXIT_LOOPEXIT]], !llvm.loop [[LOOP18:![0-9]+]], !irce.loop.clone !6
->>>>>>> 16592a3e
 ;
 entry:
   %capacity = load i32, ptr %capacity_p, !range !4
