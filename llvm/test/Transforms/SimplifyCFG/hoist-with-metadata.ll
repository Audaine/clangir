--- conflicted
+++ resolved
@@ -158,11 +158,7 @@
 define void @hoist_fpmath(i1 %c, double %x) {
 ; CHECK-LABEL: @hoist_fpmath(
 ; CHECK-NEXT:  if:
-<<<<<<< HEAD
-; CHECK-NEXT:    [[T:%.*]] = fadd double [[X:%.*]], 1.000000e+00, !fpmath !2
-=======
 ; CHECK-NEXT:    [[T:%.*]] = fadd double [[X:%.*]], 1.000000e+00, !fpmath !3
->>>>>>> 16592a3e
 ; CHECK-NEXT:    ret void
 ;
 if:
@@ -183,10 +179,6 @@
 ;.
 ; CHECK: [[RNG0]] = !{i8 0, i8 1, i8 3, i8 5}
 ; CHECK: [[META1:![0-9]+]] = !{}
-<<<<<<< HEAD
-; CHECK: [[META2:![0-9]+]] = !{float 2.500000e+00}
-=======
 ; CHECK: [[META2:![0-9]+]] = !{i64 10}
 ; CHECK: [[META3:![0-9]+]] = !{float 2.500000e+00}
->>>>>>> 16592a3e
 ;.