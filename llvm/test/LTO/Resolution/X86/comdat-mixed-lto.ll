--- conflicted
+++ resolved
@@ -15,28 +15,9 @@
 ; that testglobfunc was dropped to available_externally. Otherwise we would
 ; have linker multiply defined errors as it is no longer in a comdat and
 ; would clash with the copy from this module.
-<<<<<<< HEAD
-; INTEL RUN: llvm-dis -opaque-pointers %t3.0.0.preopt.bc -o - | FileCheck %s
-
-; CHECK: @llvm.global_ctors = appending global [1 x { i32, ptr, ptr }] [{ i32, ptr, ptr } { i32 65535, ptr @__cxx_global_var_init, ptr @C }]
-; CHECK: @C = available_externally dso_local global %"class.Test::ptr" zeroinitializer, align 4
-; CHECK-NOT: declare
-; CHECK: declare dso_local void @__cxx_global_var_init() section ".text.startup"
-; CHECK-NOT: declare
-
-; Check the behavior with the prevailing testglobfunc in %t2.o.
-; RUN: llvm-lto2 run -r=%t1.o,C,pl -r=%t2.o,C,l -r=%t1.o,testglobfunc,lx -r=%t2.o,testglobfunc,plx -o %t4 %t1.o %t2.o -save-temps
-; INTEL RUN: llvm-dis -opaque-pointers %t4.0.0.preopt.bc -o - | FileCheck %s --check-prefix=CHECK2
-
-; CHECK2: @llvm.global_ctors = appending global [1 x { i32, ptr, ptr }] [{ i32, ptr, ptr } { i32 65535, ptr @__cxx_global_var_init, ptr @C }]
-; CHECK2: @C = available_externally dso_local global %"class.Test::ptr" zeroinitializer, align 4
-; CHECK2: declare dso_local void @__cxx_global_var_init() section ".text.startup"
-; CHECK2: define available_externally dso_local void @testglobfunc() section ".text.startup" {
-=======
 ; RUN: llvm-dis %t3.0.0.preopt.bc -o - | FileCheck %s
 ; CHECK: define internal void @__cxx_global_var_init() section ".text.startup" {
 ; CHECK: define available_externally dso_local void @testglobfunc() section ".text.startup" {
->>>>>>> c80b12d3
 
 ; ModuleID = 'comdat-mixed-lto.o'
 source_filename = "comdat-mixed-lto.cpp"
