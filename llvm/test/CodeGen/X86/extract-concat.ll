; NOTE: Assertions have been autogenerated by utils/update_llc_test_checks.py
; RUN: llc < %s -mtriple=x86_64-- -mattr=sse2    | FileCheck %s --check-prefixes=SSE,SSE2
; RUN: llc < %s -mtriple=x86_64-- -mattr=sse4.2  | FileCheck %s --check-prefixes=SSE,SSE42
; RUN: llc < %s -mtriple=x86_64-- -mattr=avx     | FileCheck %s --check-prefixes=AVX,AVX1
; RUN: llc < %s -mtriple=x86_64-- -mattr=avx2    | FileCheck %s --check-prefixes=AVX,AVX2
; RUN: llc < %s -mtriple=x86_64-- -mattr=avx512f | FileCheck %s --check-prefixes=AVX,AVX512F

define void @foo(<4 x float> %in, <4 x i8>* %out) {
; SSE2-LABEL: foo:
; SSE2:       # %bb.0:
; SSE2-NEXT:    cvttps2dq %xmm0, %xmm0
; SSE2-NEXT:    movaps %xmm0, -{{[0-9]+}}(%rsp)
; SSE2-NEXT:    movzbl -{{[0-9]+}}(%rsp), %eax
; SSE2-NEXT:    movl -{{[0-9]+}}(%rsp), %ecx
; SSE2-NEXT:    shll $8, %ecx
; SSE2-NEXT:    orl %eax, %ecx
; SSE2-NEXT:    movd %ecx, %xmm0
; SSE2-NEXT:    movl $65280, %eax # imm = 0xFF00
; SSE2-NEXT:    orl -{{[0-9]+}}(%rsp), %eax
; SSE2-NEXT:    pinsrw $1, %eax, %xmm0
; SSE2-NEXT:    movd %xmm0, (%rdi)
; SSE2-NEXT:    retq
;
; SSE42-LABEL: foo:
; SSE42:       # %bb.0:
; SSE42-NEXT:    cvttps2dq %xmm0, %xmm0
<<<<<<< HEAD
; SSE42-NEXT:    pshufb {{.*#+}} xmm0 = xmm0[0,4,8,3,u,u,u,u,u,u,u,u,u,u,u,u]
=======
; SSE42-NEXT:    pshufb {{.*#+}} xmm0 = xmm0[0,4,8],zero,xmm0[u,u,u,u,u,u,u,u,u,u,u,u]
>>>>>>> a34309b7
; SSE42-NEXT:    movl $255, %eax
; SSE42-NEXT:    pinsrb $3, %eax, %xmm0
; SSE42-NEXT:    movd %xmm0, (%rdi)
; SSE42-NEXT:    retq
;
; AVX-LABEL: foo:
; AVX:       # %bb.0:
; AVX-NEXT:    vcvttps2dq %xmm0, %xmm0
<<<<<<< HEAD
; AVX-NEXT:    vpshufb {{.*#+}} xmm0 = xmm0[0,4,8,3,u,u,u,u,u,u,u,u,u,u,u,u]
=======
; AVX-NEXT:    vpshufb {{.*#+}} xmm0 = xmm0[0,4,8],zero,xmm0[u,u,u,u,u,u,u,u,u,u,u,u]
>>>>>>> a34309b7
; AVX-NEXT:    movl $255, %eax
; AVX-NEXT:    vpinsrb $3, %eax, %xmm0, %xmm0
; AVX-NEXT:    vmovd %xmm0, (%rdi)
; AVX-NEXT:    retq
  %t0 = fptosi <4 x float> %in to <4 x i32>
  %t1 = trunc <4 x i32> %t0 to <4 x i16>
  %t2 = shufflevector <4 x i16> %t1, <4 x i16> undef, <8 x i32> <i32 0, i32 1, i32 2, i32 3, i32 4, i32 5, i32 6, i32 7>
  %t3 = trunc <8 x i16> %t2 to <8 x i8>
  %t4 = shufflevector <8 x i8> %t3, <8 x i8> undef, <4 x i32> <i32 0, i32 1, i32 2, i32 3>
  %t5 = insertelement <4 x i8> %t4, i8 -1, i32 3
  store <4 x i8> %t5, <4 x i8>* %out
  ret void
}

define <16 x i64> @catcat(<4 x i64> %x) {
; SSE-LABEL: catcat:
; SSE:       # %bb.0:
; SSE-NEXT:    movq %rdi, %rax
; SSE-NEXT:    pshufd {{.*#+}} xmm2 = xmm0[0,1,0,1]
; SSE-NEXT:    pshufd {{.*#+}} xmm0 = xmm0[2,3,2,3]
; SSE-NEXT:    pshufd {{.*#+}} xmm3 = xmm1[0,1,0,1]
; SSE-NEXT:    pshufd {{.*#+}} xmm1 = xmm1[2,3,2,3]
; SSE-NEXT:    movdqa %xmm1, 112(%rdi)
; SSE-NEXT:    movdqa %xmm1, 96(%rdi)
; SSE-NEXT:    movdqa %xmm3, 80(%rdi)
; SSE-NEXT:    movdqa %xmm3, 64(%rdi)
; SSE-NEXT:    movdqa %xmm0, 48(%rdi)
; SSE-NEXT:    movdqa %xmm0, 32(%rdi)
; SSE-NEXT:    movdqa %xmm2, 16(%rdi)
; SSE-NEXT:    movdqa %xmm2, (%rdi)
; SSE-NEXT:    retq
;
; AVX1-LABEL: catcat:
; AVX1:       # %bb.0:
; AVX1-NEXT:    vmovddup {{.*#+}} ymm1 = ymm0[0,0,2,2]
; AVX1-NEXT:    vperm2f128 {{.*#+}} ymm2 = ymm1[2,3,2,3]
; AVX1-NEXT:    vpermilpd {{.*#+}} ymm1 = ymm0[1,1,3,3]
; AVX1-NEXT:    vperm2f128 {{.*#+}} ymm3 = ymm1[2,3,2,3]
; AVX1-NEXT:    vpermilps {{.*#+}} xmm1 = xmm0[0,1,0,1]
; AVX1-NEXT:    vinsertf128 $1, %xmm1, %ymm1, %ymm4
; AVX1-NEXT:    vpermilps {{.*#+}} xmm0 = xmm0[2,3,2,3]
; AVX1-NEXT:    vinsertf128 $1, %xmm0, %ymm0, %ymm1
; AVX1-NEXT:    vmovaps %ymm4, %ymm0
; AVX1-NEXT:    retq
;
; AVX2-LABEL: catcat:
; AVX2:       # %bb.0:
; AVX2-NEXT:    vpermpd {{.*#+}} ymm1 = ymm0[1,1,1,1]
; AVX2-NEXT:    vpermpd {{.*#+}} ymm2 = ymm0[2,2,2,2]
; AVX2-NEXT:    vpermpd {{.*#+}} ymm3 = ymm0[3,3,3,3]
; AVX2-NEXT:    vbroadcastsd %xmm0, %ymm0
; AVX2-NEXT:    retq
;
; AVX512F-LABEL: catcat:
; AVX512F:       # %bb.0:
; AVX512F-NEXT:    # kill: def $ymm0 killed $ymm0 def $zmm0
; AVX512F-NEXT:    vmovaps {{.*#+}} zmm1 = [0,0,0,0,1,1,1,1]
; AVX512F-NEXT:    vpermpd %zmm0, %zmm1, %zmm2
; AVX512F-NEXT:    vmovaps {{.*#+}} zmm1 = [2,2,2,2,3,3,3,3]
; AVX512F-NEXT:    vpermpd %zmm0, %zmm1, %zmm1
; AVX512F-NEXT:    vmovaps %zmm2, %zmm0
; AVX512F-NEXT:    retq
  %cat1 = shufflevector <4 x i64> %x, <4 x i64> undef, <8 x i32> <i32 0, i32 1, i32 2, i32 3, i32 0, i32 1, i32 2, i32 3>
  %cat2 = shufflevector <8 x i64> %cat1, <8 x i64> undef, <16 x i32> <i32 0, i32 1, i32 2, i32 3, i32 4, i32 5, i32 6, i32 7, i32 0, i32 1, i32 2, i32 3, i32 4, i32 5, i32 6, i32 7>
  %r = shufflevector <16 x i64> %cat2, <16 x i64> undef, <16 x i32> <i32 0, i32 4, i32 8, i32 12, i32 1, i32 5, i32 9, i32 13, i32 2, i32 6, i32 10, i32 14, i32 3, i32 7, i32 11, i32 15>
  ret  <16 x i64> %r
}

define <16 x i64> @load_catcat(<4 x i64>* %p) {
; SSE-LABEL: load_catcat:
; SSE:       # %bb.0:
; SSE-NEXT:    movq %rdi, %rax
; SSE-NEXT:    movdqa (%rsi), %xmm0
; SSE-NEXT:    movdqa 16(%rsi), %xmm1
; SSE-NEXT:    pshufd {{.*#+}} xmm2 = xmm0[0,1,0,1]
; SSE-NEXT:    pshufd {{.*#+}} xmm0 = xmm0[2,3,2,3]
; SSE-NEXT:    pshufd {{.*#+}} xmm3 = xmm1[0,1,0,1]
; SSE-NEXT:    pshufd {{.*#+}} xmm1 = xmm1[2,3,2,3]
; SSE-NEXT:    movdqa %xmm1, 112(%rdi)
; SSE-NEXT:    movdqa %xmm1, 96(%rdi)
; SSE-NEXT:    movdqa %xmm3, 80(%rdi)
; SSE-NEXT:    movdqa %xmm3, 64(%rdi)
; SSE-NEXT:    movdqa %xmm0, 48(%rdi)
; SSE-NEXT:    movdqa %xmm0, 32(%rdi)
; SSE-NEXT:    movdqa %xmm2, 16(%rdi)
; SSE-NEXT:    movdqa %xmm2, (%rdi)
; SSE-NEXT:    retq
;
; AVX1-LABEL: load_catcat:
; AVX1:       # %bb.0:
; AVX1-NEXT:    vbroadcastsd (%rdi), %ymm0
; AVX1-NEXT:    vbroadcastsd 8(%rdi), %ymm1
; AVX1-NEXT:    vbroadcastsd 16(%rdi), %ymm2
; AVX1-NEXT:    vbroadcastsd 24(%rdi), %ymm3
; AVX1-NEXT:    retq
;
; AVX2-LABEL: load_catcat:
; AVX2:       # %bb.0:
; AVX2-NEXT:    vbroadcastsd (%rdi), %ymm0
; AVX2-NEXT:    vbroadcastsd 8(%rdi), %ymm1
; AVX2-NEXT:    vbroadcastsd 16(%rdi), %ymm2
; AVX2-NEXT:    vbroadcastsd 24(%rdi), %ymm3
; AVX2-NEXT:    retq
;
; AVX512F-LABEL: load_catcat:
; AVX512F:       # %bb.0:
; AVX512F-NEXT:    vbroadcasti64x4 {{.*#+}} zmm1 = mem[0,1,2,3,0,1,2,3]
; AVX512F-NEXT:    vmovdqa64 {{.*#+}} zmm0 = [0,4,0,4,1,5,1,5]
; AVX512F-NEXT:    vpermq %zmm1, %zmm0, %zmm0
; AVX512F-NEXT:    vmovdqa64 {{.*#+}} zmm2 = [2,6,2,6,3,7,3,7]
; AVX512F-NEXT:    vpermq %zmm1, %zmm2, %zmm1
; AVX512F-NEXT:    retq
  %x = load <4 x i64>, <4 x i64>* %p
  %cat1 = shufflevector <4 x i64> %x, <4 x i64> undef, <8 x i32> <i32 0, i32 1, i32 2, i32 3, i32 0, i32 1, i32 2, i32 3>
  %cat2 = shufflevector <8 x i64> %cat1, <8 x i64> undef, <16 x i32> <i32 0, i32 1, i32 2, i32 3, i32 4, i32 5, i32 6, i32 7, i32 0, i32 1, i32 2, i32 3, i32 4, i32 5, i32 6, i32 7>
  %r = shufflevector <16 x i64> %cat2, <16 x i64> undef, <16 x i32> <i32 0, i32 4, i32 8, i32 12, i32 1, i32 5, i32 9, i32 13, i32 2, i32 6, i32 10, i32 14, i32 3, i32 7, i32 11, i32 15>
  ret  <16 x i64> %r
}

; Use weird types to make sure we do not miscompile a case where
; the source ops are not an even multiple size of the result.

define <4 x i32> @cat_ext_straddle(<6 x i32>* %px, <6 x i32>* %py) {
; SSE-LABEL: cat_ext_straddle:
; SSE:       # %bb.0:
; SSE-NEXT:    movaps 16(%rdi), %xmm0
; SSE-NEXT:    unpcklpd {{.*#+}} xmm0 = xmm0[0],mem[0]
; SSE-NEXT:    retq
;
; AVX-LABEL: cat_ext_straddle:
; AVX:       # %bb.0:
; AVX-NEXT:    vmovaps 16(%rdi), %xmm0
; AVX-NEXT:    vunpcklpd {{.*#+}} xmm0 = xmm0[0],mem[0]
; AVX-NEXT:    retq
  %x = load <6 x i32>, <6 x i32>* %px
  %y = load <6 x i32>, <6 x i32>* %py
  %cat = shufflevector <6 x i32> %x, <6 x i32> %y, <12 x i32> <i32 0, i32 1, i32 2, i32 3, i32 4, i32 5, i32 6, i32 7, i32 8, i32 9, i32 10, i32 11>
  %ext = shufflevector <12 x i32> %cat, <12 x i32> undef, <4 x i32> <i32 4, i32 5, i32 6, i32 7>
  ret <4 x i32> %ext
}<|MERGE_RESOLUTION|>--- conflicted
+++ resolved
@@ -24,11 +24,7 @@
 ; SSE42-LABEL: foo:
 ; SSE42:       # %bb.0:
 ; SSE42-NEXT:    cvttps2dq %xmm0, %xmm0
-<<<<<<< HEAD
-; SSE42-NEXT:    pshufb {{.*#+}} xmm0 = xmm0[0,4,8,3,u,u,u,u,u,u,u,u,u,u,u,u]
-=======
 ; SSE42-NEXT:    pshufb {{.*#+}} xmm0 = xmm0[0,4,8],zero,xmm0[u,u,u,u,u,u,u,u,u,u,u,u]
->>>>>>> a34309b7
 ; SSE42-NEXT:    movl $255, %eax
 ; SSE42-NEXT:    pinsrb $3, %eax, %xmm0
 ; SSE42-NEXT:    movd %xmm0, (%rdi)
@@ -37,11 +33,7 @@
 ; AVX-LABEL: foo:
 ; AVX:       # %bb.0:
 ; AVX-NEXT:    vcvttps2dq %xmm0, %xmm0
-<<<<<<< HEAD
-; AVX-NEXT:    vpshufb {{.*#+}} xmm0 = xmm0[0,4,8,3,u,u,u,u,u,u,u,u,u,u,u,u]
-=======
 ; AVX-NEXT:    vpshufb {{.*#+}} xmm0 = xmm0[0,4,8],zero,xmm0[u,u,u,u,u,u,u,u,u,u,u,u]
->>>>>>> a34309b7
 ; AVX-NEXT:    movl $255, %eax
 ; AVX-NEXT:    vpinsrb $3, %eax, %xmm0, %xmm0
 ; AVX-NEXT:    vmovd %xmm0, (%rdi)
