;; OpenCL C source
;; -----------------------------------------------
;; double d = 1.0;
;; kernel void test(read_only image2d_t img) {}
;; -----------------------------------------------

; RUN: llc -O0 -mtriple=spirv32-unknown-unknown %s -o - | FileCheck %s --check-prefix=CHECK-SPIRV
<<<<<<< HEAD

%opencl.image2d_t = type opaque
=======
>>>>>>> ec7baca1

@d = addrspace(1) global double 1.000000e+00, align 8

define spir_kernel void @test(target("spirv.Image", void, 1, 0, 0, 0, 0, 0, 0) %img) {
entry:
  ret void
}

; CHECK-SPIRV-DAG: OpCapability Float64
; CHECK-SPIRV-DAG: OpCapability ImageBasic<|MERGE_RESOLUTION|>--- conflicted
+++ resolved
@@ -5,11 +5,6 @@
 ;; -----------------------------------------------
 
 ; RUN: llc -O0 -mtriple=spirv32-unknown-unknown %s -o - | FileCheck %s --check-prefix=CHECK-SPIRV
-<<<<<<< HEAD
-
-%opencl.image2d_t = type opaque
-=======
->>>>>>> ec7baca1
 
 @d = addrspace(1) global double 1.000000e+00, align 8
 
