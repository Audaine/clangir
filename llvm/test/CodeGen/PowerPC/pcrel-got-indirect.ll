; NOTE: Assertions have been autogenerated by utils/update_llc_test_checks.py
; RUN: llc -verify-machineinstrs -mtriple=powerpc64le-unknown-linux-gnu \
; RUN:   -mcpu=future -enable-ppc-quad-precision -ppc-asm-full-reg-names \
; RUN:   -ppc-vsr-nums-as-vr < %s | FileCheck %s

%struct.Struct = type { i8, i16, i32 }

@valChar = external local_unnamed_addr global i8, align 1
@valShort = external local_unnamed_addr global i16, align 2
@valInt = external global i32, align 4
@valUnsigned = external local_unnamed_addr global i32, align 4
@valLong = external local_unnamed_addr global i64, align 8
@ptr = external local_unnamed_addr global i32*, align 8
@array = external local_unnamed_addr global [10 x i32], align 4
@structure = external local_unnamed_addr global %struct.Struct, align 4
@ptrfunc = external local_unnamed_addr global void (...)*, align 8

define dso_local signext i32 @ReadGlobalVarChar() local_unnamed_addr  {
; CHECK-LABEL: ReadGlobalVarChar:
; CHECK:       # %bb.0: # %entry
; CHECK-NEXT:    pld r3, valChar@got@pcrel(0), 1
; CHECK-NEXT:    lbz r3, 0(r3)
; CHECK-NEXT:    blr
entry:
  %0 = load i8, i8* @valChar, align 1
  %conv = zext i8 %0 to i32
  ret i32 %conv
}

define dso_local void @WriteGlobalVarChar() local_unnamed_addr  {
; CHECK-LABEL: WriteGlobalVarChar:
; CHECK:       # %bb.0: # %entry
; CHECK-NEXT:    pld r3, valChar@got@pcrel(0), 1
; CHECK-NEXT:    li r4, 3
; CHECK-NEXT:    stb r4, 0(r3)
; CHECK-NEXT:    blr
entry:
  store i8 3, i8* @valChar, align 1
  ret void
}

define dso_local signext i32 @ReadGlobalVarShort() local_unnamed_addr  {
; CHECK-LABEL: ReadGlobalVarShort:
; CHECK:       # %bb.0: # %entry
; CHECK-NEXT:    pld r3, valShort@got@pcrel(0), 1
; CHECK-NEXT:    lha r3, 0(r3)
; CHECK-NEXT:    blr
entry:
  %0 = load i16, i16* @valShort, align 2
  %conv = sext i16 %0 to i32
  ret i32 %conv
}

define dso_local void @WriteGlobalVarShort() local_unnamed_addr  {
; CHECK-LABEL: WriteGlobalVarShort:
; CHECK:       # %bb.0: # %entry
; CHECK-NEXT:    pld r3, valShort@got@pcrel(0), 1
; CHECK-NEXT:    li r4, 3
; CHECK-NEXT:    sth r4, 0(r3)
; CHECK-NEXT:    blr
entry:
  store i16 3, i16* @valShort, align 2
  ret void
}

define dso_local signext i32 @ReadGlobalVarInt() local_unnamed_addr  {
; CHECK-LABEL: ReadGlobalVarInt:
; CHECK:       # %bb.0: # %entry
; CHECK-NEXT:    pld r3, valInt@got@pcrel(0), 1
; CHECK-NEXT:    lwa r3, 0(r3)
; CHECK-NEXT:    blr
entry:
  %0 = load i32, i32* @valInt, align 4
  ret i32 %0
}

define dso_local void @WriteGlobalVarInt() local_unnamed_addr  {
; CHECK-LABEL: WriteGlobalVarInt:
; CHECK:       # %bb.0: # %entry
; CHECK-NEXT:    pld r3, valInt@got@pcrel(0), 1
; CHECK-NEXT:    li r4, 33
; CHECK-NEXT:    stw r4, 0(r3)
; CHECK-NEXT:    blr
entry:
  store i32 33, i32* @valInt, align 4
  ret void
}

define dso_local signext i32 @ReadGlobalVarUnsigned() local_unnamed_addr  {
; CHECK-LABEL: ReadGlobalVarUnsigned:
; CHECK:       # %bb.0: # %entry
; CHECK-NEXT:    pld r3, valUnsigned@got@pcrel(0), 1
; CHECK-NEXT:    lwa r3, 0(r3)
; CHECK-NEXT:    blr
entry:
  %0 = load i32, i32* @valUnsigned, align 4
  ret i32 %0
}

define dso_local void @WriteGlobalVarUnsigned() local_unnamed_addr  {
; CHECK-LABEL: WriteGlobalVarUnsigned:
; CHECK:       # %bb.0: # %entry
; CHECK-NEXT:    pld r3, valUnsigned@got@pcrel(0), 1
; CHECK-NEXT:    li r4, 33
; CHECK-NEXT:    stw r4, 0(r3)
; CHECK-NEXT:    blr
entry:
  store i32 33, i32* @valUnsigned, align 4
  ret void
}

define dso_local signext i32 @ReadGlobalVarLong() local_unnamed_addr  {
; CHECK-LABEL: ReadGlobalVarLong:
; CHECK:       # %bb.0: # %entry
; CHECK-NEXT:    pld r3, valLong@got@pcrel(0), 1
; CHECK-NEXT:    lwa r3, 0(r3)
; CHECK-NEXT:    blr
entry:
  %0 = load i64, i64* @valLong, align 8
  %conv = trunc i64 %0 to i32
  ret i32 %conv
}

define dso_local void @WriteGlobalVarLong() local_unnamed_addr  {
; CHECK-LABEL: WriteGlobalVarLong:
; CHECK:       # %bb.0: # %entry
; CHECK-NEXT:    pld r3, valLong@got@pcrel(0), 1
; CHECK-NEXT:    li r4, 3333
; CHECK-NEXT:    std r4, 0(r3)
; CHECK-NEXT:    blr
entry:
  store i64 3333, i64* @valLong, align 8
  ret void
}

define dso_local i32* @ReadGlobalPtr() local_unnamed_addr  {
; CHECK-LABEL: ReadGlobalPtr:
; CHECK:       # %bb.0: # %entry
; CHECK-NEXT:    pld r3, ptr@got@pcrel(0), 1
; CHECK-NEXT:    ld r3, 0(r3)
; CHECK-NEXT:    blr
entry:
  %0 = load i32*, i32** @ptr, align 8
  ret i32* %0
}

define dso_local void @WriteGlobalPtr() local_unnamed_addr  {
; CHECK-LABEL: WriteGlobalPtr:
; CHECK:       # %bb.0: # %entry
; CHECK-NEXT:    pld r3, ptr@got@pcrel(0), 1
; CHECK-NEXT:    li r4, 3
; CHECK-NEXT:    ld r3, 0(r3)
; CHECK-NEXT:    stw r4, 0(r3)
; CHECK-NEXT:    blr
entry:
  %0 = load i32*, i32** @ptr, align 8
  store i32 3, i32* %0, align 4
  ret void
}

define dso_local nonnull i32* @GlobalVarAddr() local_unnamed_addr  {
; CHECK-LABEL: GlobalVarAddr:
; CHECK:       # %bb.0: # %entry
; CHECK-NEXT:    pld r3, valInt@got@pcrel(0), 1
; CHECK-NEXT:    blr
entry:
  ret i32* @valInt
}

define dso_local signext i32 @ReadGlobalArray() local_unnamed_addr  {
; CHECK-LABEL: ReadGlobalArray:
; CHECK:       # %bb.0: # %entry
; CHECK-NEXT:    pld r3, array@got@pcrel(0), 1
; CHECK-NEXT:    lwa r3, 12(r3)
; CHECK-NEXT:    blr
entry:
  %0 = load i32, i32* getelementptr inbounds ([10 x i32], [10 x i32]* @array, i64 0, i64 3), align 4
  ret i32 %0
}

define dso_local void @WriteGlobalArray() local_unnamed_addr  {
; CHECK-LABEL: WriteGlobalArray:
; CHECK:       # %bb.0: # %entry
; CHECK-NEXT:    pld r3, array@got@pcrel(0), 1
; CHECK-NEXT:    li r4, 5
; CHECK-NEXT:    stw r4, 12(r3)
; CHECK-NEXT:    blr
entry:
  store i32 5, i32* getelementptr inbounds ([10 x i32], [10 x i32]* @array, i64 0, i64 3), align 4
  ret void
}

define dso_local signext i32 @ReadGlobalStruct() local_unnamed_addr  {
; CHECK-LABEL: ReadGlobalStruct:
; CHECK:       # %bb.0: # %entry
; CHECK-NEXT:    pld r3, structure@got@pcrel(0), 1
; CHECK-NEXT:    lwa r3, 4(r3)
; CHECK-NEXT:    blr
entry:
  %0 = load i32, i32* getelementptr inbounds (%struct.Struct, %struct.Struct* @structure, i64 0, i32 2), align 4
  ret i32 %0
}

define dso_local void @WriteGlobalStruct() local_unnamed_addr  {
; CHECK-LABEL: WriteGlobalStruct:
; CHECK:       # %bb.0: # %entry
; CHECK-NEXT:    pld r3, structure@got@pcrel(0), 1
; CHECK-NEXT:    li r4, 3
; CHECK-NEXT:    stw r4, 4(r3)
; CHECK-NEXT:    blr
entry:
  store i32 3, i32* getelementptr inbounds (%struct.Struct, %struct.Struct* @structure, i64 0, i32 2), align 4
  ret void
}

define dso_local void @ReadFuncPtr() local_unnamed_addr  {
; CHECK-LABEL: ReadFuncPtr:
<<<<<<< HEAD
; CHECK:       # %bb.0: # %entry
; CHECK-NEXT:    mflr r0
; CHECK-NEXT:    std r0, 16(r1)
; CHECK-NEXT:    stdu r1, -32(r1)
; CHECK-NEXT:    .cfi_def_cfa_offset 32
; CHECK-NEXT:    .cfi_offset lr, 16
; CHECK-NEXT:    pld r3, ptrfunc@got@pcrel(0), 1
; CHECK-NEXT:    ld r12, 0(r3)
; CHECK-NEXT:    mtctr r12
; CHECK-NEXT:    bctrl
; CHECK-NEXT:    addi r1, r1, 32
; CHECK-NEXT:    ld r0, 16(r1)
; CHECK-NEXT:    mtlr r0
; CHECK-NEXT:    blr
=======
; CHECK:         .localentry ReadFuncPtr, 1
; CHECK-NEXT:  # %bb.0: # %entry
; CHECK-NEXT:    pld r3, ptrfunc@got@pcrel(0), 1
; CHECK-NEXT:    ld r12, 0(r3)
; CHECK-NEXT:    mtctr r12
; CHECK-NEXT:    bctr
; CHECK-NEXT:    #TC_RETURNr8 ctr 0
>>>>>>> 918d599f
entry:
  %0 = load void ()*, void ()** bitcast (void (...)** @ptrfunc to void ()**), align 8
  tail call void %0()
  ret void
}

define dso_local void @WriteFuncPtr() local_unnamed_addr  {
; CHECK-LABEL: WriteFuncPtr:
; CHECK:       # %bb.0: # %entry
; CHECK-NEXT:    pld r3, ptrfunc@got@pcrel(0), 1
; CHECK-NEXT:    pld r4, function@got@pcrel(0), 1
; CHECK-NEXT:    std r4, 0(r3)
; CHECK-NEXT:    blr
entry:
  store void (...)* @function, void (...)** @ptrfunc, align 8
  ret void
}

declare void @function(...)
<|MERGE_RESOLUTION|>--- conflicted
+++ resolved
@@ -215,22 +215,6 @@
 
 define dso_local void @ReadFuncPtr() local_unnamed_addr  {
 ; CHECK-LABEL: ReadFuncPtr:
-<<<<<<< HEAD
-; CHECK:       # %bb.0: # %entry
-; CHECK-NEXT:    mflr r0
-; CHECK-NEXT:    std r0, 16(r1)
-; CHECK-NEXT:    stdu r1, -32(r1)
-; CHECK-NEXT:    .cfi_def_cfa_offset 32
-; CHECK-NEXT:    .cfi_offset lr, 16
-; CHECK-NEXT:    pld r3, ptrfunc@got@pcrel(0), 1
-; CHECK-NEXT:    ld r12, 0(r3)
-; CHECK-NEXT:    mtctr r12
-; CHECK-NEXT:    bctrl
-; CHECK-NEXT:    addi r1, r1, 32
-; CHECK-NEXT:    ld r0, 16(r1)
-; CHECK-NEXT:    mtlr r0
-; CHECK-NEXT:    blr
-=======
 ; CHECK:         .localentry ReadFuncPtr, 1
 ; CHECK-NEXT:  # %bb.0: # %entry
 ; CHECK-NEXT:    pld r3, ptrfunc@got@pcrel(0), 1
@@ -238,7 +222,6 @@
 ; CHECK-NEXT:    mtctr r12
 ; CHECK-NEXT:    bctr
 ; CHECK-NEXT:    #TC_RETURNr8 ctr 0
->>>>>>> 918d599f
 entry:
   %0 = load void ()*, void ()** bitcast (void (...)** @ptrfunc to void ()**), align 8
   tail call void %0()
