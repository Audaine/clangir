//===- DebugInfo.cpp - Debug Information Helper Classes -------------------===//
//
// Part of the LLVM Project, under the Apache License v2.0 with LLVM Exceptions.
// See https://llvm.org/LICENSE.txt for license information.
// SPDX-License-Identifier: Apache-2.0 WITH LLVM-exception
//
//===----------------------------------------------------------------------===//
//
// This file implements the helper classes used to build and interpret debug
// information in LLVM IR form.
//
//===----------------------------------------------------------------------===//

#include "llvm-c/DebugInfo.h"
#include "LLVMContextImpl.h"
#include "llvm/ADT/DenseMap.h"
#include "llvm/ADT/DenseSet.h"
#include "llvm/ADT/STLExtras.h"
#include "llvm/ADT/SmallPtrSet.h"
#include "llvm/ADT/SmallVector.h"
#include "llvm/ADT/StringRef.h"
#include "llvm/IR/BasicBlock.h"
#include "llvm/IR/Constants.h"
#include "llvm/IR/DIBuilder.h"
#include "llvm/IR/DebugInfo.h"
#include "llvm/IR/DebugInfoMetadata.h"
#include "llvm/IR/DebugLoc.h"
#include "llvm/IR/Function.h"
#include "llvm/IR/GVMaterializer.h"
#include "llvm/IR/Instruction.h"
#include "llvm/IR/IntrinsicInst.h"
#include "llvm/IR/LLVMContext.h"
#include "llvm/IR/Metadata.h"
#include "llvm/IR/Module.h"
#include "llvm/IR/PassManager.h"
#include "llvm/Support/Casting.h"
#include <algorithm>
#include <cassert>
#include <optional>
#include <utility>

using namespace llvm;
using namespace llvm::at;
using namespace llvm::dwarf;

TinyPtrVector<DbgDeclareInst *> llvm::FindDbgDeclareUses(Value *V) {
  // This function is hot. Check whether the value has any metadata to avoid a
  // DenseMap lookup.
  if (!V->isUsedByMetadata())
    return {};
  auto *L = LocalAsMetadata::getIfExists(V);
  if (!L)
    return {};
  auto *MDV = MetadataAsValue::getIfExists(V->getContext(), L);
  if (!MDV)
    return {};

  TinyPtrVector<DbgDeclareInst *> Declares;
  for (User *U : MDV->users()) {
    if (auto *DDI = dyn_cast<DbgDeclareInst>(U))
      Declares.push_back(DDI);
  }

  return Declares;
}

void llvm::findDbgValues(SmallVectorImpl<DbgValueInst *> &DbgValues, Value *V) {
  // This function is hot. Check whether the value has any metadata to avoid a
  // DenseMap lookup.
  if (!V->isUsedByMetadata())
    return;
  // TODO: If this value appears multiple times in a DIArgList, we should still
  // only add the owning DbgValueInst once; use this set to track ArgListUsers.
  // This behaviour can be removed when we can automatically remove duplicates.
  SmallPtrSet<DbgValueInst *, 4> EncounteredDbgValues;
  if (auto *L = LocalAsMetadata::getIfExists(V)) {
    if (auto *MDV = MetadataAsValue::getIfExists(V->getContext(), L)) {
      for (User *U : MDV->users())
        if (DbgValueInst *DVI = dyn_cast<DbgValueInst>(U))
          DbgValues.push_back(DVI);
    }
    for (Metadata *AL : L->getAllArgListUsers()) {
      if (auto *MDV = MetadataAsValue::getIfExists(V->getContext(), AL)) {
        for (User *U : MDV->users())
          if (DbgValueInst *DVI = dyn_cast<DbgValueInst>(U))
            if (EncounteredDbgValues.insert(DVI).second)
              DbgValues.push_back(DVI);
      }
    }
  }
}

void llvm::findDbgUsers(SmallVectorImpl<DbgVariableIntrinsic *> &DbgUsers,
                        Value *V) {
  // This function is hot. Check whether the value has any metadata to avoid a
  // DenseMap lookup.
  if (!V->isUsedByMetadata())
    return;
  // TODO: If this value appears multiple times in a DIArgList, we should still
  // only add the owning DbgValueInst once; use this set to track ArgListUsers.
  // This behaviour can be removed when we can automatically remove duplicates.
  SmallPtrSet<DbgVariableIntrinsic *, 4> EncounteredDbgValues;
  if (auto *L = LocalAsMetadata::getIfExists(V)) {
    if (auto *MDV = MetadataAsValue::getIfExists(V->getContext(), L)) {
      for (User *U : MDV->users())
        if (DbgVariableIntrinsic *DII = dyn_cast<DbgVariableIntrinsic>(U))
          DbgUsers.push_back(DII);
    }
    for (Metadata *AL : L->getAllArgListUsers()) {
      if (auto *MDV = MetadataAsValue::getIfExists(V->getContext(), AL)) {
        for (User *U : MDV->users())
          if (DbgVariableIntrinsic *DII = dyn_cast<DbgVariableIntrinsic>(U))
            if (EncounteredDbgValues.insert(DII).second)
              DbgUsers.push_back(DII);
      }
    }
  }
}

DISubprogram *llvm::getDISubprogram(const MDNode *Scope) {
  if (auto *LocalScope = dyn_cast_or_null<DILocalScope>(Scope))
    return LocalScope->getSubprogram();
  return nullptr;
}

DebugLoc llvm::getDebugValueLoc(DbgVariableIntrinsic *DII) {
  // Original dbg.declare must have a location.
  const DebugLoc &DeclareLoc = DII->getDebugLoc();
  MDNode *Scope = DeclareLoc.getScope();
  DILocation *InlinedAt = DeclareLoc.getInlinedAt();
  // Because no machine insts can come from debug intrinsics, only the scope
  // and inlinedAt is significant. Zero line numbers are used in case this
  // DebugLoc leaks into any adjacent instructions. Produce an unknown location
  // with the correct scope / inlinedAt fields.
  return DILocation::get(DII->getContext(), 0, 0, Scope, InlinedAt);
}

//===----------------------------------------------------------------------===//
// DebugInfoFinder implementations.
//===----------------------------------------------------------------------===//

void DebugInfoFinder::reset() {
  CUs.clear();
  SPs.clear();
  GVs.clear();
  TYs.clear();
  Scopes.clear();
  NodesSeen.clear();
}

void DebugInfoFinder::processModule(const Module &M) {
  for (auto *CU : M.debug_compile_units())
    processCompileUnit(CU);
  for (auto &F : M.functions()) {
    if (auto *SP = cast_or_null<DISubprogram>(F.getSubprogram()))
      processSubprogram(SP);
    // There could be subprograms from inlined functions referenced from
    // instructions only. Walk the function to find them.
    for (const BasicBlock &BB : F)
      for (const Instruction &I : BB)
        processInstruction(M, I);
  }
}

void DebugInfoFinder::processCompileUnit(DICompileUnit *CU) {
  if (!addCompileUnit(CU))
    return;
  for (auto *DIG : CU->getGlobalVariables()) {
    if (!addGlobalVariable(DIG))
      continue;
    auto *GV = DIG->getVariable();
    processScope(GV->getScope());
    processType(GV->getType());
  }
  for (auto *ET : CU->getEnumTypes())
    processType(ET);
  for (auto *RT : CU->getRetainedTypes())
    if (auto *T = dyn_cast<DIType>(RT))
      processType(T);
    else
      processSubprogram(cast<DISubprogram>(RT));
  for (auto *Import : CU->getImportedEntities()) {
    auto *Entity = Import->getEntity();
    if (auto *T = dyn_cast<DIType>(Entity))
      processType(T);
    else if (auto *SP = dyn_cast<DISubprogram>(Entity))
      processSubprogram(SP);
    else if (auto *NS = dyn_cast<DINamespace>(Entity))
      processScope(NS->getScope());
    else if (auto *M = dyn_cast<DIModule>(Entity))
      processScope(M->getScope());
  }
}

void DebugInfoFinder::processInstruction(const Module &M,
                                         const Instruction &I) {
  if (auto *DVI = dyn_cast<DbgVariableIntrinsic>(&I))
    processVariable(M, *DVI);

  if (auto DbgLoc = I.getDebugLoc())
    processLocation(M, DbgLoc.get());
}

void DebugInfoFinder::processLocation(const Module &M, const DILocation *Loc) {
  if (!Loc)
    return;
  processScope(Loc->getScope());
  processLocation(M, Loc->getInlinedAt());
}

void DebugInfoFinder::processType(DIType *DT) {
  if (!addType(DT))
    return;
  processScope(DT->getScope());
  if (auto *ST = dyn_cast<DISubroutineType>(DT)) {
    for (DIType *Ref : ST->getTypeArray())
      processType(Ref);
    return;
  }
  if (auto *DCT = dyn_cast<DICompositeType>(DT)) {
    processType(DCT->getBaseType());
    for (Metadata *D : DCT->getElements()) {
      if (auto *T = dyn_cast<DIType>(D))
        processType(T);
      else if (auto *SP = dyn_cast<DISubprogram>(D))
        processSubprogram(SP);
    }
    return;
  }
  if (auto *DDT = dyn_cast<DIDerivedType>(DT)) {
    processType(DDT->getBaseType());
  }
}

void DebugInfoFinder::processScope(DIScope *Scope) {
  if (!Scope)
    return;
  if (auto *Ty = dyn_cast<DIType>(Scope)) {
    processType(Ty);
    return;
  }
  if (auto *CU = dyn_cast<DICompileUnit>(Scope)) {
    addCompileUnit(CU);
    return;
  }
  if (auto *SP = dyn_cast<DISubprogram>(Scope)) {
    processSubprogram(SP);
    return;
  }
  if (!addScope(Scope))
    return;
  if (auto *LB = dyn_cast<DILexicalBlockBase>(Scope)) {
    processScope(LB->getScope());
  } else if (auto *NS = dyn_cast<DINamespace>(Scope)) {
    processScope(NS->getScope());
  } else if (auto *M = dyn_cast<DIModule>(Scope)) {
    processScope(M->getScope());
  }
}

void DebugInfoFinder::processSubprogram(DISubprogram *SP) {
  if (!addSubprogram(SP))
    return;
  processScope(SP->getScope());
  // Some of the users, e.g. CloneFunctionInto / CloneModule, need to set up a
  // ValueMap containing identity mappings for all of the DICompileUnit's, not
  // just DISubprogram's, referenced from anywhere within the Function being
  // cloned prior to calling MapMetadata / RemapInstruction to avoid their
  // duplication later as DICompileUnit's are also directly referenced by
  // llvm.dbg.cu list. Thefore we need to collect DICompileUnit's here as well.
  // Also, DICompileUnit's may reference DISubprogram's too and therefore need
  // to be at least looked through.
  processCompileUnit(SP->getUnit());
  processType(SP->getType());
  for (auto *Element : SP->getTemplateParams()) {
    if (auto *TType = dyn_cast<DITemplateTypeParameter>(Element)) {
      processType(TType->getType());
    } else if (auto *TVal = dyn_cast<DITemplateValueParameter>(Element)) {
      processType(TVal->getType());
    }
  }
}

void DebugInfoFinder::processVariable(const Module &M,
                                      const DbgVariableIntrinsic &DVI) {
  auto *N = dyn_cast<MDNode>(DVI.getVariable());
  if (!N)
    return;

  auto *DV = dyn_cast<DILocalVariable>(N);
  if (!DV)
    return;

  if (!NodesSeen.insert(DV).second)
    return;
  processScope(DV->getScope());
  processType(DV->getType());
}

bool DebugInfoFinder::addType(DIType *DT) {
  if (!DT)
    return false;

  if (!NodesSeen.insert(DT).second)
    return false;

  TYs.push_back(const_cast<DIType *>(DT));
  return true;
}

bool DebugInfoFinder::addCompileUnit(DICompileUnit *CU) {
  if (!CU)
    return false;
  if (!NodesSeen.insert(CU).second)
    return false;

  CUs.push_back(CU);
  return true;
}

bool DebugInfoFinder::addGlobalVariable(DIGlobalVariableExpression *DIG) {
  if (!NodesSeen.insert(DIG).second)
    return false;

  GVs.push_back(DIG);
  return true;
}

bool DebugInfoFinder::addSubprogram(DISubprogram *SP) {
  if (!SP)
    return false;

  if (!NodesSeen.insert(SP).second)
    return false;

  SPs.push_back(SP);
  return true;
}

bool DebugInfoFinder::addScope(DIScope *Scope) {
  if (!Scope)
    return false;
  // FIXME: Ocaml binding generates a scope with no content, we treat it
  // as null for now.
  if (Scope->getNumOperands() == 0)
    return false;
  if (!NodesSeen.insert(Scope).second)
    return false;
  Scopes.push_back(Scope);
  return true;
}

static MDNode *updateLoopMetadataDebugLocationsImpl(
    MDNode *OrigLoopID, function_ref<Metadata *(Metadata *)> Updater) {
  assert(OrigLoopID && OrigLoopID->getNumOperands() > 0 &&
         "Loop ID needs at least one operand");
  assert(OrigLoopID && OrigLoopID->getOperand(0).get() == OrigLoopID &&
         "Loop ID should refer to itself");

  // Save space for the self-referential LoopID.
  SmallVector<Metadata *, 4> MDs = {nullptr};

  for (unsigned i = 1; i < OrigLoopID->getNumOperands(); ++i) {
    Metadata *MD = OrigLoopID->getOperand(i);
    if (!MD)
      MDs.push_back(nullptr);
    else if (Metadata *NewMD = Updater(MD))
      MDs.push_back(NewMD);
  }

  MDNode *NewLoopID = MDNode::getDistinct(OrigLoopID->getContext(), MDs);
  // Insert the self-referential LoopID.
  NewLoopID->replaceOperandWith(0, NewLoopID);
  return NewLoopID;
}

void llvm::updateLoopMetadataDebugLocations(
    Instruction &I, function_ref<Metadata *(Metadata *)> Updater) {
  MDNode *OrigLoopID = I.getMetadata(LLVMContext::MD_loop);
  if (!OrigLoopID)
    return;
  MDNode *NewLoopID = updateLoopMetadataDebugLocationsImpl(OrigLoopID, Updater);
  I.setMetadata(LLVMContext::MD_loop, NewLoopID);
}

/// Return true if a node is a DILocation or if a DILocation is
/// indirectly referenced by one of the node's children.
static bool isDILocationReachable(SmallPtrSetImpl<Metadata *> &Visited,
                                  SmallPtrSetImpl<Metadata *> &Reachable,
                                  Metadata *MD) {
  MDNode *N = dyn_cast_or_null<MDNode>(MD);
  if (!N)
    return false;
  if (isa<DILocation>(N) || Reachable.count(N))
    return true;
  if (!Visited.insert(N).second)
    return false;
  for (auto &OpIt : N->operands()) {
    Metadata *Op = OpIt.get();
    if (isDILocationReachable(Visited, Reachable, Op)) {
      // Don't return just yet as we want to visit all MD's children to
      // initialize DILocationReachable in stripDebugLocFromLoopID
      Reachable.insert(N);
    }
  }
  return Reachable.count(N);
}

static bool isAllDILocation(SmallPtrSetImpl<Metadata *> &Visited,
                            SmallPtrSetImpl<Metadata *> &AllDILocation,
                            const SmallPtrSetImpl<Metadata *> &DIReachable,
                            Metadata *MD) {
  MDNode *N = dyn_cast_or_null<MDNode>(MD);
  if (!N)
    return false;
  if (isa<DILocation>(N) || AllDILocation.count(N))
    return true;
  if (!DIReachable.count(N))
    return false;
  if (!Visited.insert(N).second)
    return false;
  for (auto &OpIt : N->operands()) {
    Metadata *Op = OpIt.get();
    if (Op == MD)
      continue;
    if (!isAllDILocation(Visited, AllDILocation, DIReachable, Op)) {
      return false;
    }
  }
  AllDILocation.insert(N);
  return true;
}

static Metadata *
stripLoopMDLoc(const SmallPtrSetImpl<Metadata *> &AllDILocation,
               const SmallPtrSetImpl<Metadata *> &DIReachable, Metadata *MD) {
  if (isa<DILocation>(MD) || AllDILocation.count(MD))
    return nullptr;

  if (!DIReachable.count(MD))
    return MD;

  MDNode *N = dyn_cast_or_null<MDNode>(MD);
  if (!N)
    return MD;

  SmallVector<Metadata *, 4> Args;
  bool HasSelfRef = false;
  for (unsigned i = 0; i < N->getNumOperands(); ++i) {
    Metadata *A = N->getOperand(i);
    if (!A) {
      Args.push_back(nullptr);
    } else if (A == MD) {
      assert(i == 0 && "expected i==0 for self-reference");
      HasSelfRef = true;
      Args.push_back(nullptr);
    } else if (Metadata *NewArg =
                   stripLoopMDLoc(AllDILocation, DIReachable, A)) {
      Args.push_back(NewArg);
    }
  }
  if (Args.empty() || (HasSelfRef && Args.size() == 1))
    return nullptr;

  MDNode *NewMD = N->isDistinct() ? MDNode::getDistinct(N->getContext(), Args)
                                  : MDNode::get(N->getContext(), Args);
  if (HasSelfRef)
    NewMD->replaceOperandWith(0, NewMD);
  return NewMD;
}

static MDNode *stripDebugLocFromLoopID(MDNode *N) {
  assert(!N->operands().empty() && "Missing self reference?");
  SmallPtrSet<Metadata *, 8> Visited, DILocationReachable, AllDILocation;
  // If we already visited N, there is nothing to do.
  if (!Visited.insert(N).second)
    return N;

  // If there is no debug location, we do not have to rewrite this
  // MDNode. This loop also initializes DILocationReachable, later
  // needed by updateLoopMetadataDebugLocationsImpl; the use of
  // count_if avoids an early exit.
  if (!llvm::count_if(llvm::drop_begin(N->operands()),
                     [&Visited, &DILocationReachable](const MDOperand &Op) {
                       return isDILocationReachable(
                                  Visited, DILocationReachable, Op.get());
                     }))
    return N;

  Visited.clear();
  // If there is only the debug location without any actual loop metadata, we
  // can remove the metadata.
  if (llvm::all_of(llvm::drop_begin(N->operands()),
                   [&Visited, &AllDILocation,
                    &DILocationReachable](const MDOperand &Op) {
                     return isAllDILocation(Visited, AllDILocation,
                                            DILocationReachable, Op.get());
                   }))
    return nullptr;

  return updateLoopMetadataDebugLocationsImpl(
      N, [&AllDILocation, &DILocationReachable](Metadata *MD) -> Metadata * {
        return stripLoopMDLoc(AllDILocation, DILocationReachable, MD);
      });
}

bool llvm::stripDebugInfo(Function &F) {
  bool Changed = false;
  if (F.hasMetadata(LLVMContext::MD_dbg)) {
    Changed = true;
    F.setSubprogram(nullptr);
  }

  DenseMap<MDNode *, MDNode *> LoopIDsMap;
  for (BasicBlock &BB : F) {
    for (Instruction &I : llvm::make_early_inc_range(BB)) {
      if (isa<DbgInfoIntrinsic>(&I)) {
        I.eraseFromParent();
        Changed = true;
        continue;
      }
      if (I.getDebugLoc()) {
        Changed = true;
        I.setDebugLoc(DebugLoc());
      }
      if (auto *LoopID = I.getMetadata(LLVMContext::MD_loop)) {
        auto *NewLoopID = LoopIDsMap.lookup(LoopID);
        if (!NewLoopID)
          NewLoopID = LoopIDsMap[LoopID] = stripDebugLocFromLoopID(LoopID);
        if (NewLoopID != LoopID)
          I.setMetadata(LLVMContext::MD_loop, NewLoopID);
      }
      // Strip other attachments that are or use debug info.
      if (I.hasMetadataOtherThanDebugLoc()) {
        // Heapallocsites point into the DIType system.
        I.setMetadata("heapallocsite", nullptr);
        // DIAssignID are debug info metadata primitives.
        I.setMetadata(LLVMContext::MD_DIAssignID, nullptr);
      }
    }
  }
  return Changed;
}

bool llvm::StripDebugInfo(Module &M) {
  bool Changed = false;

  for (NamedMDNode &NMD : llvm::make_early_inc_range(M.named_metadata())) {
    // We're stripping debug info, and without them, coverage information
    // doesn't quite make sense.
    if (NMD.getName().startswith("llvm.dbg.") ||
        NMD.getName() == "llvm.gcov") {
      NMD.eraseFromParent();
      Changed = true;
    }
  }

  for (Function &F : M)
    Changed |= stripDebugInfo(F);

  for (auto &GV : M.globals()) {
    Changed |= GV.eraseMetadata(LLVMContext::MD_dbg);
  }

  if (GVMaterializer *Materializer = M.getMaterializer())
    Materializer->setStripDebugInfo();

  return Changed;
}

namespace {

/// Helper class to downgrade -g metadata to -gline-tables-only metadata.
class DebugTypeInfoRemoval {
  DenseMap<Metadata *, Metadata *> Replacements;

public:
  /// The (void)() type.
  MDNode *EmptySubroutineType;

private:
  /// Remember what linkage name we originally had before stripping. If we end
  /// up making two subprograms identical who originally had different linkage
  /// names, then we need to make one of them distinct, to avoid them getting
  /// uniqued. Maps the new node to the old linkage name.
  DenseMap<DISubprogram *, StringRef> NewToLinkageName;

  // TODO: Remember the distinct subprogram we created for a given linkage name,
  // so that we can continue to unique whenever possible. Map <newly created
  // node, old linkage name> to the first (possibly distinct) mdsubprogram
  // created for that combination. This is not strictly needed for correctness,
  // but can cut down on the number of MDNodes and let us diff cleanly with the
  // output of -gline-tables-only.

public:
  DebugTypeInfoRemoval(LLVMContext &C)
      : EmptySubroutineType(DISubroutineType::get(C, DINode::FlagZero, 0,
                                                  MDNode::get(C, {}))) {}

  Metadata *map(Metadata *M) {
    if (!M)
      return nullptr;
    auto Replacement = Replacements.find(M);
    if (Replacement != Replacements.end())
      return Replacement->second;

    return M;
  }
  MDNode *mapNode(Metadata *N) { return dyn_cast_or_null<MDNode>(map(N)); }

  /// Recursively remap N and all its referenced children. Does a DF post-order
  /// traversal, so as to remap bottoms up.
  void traverseAndRemap(MDNode *N) { traverse(N); }

private:
  // Create a new DISubprogram, to replace the one given.
  DISubprogram *getReplacementSubprogram(DISubprogram *MDS) {
    auto *FileAndScope = cast_or_null<DIFile>(map(MDS->getFile()));
    StringRef LinkageName = MDS->getName().empty() ? MDS->getLinkageName() : "";
    DISubprogram *Declaration = nullptr;
    auto *Type = cast_or_null<DISubroutineType>(map(MDS->getType()));
    DIType *ContainingType =
        cast_or_null<DIType>(map(MDS->getContainingType()));
    auto *Unit = cast_or_null<DICompileUnit>(map(MDS->getUnit()));
    auto Variables = nullptr;
    auto TemplateParams = nullptr;

    // Make a distinct DISubprogram, for situations that warrent it.
    auto distinctMDSubprogram = [&]() {
      return DISubprogram::getDistinct(
          MDS->getContext(), FileAndScope, MDS->getName(), LinkageName,
          FileAndScope, MDS->getLine(), Type, MDS->getScopeLine(),
          ContainingType, MDS->getVirtualIndex(), MDS->getThisAdjustment(),
          MDS->getFlags(), MDS->getSPFlags(), Unit, TemplateParams, Declaration,
          Variables);
    };

    if (MDS->isDistinct())
      return distinctMDSubprogram();

    auto *NewMDS = DISubprogram::get(
        MDS->getContext(), FileAndScope, MDS->getName(), LinkageName,
        FileAndScope, MDS->getLine(), Type, MDS->getScopeLine(), ContainingType,
        MDS->getVirtualIndex(), MDS->getThisAdjustment(), MDS->getFlags(),
        MDS->getSPFlags(), Unit, TemplateParams, Declaration, Variables);

    StringRef OldLinkageName = MDS->getLinkageName();

    // See if we need to make a distinct one.
    auto OrigLinkage = NewToLinkageName.find(NewMDS);
    if (OrigLinkage != NewToLinkageName.end()) {
      if (OrigLinkage->second == OldLinkageName)
        // We're good.
        return NewMDS;

      // Otherwise, need to make a distinct one.
      // TODO: Query the map to see if we already have one.
      return distinctMDSubprogram();
    }

    NewToLinkageName.insert({NewMDS, MDS->getLinkageName()});
    return NewMDS;
  }

  /// Create a new compile unit, to replace the one given
  DICompileUnit *getReplacementCU(DICompileUnit *CU) {
    // Drop skeleton CUs.
    if (CU->getDWOId())
      return nullptr;

    auto *File = cast_or_null<DIFile>(map(CU->getFile()));
    MDTuple *EnumTypes = nullptr;
    MDTuple *RetainedTypes = nullptr;
    MDTuple *GlobalVariables = nullptr;
    MDTuple *ImportedEntities = nullptr;
    return DICompileUnit::getDistinct(
        CU->getContext(), CU->getSourceLanguage(), File, CU->getProducer(),
        CU->isOptimized(), CU->getFlags(), CU->getRuntimeVersion(),
        CU->getSplitDebugFilename(), DICompileUnit::LineTablesOnly, EnumTypes,
        RetainedTypes, GlobalVariables, ImportedEntities, CU->getMacros(),
        CU->getDWOId(), CU->getSplitDebugInlining(),
        CU->getDebugInfoForProfiling(), CU->getNameTableKind(),
        CU->getRangesBaseAddress(), CU->getSysRoot(), CU->getSDK());
  }

  DILocation *getReplacementMDLocation(DILocation *MLD) {
    auto *Scope = map(MLD->getScope());
    auto *InlinedAt = map(MLD->getInlinedAt());
    if (MLD->isDistinct())
      return DILocation::getDistinct(MLD->getContext(), MLD->getLine(),
                                     MLD->getColumn(), Scope, InlinedAt);
    return DILocation::get(MLD->getContext(), MLD->getLine(), MLD->getColumn(),
                           Scope, InlinedAt);
  }

  /// Create a new generic MDNode, to replace the one given
  MDNode *getReplacementMDNode(MDNode *N) {
    SmallVector<Metadata *, 8> Ops;
    Ops.reserve(N->getNumOperands());
    for (auto &I : N->operands())
      if (I)
        Ops.push_back(map(I));
    auto *Ret = MDNode::get(N->getContext(), Ops);
    return Ret;
  }

  /// Attempt to re-map N to a newly created node.
  void remap(MDNode *N) {
    if (Replacements.count(N))
      return;

    auto doRemap = [&](MDNode *N) -> MDNode * {
      if (!N)
        return nullptr;
      if (auto *MDSub = dyn_cast<DISubprogram>(N)) {
        remap(MDSub->getUnit());
        return getReplacementSubprogram(MDSub);
      }
      if (isa<DISubroutineType>(N))
        return EmptySubroutineType;
      if (auto *CU = dyn_cast<DICompileUnit>(N))
        return getReplacementCU(CU);
      if (isa<DIFile>(N))
        return N;
      if (auto *MDLB = dyn_cast<DILexicalBlockBase>(N))
        // Remap to our referenced scope (recursively).
        return mapNode(MDLB->getScope());
      if (auto *MLD = dyn_cast<DILocation>(N))
        return getReplacementMDLocation(MLD);

      // Otherwise, if we see these, just drop them now. Not strictly necessary,
      // but this speeds things up a little.
      if (isa<DINode>(N))
        return nullptr;

      return getReplacementMDNode(N);
    };
    Replacements[N] = doRemap(N);
  }

  /// Do the remapping traversal.
  void traverse(MDNode *);
};

} // end anonymous namespace

void DebugTypeInfoRemoval::traverse(MDNode *N) {
  if (!N || Replacements.count(N))
    return;

  // To avoid cycles, as well as for efficiency sake, we will sometimes prune
  // parts of the graph.
  auto prune = [](MDNode *Parent, MDNode *Child) {
    if (auto *MDS = dyn_cast<DISubprogram>(Parent))
      return Child == MDS->getRetainedNodes().get();
    return false;
  };

  SmallVector<MDNode *, 16> ToVisit;
  DenseSet<MDNode *> Opened;

  // Visit each node starting at N in post order, and map them.
  ToVisit.push_back(N);
  while (!ToVisit.empty()) {
    auto *N = ToVisit.back();
    if (!Opened.insert(N).second) {
      // Close it.
      remap(N);
      ToVisit.pop_back();
      continue;
    }
    for (auto &I : N->operands())
      if (auto *MDN = dyn_cast_or_null<MDNode>(I))
        if (!Opened.count(MDN) && !Replacements.count(MDN) && !prune(N, MDN) &&
            !isa<DICompileUnit>(MDN))
          ToVisit.push_back(MDN);
  }
}

bool llvm::stripNonLineTableDebugInfo(Module &M) {
  bool Changed = false;

  // First off, delete the debug intrinsics.
  auto RemoveUses = [&](StringRef Name) {
    if (auto *DbgVal = M.getFunction(Name)) {
      while (!DbgVal->use_empty())
        cast<Instruction>(DbgVal->user_back())->eraseFromParent();
      DbgVal->eraseFromParent();
      Changed = true;
    }
  };
  RemoveUses("llvm.dbg.declare");
  RemoveUses("llvm.dbg.label");
  RemoveUses("llvm.dbg.value");

  // Delete non-CU debug info named metadata nodes.
  for (auto NMI = M.named_metadata_begin(), NME = M.named_metadata_end();
       NMI != NME;) {
    NamedMDNode *NMD = &*NMI;
    ++NMI;
    // Specifically keep dbg.cu around.
    if (NMD->getName() == "llvm.dbg.cu")
      continue;
  }

  // Drop all dbg attachments from global variables.
  for (auto &GV : M.globals())
    GV.eraseMetadata(LLVMContext::MD_dbg);

  DebugTypeInfoRemoval Mapper(M.getContext());
  auto remap = [&](MDNode *Node) -> MDNode * {
    if (!Node)
      return nullptr;
    Mapper.traverseAndRemap(Node);
    auto *NewNode = Mapper.mapNode(Node);
    Changed |= Node != NewNode;
    Node = NewNode;
    return NewNode;
  };

  // Rewrite the DebugLocs to be equivalent to what
  // -gline-tables-only would have created.
  for (auto &F : M) {
    if (auto *SP = F.getSubprogram()) {
      Mapper.traverseAndRemap(SP);
      auto *NewSP = cast<DISubprogram>(Mapper.mapNode(SP));
      Changed |= SP != NewSP;
      F.setSubprogram(NewSP);
    }
    for (auto &BB : F) {
      for (auto &I : BB) {
        auto remapDebugLoc = [&](const DebugLoc &DL) -> DebugLoc {
          auto *Scope = DL.getScope();
          MDNode *InlinedAt = DL.getInlinedAt();
          Scope = remap(Scope);
          InlinedAt = remap(InlinedAt);
          return DILocation::get(M.getContext(), DL.getLine(), DL.getCol(),
                                 Scope, InlinedAt);
        };

        if (I.getDebugLoc() != DebugLoc())
          I.setDebugLoc(remapDebugLoc(I.getDebugLoc()));

        // Remap DILocations in llvm.loop attachments.
        updateLoopMetadataDebugLocations(I, [&](Metadata *MD) -> Metadata * {
          if (auto *Loc = dyn_cast_or_null<DILocation>(MD))
            return remapDebugLoc(Loc).get();
          return MD;
        });

        // Strip heapallocsite attachments, they point into the DIType system.
        if (I.hasMetadataOtherThanDebugLoc())
          I.setMetadata("heapallocsite", nullptr);
      }
    }
  }

  // Create a new llvm.dbg.cu, which is equivalent to the one
  // -gline-tables-only would have created.
  for (auto &NMD : M.named_metadata()) {
    SmallVector<MDNode *, 8> Ops;
    for (MDNode *Op : NMD.operands())
      Ops.push_back(remap(Op));

    if (!Changed)
      continue;

    NMD.clearOperands();
    for (auto *Op : Ops)
      if (Op)
        NMD.addOperand(Op);
  }
  return Changed;
}

unsigned llvm::getDebugMetadataVersionFromModule(const Module &M) {
  if (auto *Val = mdconst::dyn_extract_or_null<ConstantInt>(
          M.getModuleFlag("Debug Info Version")))
    return Val->getZExtValue();
  return 0;
}

void Instruction::applyMergedLocation(const DILocation *LocA,
                                      const DILocation *LocB) {
  setDebugLoc(DILocation::getMergedLocation(LocA, LocB));
}

void Instruction::mergeDIAssignID(
    ArrayRef<const Instruction *> SourceInstructions) {
  // Replace all uses (and attachments) of all the DIAssignIDs
  // on SourceInstructions with a single merged value.
  assert(getFunction() && "Uninserted instruction merged");
  // Collect up the DIAssignID tags.
  SmallVector<DIAssignID *, 4> IDs;
  for (const Instruction *I : SourceInstructions) {
    if (auto *MD = I->getMetadata(LLVMContext::MD_DIAssignID))
      IDs.push_back(cast<DIAssignID>(MD));
    assert(getFunction() == I->getFunction() &&
           "Merging with instruction from another function not allowed");
  }

  // Add this instruction's DIAssignID too, if it has one.
  if (auto *MD = getMetadata(LLVMContext::MD_DIAssignID))
    IDs.push_back(cast<DIAssignID>(MD));

  if (IDs.empty())
    return; // No DIAssignID tags to process.

  DIAssignID *MergeID = IDs[0];
  for (auto It = std::next(IDs.begin()), End = IDs.end(); It != End; ++It) {
    if (*It != MergeID)
      at::RAUW(*It, MergeID);
  }
  setMetadata(LLVMContext::MD_DIAssignID, MergeID);
}

void Instruction::updateLocationAfterHoist() { dropLocation(); }

void Instruction::dropLocation() {
  const DebugLoc &DL = getDebugLoc();
  if (!DL)
    return;

  // If this isn't a call, drop the location to allow a location from a
  // preceding instruction to propagate.
  bool MayLowerToCall = false;
  if (isa<CallBase>(this)) {
    auto *II = dyn_cast<IntrinsicInst>(this);
    MayLowerToCall =
        !II || IntrinsicInst::mayLowerToFunctionCall(II->getIntrinsicID());
  }

  if (!MayLowerToCall) {
    setDebugLoc(DebugLoc());
    return;
  }

  // Set a line 0 location for calls to preserve scope information in case
  // inlining occurs.
  DISubprogram *SP = getFunction()->getSubprogram();
  if (SP)
    // If a function scope is available, set it on the line 0 location. When
    // hoisting a call to a predecessor block, using the function scope avoids
    // making it look like the callee was reached earlier than it should be.
    setDebugLoc(DILocation::get(getContext(), 0, 0, SP));
  else
    // The parent function has no scope. Go ahead and drop the location. If
    // the parent function is inlined, and the callee has a subprogram, the
    // inliner will attach a location to the call.
    //
    // One alternative is to set a line 0 location with the existing scope and
    // inlinedAt info. The location might be sensitive to when inlining occurs.
    setDebugLoc(DebugLoc());
}

//===----------------------------------------------------------------------===//
// LLVM C API implementations.
//===----------------------------------------------------------------------===//

static unsigned map_from_llvmDWARFsourcelanguage(LLVMDWARFSourceLanguage lang) {
  switch (lang) {
#define HANDLE_DW_LANG(ID, NAME, LOWER_BOUND, VERSION, VENDOR)                 \
  case LLVMDWARFSourceLanguage##NAME:                                          \
    return ID;
#include "llvm/BinaryFormat/Dwarf.def"
#undef HANDLE_DW_LANG
  }
  llvm_unreachable("Unhandled Tag");
}

template <typename DIT> DIT *unwrapDI(LLVMMetadataRef Ref) {
  return (DIT *)(Ref ? unwrap<MDNode>(Ref) : nullptr);
}

static DINode::DIFlags map_from_llvmDIFlags(LLVMDIFlags Flags) {
  return static_cast<DINode::DIFlags>(Flags);
}

static LLVMDIFlags map_to_llvmDIFlags(DINode::DIFlags Flags) {
  return static_cast<LLVMDIFlags>(Flags);
}

static DISubprogram::DISPFlags
pack_into_DISPFlags(bool IsLocalToUnit, bool IsDefinition, bool IsOptimized) {
  return DISubprogram::toSPFlags(IsLocalToUnit, IsDefinition, IsOptimized);
}

unsigned LLVMDebugMetadataVersion() {
  return DEBUG_METADATA_VERSION;
}

LLVMDIBuilderRef LLVMCreateDIBuilderDisallowUnresolved(LLVMModuleRef M) {
  return wrap(new DIBuilder(*unwrap(M), false));
}

LLVMDIBuilderRef LLVMCreateDIBuilder(LLVMModuleRef M) {
  return wrap(new DIBuilder(*unwrap(M)));
}

unsigned LLVMGetModuleDebugMetadataVersion(LLVMModuleRef M) {
  return getDebugMetadataVersionFromModule(*unwrap(M));
}

LLVMBool LLVMStripModuleDebugInfo(LLVMModuleRef M) {
  return StripDebugInfo(*unwrap(M));
}

void LLVMDisposeDIBuilder(LLVMDIBuilderRef Builder) {
  delete unwrap(Builder);
}

void LLVMDIBuilderFinalize(LLVMDIBuilderRef Builder) {
  unwrap(Builder)->finalize();
}

void LLVMDIBuilderFinalizeSubprogram(LLVMDIBuilderRef Builder,
                                     LLVMMetadataRef subprogram) {
  unwrap(Builder)->finalizeSubprogram(unwrapDI<DISubprogram>(subprogram));
}

LLVMMetadataRef LLVMDIBuilderCreateCompileUnit(
    LLVMDIBuilderRef Builder, LLVMDWARFSourceLanguage Lang,
    LLVMMetadataRef FileRef, const char *Producer, size_t ProducerLen,
    LLVMBool isOptimized, const char *Flags, size_t FlagsLen,
    unsigned RuntimeVer, const char *SplitName, size_t SplitNameLen,
    LLVMDWARFEmissionKind Kind, unsigned DWOId, LLVMBool SplitDebugInlining,
    LLVMBool DebugInfoForProfiling, const char *SysRoot, size_t SysRootLen,
    const char *SDK, size_t SDKLen) {
  auto File = unwrapDI<DIFile>(FileRef);

  return wrap(unwrap(Builder)->createCompileUnit(
      map_from_llvmDWARFsourcelanguage(Lang), File,
      StringRef(Producer, ProducerLen), isOptimized, StringRef(Flags, FlagsLen),
      RuntimeVer, StringRef(SplitName, SplitNameLen),
      static_cast<DICompileUnit::DebugEmissionKind>(Kind), DWOId,
      SplitDebugInlining, DebugInfoForProfiling,
      DICompileUnit::DebugNameTableKind::Default, false,
      StringRef(SysRoot, SysRootLen), StringRef(SDK, SDKLen)));
}

LLVMMetadataRef
LLVMDIBuilderCreateFile(LLVMDIBuilderRef Builder, const char *Filename,
                        size_t FilenameLen, const char *Directory,
                        size_t DirectoryLen) {
  return wrap(unwrap(Builder)->createFile(StringRef(Filename, FilenameLen),
                                          StringRef(Directory, DirectoryLen)));
}

LLVMMetadataRef
LLVMDIBuilderCreateModule(LLVMDIBuilderRef Builder, LLVMMetadataRef ParentScope,
                          const char *Name, size_t NameLen,
                          const char *ConfigMacros, size_t ConfigMacrosLen,
                          const char *IncludePath, size_t IncludePathLen,
                          const char *APINotesFile, size_t APINotesFileLen) {
  return wrap(unwrap(Builder)->createModule(
      unwrapDI<DIScope>(ParentScope), StringRef(Name, NameLen),
      StringRef(ConfigMacros, ConfigMacrosLen),
      StringRef(IncludePath, IncludePathLen),
      StringRef(APINotesFile, APINotesFileLen)));
}

LLVMMetadataRef LLVMDIBuilderCreateNameSpace(LLVMDIBuilderRef Builder,
                                             LLVMMetadataRef ParentScope,
                                             const char *Name, size_t NameLen,
                                             LLVMBool ExportSymbols) {
  return wrap(unwrap(Builder)->createNameSpace(
      unwrapDI<DIScope>(ParentScope), StringRef(Name, NameLen), ExportSymbols));
}

LLVMMetadataRef LLVMDIBuilderCreateFunction(
    LLVMDIBuilderRef Builder, LLVMMetadataRef Scope, const char *Name,
    size_t NameLen, const char *LinkageName, size_t LinkageNameLen,
    LLVMMetadataRef File, unsigned LineNo, LLVMMetadataRef Ty,
    LLVMBool IsLocalToUnit, LLVMBool IsDefinition,
    unsigned ScopeLine, LLVMDIFlags Flags, LLVMBool IsOptimized) {
  return wrap(unwrap(Builder)->createFunction(
      unwrapDI<DIScope>(Scope), {Name, NameLen}, {LinkageName, LinkageNameLen},
      unwrapDI<DIFile>(File), LineNo, unwrapDI<DISubroutineType>(Ty), ScopeLine,
      map_from_llvmDIFlags(Flags),
      pack_into_DISPFlags(IsLocalToUnit, IsDefinition, IsOptimized), nullptr,
      nullptr, nullptr));
}


LLVMMetadataRef LLVMDIBuilderCreateLexicalBlock(
    LLVMDIBuilderRef Builder, LLVMMetadataRef Scope,
    LLVMMetadataRef File, unsigned Line, unsigned Col) {
  return wrap(unwrap(Builder)->createLexicalBlock(unwrapDI<DIScope>(Scope),
                                                  unwrapDI<DIFile>(File),
                                                  Line, Col));
}

LLVMMetadataRef
LLVMDIBuilderCreateLexicalBlockFile(LLVMDIBuilderRef Builder,
                                    LLVMMetadataRef Scope,
                                    LLVMMetadataRef File,
                                    unsigned Discriminator) {
  return wrap(unwrap(Builder)->createLexicalBlockFile(unwrapDI<DIScope>(Scope),
                                                      unwrapDI<DIFile>(File),
                                                      Discriminator));
}

LLVMMetadataRef
LLVMDIBuilderCreateImportedModuleFromNamespace(LLVMDIBuilderRef Builder,
                                               LLVMMetadataRef Scope,
                                               LLVMMetadataRef NS,
                                               LLVMMetadataRef File,
                                               unsigned Line) {
  return wrap(unwrap(Builder)->createImportedModule(unwrapDI<DIScope>(Scope),
                                                    unwrapDI<DINamespace>(NS),
                                                    unwrapDI<DIFile>(File),
                                                    Line));
}

LLVMMetadataRef LLVMDIBuilderCreateImportedModuleFromAlias(
    LLVMDIBuilderRef Builder, LLVMMetadataRef Scope,
    LLVMMetadataRef ImportedEntity, LLVMMetadataRef File, unsigned Line,
    LLVMMetadataRef *Elements, unsigned NumElements) {
  auto Elts =
      (NumElements > 0)
          ? unwrap(Builder)->getOrCreateArray({unwrap(Elements), NumElements})
          : nullptr;
  return wrap(unwrap(Builder)->createImportedModule(
      unwrapDI<DIScope>(Scope), unwrapDI<DIImportedEntity>(ImportedEntity),
      unwrapDI<DIFile>(File), Line, Elts));
}

LLVMMetadataRef LLVMDIBuilderCreateImportedModuleFromModule(
    LLVMDIBuilderRef Builder, LLVMMetadataRef Scope, LLVMMetadataRef M,
    LLVMMetadataRef File, unsigned Line, LLVMMetadataRef *Elements,
    unsigned NumElements) {
  auto Elts =
      (NumElements > 0)
          ? unwrap(Builder)->getOrCreateArray({unwrap(Elements), NumElements})
          : nullptr;
  return wrap(unwrap(Builder)->createImportedModule(
      unwrapDI<DIScope>(Scope), unwrapDI<DIModule>(M), unwrapDI<DIFile>(File),
      Line, Elts));
}

LLVMMetadataRef LLVMDIBuilderCreateImportedDeclaration(
    LLVMDIBuilderRef Builder, LLVMMetadataRef Scope, LLVMMetadataRef Decl,
    LLVMMetadataRef File, unsigned Line, const char *Name, size_t NameLen,
    LLVMMetadataRef *Elements, unsigned NumElements) {
  auto Elts =
      (NumElements > 0)
          ? unwrap(Builder)->getOrCreateArray({unwrap(Elements), NumElements})
          : nullptr;
  return wrap(unwrap(Builder)->createImportedDeclaration(
      unwrapDI<DIScope>(Scope), unwrapDI<DINode>(Decl), unwrapDI<DIFile>(File),
      Line, {Name, NameLen}, Elts));
}

LLVMMetadataRef
LLVMDIBuilderCreateDebugLocation(LLVMContextRef Ctx, unsigned Line,
                                 unsigned Column, LLVMMetadataRef Scope,
                                 LLVMMetadataRef InlinedAt) {
  return wrap(DILocation::get(*unwrap(Ctx), Line, Column, unwrap(Scope),
                              unwrap(InlinedAt)));
}

unsigned LLVMDILocationGetLine(LLVMMetadataRef Location) {
  return unwrapDI<DILocation>(Location)->getLine();
}

unsigned LLVMDILocationGetColumn(LLVMMetadataRef Location) {
  return unwrapDI<DILocation>(Location)->getColumn();
}

LLVMMetadataRef LLVMDILocationGetScope(LLVMMetadataRef Location) {
  return wrap(unwrapDI<DILocation>(Location)->getScope());
}

LLVMMetadataRef LLVMDILocationGetInlinedAt(LLVMMetadataRef Location) {
  return wrap(unwrapDI<DILocation>(Location)->getInlinedAt());
}

LLVMMetadataRef LLVMDIScopeGetFile(LLVMMetadataRef Scope) {
  return wrap(unwrapDI<DIScope>(Scope)->getFile());
}

const char *LLVMDIFileGetDirectory(LLVMMetadataRef File, unsigned *Len) {
  auto Dir = unwrapDI<DIFile>(File)->getDirectory();
  *Len = Dir.size();
  return Dir.data();
}

const char *LLVMDIFileGetFilename(LLVMMetadataRef File, unsigned *Len) {
  auto Name = unwrapDI<DIFile>(File)->getFilename();
  *Len = Name.size();
  return Name.data();
}

const char *LLVMDIFileGetSource(LLVMMetadataRef File, unsigned *Len) {
  if (auto Src = unwrapDI<DIFile>(File)->getSource()) {
    *Len = Src->size();
    return Src->data();
  }
  *Len = 0;
  return "";
}

LLVMMetadataRef LLVMDIBuilderCreateMacro(LLVMDIBuilderRef Builder,
                                         LLVMMetadataRef ParentMacroFile,
                                         unsigned Line,
                                         LLVMDWARFMacinfoRecordType RecordType,
                                         const char *Name, size_t NameLen,
                                         const char *Value, size_t ValueLen) {
  return wrap(
      unwrap(Builder)->createMacro(unwrapDI<DIMacroFile>(ParentMacroFile), Line,
                                   static_cast<MacinfoRecordType>(RecordType),
                                   {Name, NameLen}, {Value, ValueLen}));
}

LLVMMetadataRef
LLVMDIBuilderCreateTempMacroFile(LLVMDIBuilderRef Builder,
                                 LLVMMetadataRef ParentMacroFile, unsigned Line,
                                 LLVMMetadataRef File) {
  return wrap(unwrap(Builder)->createTempMacroFile(
      unwrapDI<DIMacroFile>(ParentMacroFile), Line, unwrapDI<DIFile>(File)));
}

LLVMMetadataRef LLVMDIBuilderCreateEnumerator(LLVMDIBuilderRef Builder,
                                              const char *Name, size_t NameLen,
                                              int64_t Value,
                                              LLVMBool IsUnsigned) {
  return wrap(unwrap(Builder)->createEnumerator({Name, NameLen}, Value,
                                                IsUnsigned != 0));
}

LLVMMetadataRef LLVMDIBuilderCreateEnumerationType(
  LLVMDIBuilderRef Builder, LLVMMetadataRef Scope, const char *Name,
  size_t NameLen, LLVMMetadataRef File, unsigned LineNumber,
  uint64_t SizeInBits, uint32_t AlignInBits, LLVMMetadataRef *Elements,
  unsigned NumElements, LLVMMetadataRef ClassTy) {
auto Elts = unwrap(Builder)->getOrCreateArray({unwrap(Elements),
                                               NumElements});
return wrap(unwrap(Builder)->createEnumerationType(
    unwrapDI<DIScope>(Scope), {Name, NameLen}, unwrapDI<DIFile>(File),
    LineNumber, SizeInBits, AlignInBits, Elts, unwrapDI<DIType>(ClassTy)));
}

LLVMMetadataRef LLVMDIBuilderCreateUnionType(
  LLVMDIBuilderRef Builder, LLVMMetadataRef Scope, const char *Name,
  size_t NameLen, LLVMMetadataRef File, unsigned LineNumber,
  uint64_t SizeInBits, uint32_t AlignInBits, LLVMDIFlags Flags,
  LLVMMetadataRef *Elements, unsigned NumElements, unsigned RunTimeLang,
  const char *UniqueId, size_t UniqueIdLen) {
  auto Elts = unwrap(Builder)->getOrCreateArray({unwrap(Elements),
                                                 NumElements});
  return wrap(unwrap(Builder)->createUnionType(
     unwrapDI<DIScope>(Scope), {Name, NameLen}, unwrapDI<DIFile>(File),
     LineNumber, SizeInBits, AlignInBits, map_from_llvmDIFlags(Flags),
     Elts, RunTimeLang, {UniqueId, UniqueIdLen}));
}


LLVMMetadataRef
LLVMDIBuilderCreateArrayType(LLVMDIBuilderRef Builder, uint64_t Size,
                             uint32_t AlignInBits, LLVMMetadataRef Ty,
                             LLVMMetadataRef *Subscripts,
                             unsigned NumSubscripts) {
  auto Subs = unwrap(Builder)->getOrCreateArray({unwrap(Subscripts),
                                                 NumSubscripts});
  return wrap(unwrap(Builder)->createArrayType(Size, AlignInBits,
                                               unwrapDI<DIType>(Ty), Subs));
}

LLVMMetadataRef
LLVMDIBuilderCreateVectorType(LLVMDIBuilderRef Builder, uint64_t Size,
                              uint32_t AlignInBits, LLVMMetadataRef Ty,
                              LLVMMetadataRef *Subscripts,
                              unsigned NumSubscripts) {
  auto Subs = unwrap(Builder)->getOrCreateArray({unwrap(Subscripts),
                                                 NumSubscripts});
  return wrap(unwrap(Builder)->createVectorType(Size, AlignInBits,
                                                unwrapDI<DIType>(Ty), Subs));
}

LLVMMetadataRef
LLVMDIBuilderCreateBasicType(LLVMDIBuilderRef Builder, const char *Name,
                             size_t NameLen, uint64_t SizeInBits,
                             LLVMDWARFTypeEncoding Encoding,
                             LLVMDIFlags Flags) {
  return wrap(unwrap(Builder)->createBasicType({Name, NameLen},
                                               SizeInBits, Encoding,
                                               map_from_llvmDIFlags(Flags)));
}

LLVMMetadataRef LLVMDIBuilderCreatePointerType(
    LLVMDIBuilderRef Builder, LLVMMetadataRef PointeeTy,
    uint64_t SizeInBits, uint32_t AlignInBits, unsigned AddressSpace,
    const char *Name, size_t NameLen) {
  return wrap(unwrap(Builder)->createPointerType(unwrapDI<DIType>(PointeeTy),
                                         SizeInBits, AlignInBits,
                                         AddressSpace, {Name, NameLen}));
}

LLVMMetadataRef LLVMDIBuilderCreateStructType(
    LLVMDIBuilderRef Builder, LLVMMetadataRef Scope, const char *Name,
    size_t NameLen, LLVMMetadataRef File, unsigned LineNumber,
    uint64_t SizeInBits, uint32_t AlignInBits, LLVMDIFlags Flags,
    LLVMMetadataRef DerivedFrom, LLVMMetadataRef *Elements,
    unsigned NumElements, unsigned RunTimeLang, LLVMMetadataRef VTableHolder,
    const char *UniqueId, size_t UniqueIdLen) {
  auto Elts = unwrap(Builder)->getOrCreateArray({unwrap(Elements),
                                                 NumElements});
  return wrap(unwrap(Builder)->createStructType(
      unwrapDI<DIScope>(Scope), {Name, NameLen}, unwrapDI<DIFile>(File),
      LineNumber, SizeInBits, AlignInBits, map_from_llvmDIFlags(Flags),
      unwrapDI<DIType>(DerivedFrom), Elts, RunTimeLang,
      unwrapDI<DIType>(VTableHolder), {UniqueId, UniqueIdLen}));
}

LLVMMetadataRef LLVMDIBuilderCreateMemberType(
    LLVMDIBuilderRef Builder, LLVMMetadataRef Scope, const char *Name,
    size_t NameLen, LLVMMetadataRef File, unsigned LineNo, uint64_t SizeInBits,
    uint32_t AlignInBits, uint64_t OffsetInBits, LLVMDIFlags Flags,
    LLVMMetadataRef Ty) {
  return wrap(unwrap(Builder)->createMemberType(unwrapDI<DIScope>(Scope),
      {Name, NameLen}, unwrapDI<DIFile>(File), LineNo, SizeInBits, AlignInBits,
      OffsetInBits, map_from_llvmDIFlags(Flags), unwrapDI<DIType>(Ty)));
}

LLVMMetadataRef
LLVMDIBuilderCreateUnspecifiedType(LLVMDIBuilderRef Builder, const char *Name,
                                   size_t NameLen) {
  return wrap(unwrap(Builder)->createUnspecifiedType({Name, NameLen}));
}

LLVMMetadataRef
LLVMDIBuilderCreateStaticMemberType(
    LLVMDIBuilderRef Builder, LLVMMetadataRef Scope, const char *Name,
    size_t NameLen, LLVMMetadataRef File, unsigned LineNumber,
    LLVMMetadataRef Type, LLVMDIFlags Flags, LLVMValueRef ConstantVal,
    uint32_t AlignInBits) {
  return wrap(unwrap(Builder)->createStaticMemberType(
                  unwrapDI<DIScope>(Scope), {Name, NameLen},
                  unwrapDI<DIFile>(File), LineNumber, unwrapDI<DIType>(Type),
                  map_from_llvmDIFlags(Flags), unwrap<Constant>(ConstantVal),
                  AlignInBits));
}

LLVMMetadataRef
LLVMDIBuilderCreateObjCIVar(LLVMDIBuilderRef Builder,
                            const char *Name, size_t NameLen,
                            LLVMMetadataRef File, unsigned LineNo,
                            uint64_t SizeInBits, uint32_t AlignInBits,
                            uint64_t OffsetInBits, LLVMDIFlags Flags,
                            LLVMMetadataRef Ty, LLVMMetadataRef PropertyNode) {
  return wrap(unwrap(Builder)->createObjCIVar(
                  {Name, NameLen}, unwrapDI<DIFile>(File), LineNo,
                  SizeInBits, AlignInBits, OffsetInBits,
                  map_from_llvmDIFlags(Flags), unwrapDI<DIType>(Ty),
                  unwrapDI<MDNode>(PropertyNode)));
}

LLVMMetadataRef
LLVMDIBuilderCreateObjCProperty(LLVMDIBuilderRef Builder,
                                const char *Name, size_t NameLen,
                                LLVMMetadataRef File, unsigned LineNo,
                                const char *GetterName, size_t GetterNameLen,
                                const char *SetterName, size_t SetterNameLen,
                                unsigned PropertyAttributes,
                                LLVMMetadataRef Ty) {
  return wrap(unwrap(Builder)->createObjCProperty(
                  {Name, NameLen}, unwrapDI<DIFile>(File), LineNo,
                  {GetterName, GetterNameLen}, {SetterName, SetterNameLen},
                  PropertyAttributes, unwrapDI<DIType>(Ty)));
}

LLVMMetadataRef
LLVMDIBuilderCreateObjectPointerType(LLVMDIBuilderRef Builder,
                                     LLVMMetadataRef Type) {
  return wrap(unwrap(Builder)->createObjectPointerType(unwrapDI<DIType>(Type)));
}

LLVMMetadataRef
LLVMDIBuilderCreateTypedef(LLVMDIBuilderRef Builder, LLVMMetadataRef Type,
                           const char *Name, size_t NameLen,
                           LLVMMetadataRef File, unsigned LineNo,
                           LLVMMetadataRef Scope, uint32_t AlignInBits) {
  return wrap(unwrap(Builder)->createTypedef(
      unwrapDI<DIType>(Type), {Name, NameLen}, unwrapDI<DIFile>(File), LineNo,
      unwrapDI<DIScope>(Scope), AlignInBits));
}

LLVMMetadataRef
LLVMDIBuilderCreateInheritance(LLVMDIBuilderRef Builder,
                               LLVMMetadataRef Ty, LLVMMetadataRef BaseTy,
                               uint64_t BaseOffset, uint32_t VBPtrOffset,
                               LLVMDIFlags Flags) {
  return wrap(unwrap(Builder)->createInheritance(
                  unwrapDI<DIType>(Ty), unwrapDI<DIType>(BaseTy),
                  BaseOffset, VBPtrOffset, map_from_llvmDIFlags(Flags)));
}

LLVMMetadataRef
LLVMDIBuilderCreateForwardDecl(
    LLVMDIBuilderRef Builder, unsigned Tag, const char *Name,
    size_t NameLen, LLVMMetadataRef Scope, LLVMMetadataRef File, unsigned Line,
    unsigned RuntimeLang, uint64_t SizeInBits, uint32_t AlignInBits,
    const char *UniqueIdentifier, size_t UniqueIdentifierLen) {
  return wrap(unwrap(Builder)->createForwardDecl(
                  Tag, {Name, NameLen}, unwrapDI<DIScope>(Scope),
                  unwrapDI<DIFile>(File), Line, RuntimeLang, SizeInBits,
                  AlignInBits, {UniqueIdentifier, UniqueIdentifierLen}));
}

LLVMMetadataRef
LLVMDIBuilderCreateReplaceableCompositeType(
    LLVMDIBuilderRef Builder, unsigned Tag, const char *Name,
    size_t NameLen, LLVMMetadataRef Scope, LLVMMetadataRef File, unsigned Line,
    unsigned RuntimeLang, uint64_t SizeInBits, uint32_t AlignInBits,
    LLVMDIFlags Flags, const char *UniqueIdentifier,
    size_t UniqueIdentifierLen) {
  return wrap(unwrap(Builder)->createReplaceableCompositeType(
                  Tag, {Name, NameLen}, unwrapDI<DIScope>(Scope),
                  unwrapDI<DIFile>(File), Line, RuntimeLang, SizeInBits,
                  AlignInBits, map_from_llvmDIFlags(Flags),
                  {UniqueIdentifier, UniqueIdentifierLen}));
}

LLVMMetadataRef
LLVMDIBuilderCreateQualifiedType(LLVMDIBuilderRef Builder, unsigned Tag,
                                 LLVMMetadataRef Type) {
  return wrap(unwrap(Builder)->createQualifiedType(Tag,
                                                   unwrapDI<DIType>(Type)));
}

LLVMMetadataRef
LLVMDIBuilderCreateReferenceType(LLVMDIBuilderRef Builder, unsigned Tag,
                                 LLVMMetadataRef Type) {
  return wrap(unwrap(Builder)->createReferenceType(Tag,
                                                   unwrapDI<DIType>(Type)));
}

LLVMMetadataRef
LLVMDIBuilderCreateNullPtrType(LLVMDIBuilderRef Builder) {
  return wrap(unwrap(Builder)->createNullPtrType());
}

LLVMMetadataRef
LLVMDIBuilderCreateMemberPointerType(LLVMDIBuilderRef Builder,
                                     LLVMMetadataRef PointeeType,
                                     LLVMMetadataRef ClassType,
                                     uint64_t SizeInBits,
                                     uint32_t AlignInBits,
                                     LLVMDIFlags Flags) {
  return wrap(unwrap(Builder)->createMemberPointerType(
                  unwrapDI<DIType>(PointeeType),
                  unwrapDI<DIType>(ClassType), AlignInBits, SizeInBits,
                  map_from_llvmDIFlags(Flags)));
}

LLVMMetadataRef
LLVMDIBuilderCreateBitFieldMemberType(LLVMDIBuilderRef Builder,
                                      LLVMMetadataRef Scope,
                                      const char *Name, size_t NameLen,
                                      LLVMMetadataRef File, unsigned LineNumber,
                                      uint64_t SizeInBits,
                                      uint64_t OffsetInBits,
                                      uint64_t StorageOffsetInBits,
                                      LLVMDIFlags Flags, LLVMMetadataRef Type) {
  return wrap(unwrap(Builder)->createBitFieldMemberType(
                  unwrapDI<DIScope>(Scope), {Name, NameLen},
                  unwrapDI<DIFile>(File), LineNumber,
                  SizeInBits, OffsetInBits, StorageOffsetInBits,
                  map_from_llvmDIFlags(Flags), unwrapDI<DIType>(Type)));
}

LLVMMetadataRef LLVMDIBuilderCreateClassType(LLVMDIBuilderRef Builder,
    LLVMMetadataRef Scope, const char *Name, size_t NameLen,
    LLVMMetadataRef File, unsigned LineNumber, uint64_t SizeInBits,
    uint32_t AlignInBits, uint64_t OffsetInBits, LLVMDIFlags Flags,
    LLVMMetadataRef DerivedFrom,
    LLVMMetadataRef *Elements, unsigned NumElements,
    LLVMMetadataRef VTableHolder, LLVMMetadataRef TemplateParamsNode,
    const char *UniqueIdentifier, size_t UniqueIdentifierLen) {
  auto Elts = unwrap(Builder)->getOrCreateArray({unwrap(Elements),
                                                 NumElements});
  return wrap(unwrap(Builder)->createClassType(
                  unwrapDI<DIScope>(Scope), {Name, NameLen},
                  unwrapDI<DIFile>(File), LineNumber,
                  SizeInBits, AlignInBits, OffsetInBits,
                  map_from_llvmDIFlags(Flags), unwrapDI<DIType>(DerivedFrom),
                  Elts, unwrapDI<DIType>(VTableHolder),
                  unwrapDI<MDNode>(TemplateParamsNode),
                  {UniqueIdentifier, UniqueIdentifierLen}));
}

LLVMMetadataRef
LLVMDIBuilderCreateArtificialType(LLVMDIBuilderRef Builder,
                                  LLVMMetadataRef Type) {
  return wrap(unwrap(Builder)->createArtificialType(unwrapDI<DIType>(Type)));
}

uint16_t LLVMGetDINodeTag(LLVMMetadataRef MD) {
  return unwrapDI<DINode>(MD)->getTag();
}

const char *LLVMDITypeGetName(LLVMMetadataRef DType, size_t *Length) {
  StringRef Str = unwrap<DIType>(DType)->getName();
  *Length = Str.size();
  return Str.data();
}

uint64_t LLVMDITypeGetSizeInBits(LLVMMetadataRef DType) {
  return unwrapDI<DIType>(DType)->getSizeInBits();
}

uint64_t LLVMDITypeGetOffsetInBits(LLVMMetadataRef DType) {
  return unwrapDI<DIType>(DType)->getOffsetInBits();
}

uint32_t LLVMDITypeGetAlignInBits(LLVMMetadataRef DType) {
  return unwrapDI<DIType>(DType)->getAlignInBits();
}

unsigned LLVMDITypeGetLine(LLVMMetadataRef DType) {
  return unwrapDI<DIType>(DType)->getLine();
}

LLVMDIFlags LLVMDITypeGetFlags(LLVMMetadataRef DType) {
  return map_to_llvmDIFlags(unwrapDI<DIType>(DType)->getFlags());
}

LLVMMetadataRef LLVMDIBuilderGetOrCreateTypeArray(LLVMDIBuilderRef Builder,
                                                  LLVMMetadataRef *Types,
                                                  size_t Length) {
  return wrap(
      unwrap(Builder)->getOrCreateTypeArray({unwrap(Types), Length}).get());
}

LLVMMetadataRef
LLVMDIBuilderCreateSubroutineType(LLVMDIBuilderRef Builder,
                                  LLVMMetadataRef File,
                                  LLVMMetadataRef *ParameterTypes,
                                  unsigned NumParameterTypes,
                                  LLVMDIFlags Flags) {
  auto Elts = unwrap(Builder)->getOrCreateTypeArray({unwrap(ParameterTypes),
                                                     NumParameterTypes});
  return wrap(unwrap(Builder)->createSubroutineType(
    Elts, map_from_llvmDIFlags(Flags)));
}

LLVMMetadataRef LLVMDIBuilderCreateExpression(LLVMDIBuilderRef Builder,
                                              uint64_t *Addr, size_t Length) {
  return wrap(
      unwrap(Builder)->createExpression(ArrayRef<uint64_t>(Addr, Length)));
}

LLVMMetadataRef
LLVMDIBuilderCreateConstantValueExpression(LLVMDIBuilderRef Builder,
                                           uint64_t Value) {
  return wrap(unwrap(Builder)->createConstantValueExpression(Value));
}

LLVMMetadataRef LLVMDIBuilderCreateGlobalVariableExpression(
    LLVMDIBuilderRef Builder, LLVMMetadataRef Scope, const char *Name,
    size_t NameLen, const char *Linkage, size_t LinkLen, LLVMMetadataRef File,
    unsigned LineNo, LLVMMetadataRef Ty, LLVMBool LocalToUnit,
    LLVMMetadataRef Expr, LLVMMetadataRef Decl, uint32_t AlignInBits) {
  return wrap(unwrap(Builder)->createGlobalVariableExpression(
      unwrapDI<DIScope>(Scope), {Name, NameLen}, {Linkage, LinkLen},
      unwrapDI<DIFile>(File), LineNo, unwrapDI<DIType>(Ty), LocalToUnit,
      true, unwrap<DIExpression>(Expr), unwrapDI<MDNode>(Decl),
      nullptr, AlignInBits));
}

LLVMMetadataRef LLVMDIGlobalVariableExpressionGetVariable(LLVMMetadataRef GVE) {
  return wrap(unwrapDI<DIGlobalVariableExpression>(GVE)->getVariable());
}

LLVMMetadataRef LLVMDIGlobalVariableExpressionGetExpression(
    LLVMMetadataRef GVE) {
  return wrap(unwrapDI<DIGlobalVariableExpression>(GVE)->getExpression());
}

LLVMMetadataRef LLVMDIVariableGetFile(LLVMMetadataRef Var) {
  return wrap(unwrapDI<DIVariable>(Var)->getFile());
}

LLVMMetadataRef LLVMDIVariableGetScope(LLVMMetadataRef Var) {
  return wrap(unwrapDI<DIVariable>(Var)->getScope());
}

unsigned LLVMDIVariableGetLine(LLVMMetadataRef Var) {
  return unwrapDI<DIVariable>(Var)->getLine();
}

LLVMMetadataRef LLVMTemporaryMDNode(LLVMContextRef Ctx, LLVMMetadataRef *Data,
                                    size_t Count) {
  return wrap(
      MDTuple::getTemporary(*unwrap(Ctx), {unwrap(Data), Count}).release());
}

void LLVMDisposeTemporaryMDNode(LLVMMetadataRef TempNode) {
  MDNode::deleteTemporary(unwrapDI<MDNode>(TempNode));
}

void LLVMMetadataReplaceAllUsesWith(LLVMMetadataRef TargetMetadata,
                                    LLVMMetadataRef Replacement) {
  auto *Node = unwrapDI<MDNode>(TargetMetadata);
  Node->replaceAllUsesWith(unwrap(Replacement));
  MDNode::deleteTemporary(Node);
}

LLVMMetadataRef LLVMDIBuilderCreateTempGlobalVariableFwdDecl(
    LLVMDIBuilderRef Builder, LLVMMetadataRef Scope, const char *Name,
    size_t NameLen, const char *Linkage, size_t LnkLen, LLVMMetadataRef File,
    unsigned LineNo, LLVMMetadataRef Ty, LLVMBool LocalToUnit,
    LLVMMetadataRef Decl, uint32_t AlignInBits) {
  return wrap(unwrap(Builder)->createTempGlobalVariableFwdDecl(
      unwrapDI<DIScope>(Scope), {Name, NameLen}, {Linkage, LnkLen},
      unwrapDI<DIFile>(File), LineNo, unwrapDI<DIType>(Ty), LocalToUnit,
      unwrapDI<MDNode>(Decl), nullptr, AlignInBits));
}

LLVMValueRef
LLVMDIBuilderInsertDeclareBefore(LLVMDIBuilderRef Builder, LLVMValueRef Storage,
                                 LLVMMetadataRef VarInfo, LLVMMetadataRef Expr,
                                 LLVMMetadataRef DL, LLVMValueRef Instr) {
  return wrap(unwrap(Builder)->insertDeclare(
                  unwrap(Storage), unwrap<DILocalVariable>(VarInfo),
                  unwrap<DIExpression>(Expr), unwrap<DILocation>(DL),
                  unwrap<Instruction>(Instr)));
}

LLVMValueRef LLVMDIBuilderInsertDeclareAtEnd(
    LLVMDIBuilderRef Builder, LLVMValueRef Storage, LLVMMetadataRef VarInfo,
    LLVMMetadataRef Expr, LLVMMetadataRef DL, LLVMBasicBlockRef Block) {
  return wrap(unwrap(Builder)->insertDeclare(
                  unwrap(Storage), unwrap<DILocalVariable>(VarInfo),
                  unwrap<DIExpression>(Expr), unwrap<DILocation>(DL),
                  unwrap(Block)));
}

LLVMValueRef LLVMDIBuilderInsertDbgValueBefore(LLVMDIBuilderRef Builder,
                                               LLVMValueRef Val,
                                               LLVMMetadataRef VarInfo,
                                               LLVMMetadataRef Expr,
                                               LLVMMetadataRef DebugLoc,
                                               LLVMValueRef Instr) {
  return wrap(unwrap(Builder)->insertDbgValueIntrinsic(
                  unwrap(Val), unwrap<DILocalVariable>(VarInfo),
                  unwrap<DIExpression>(Expr), unwrap<DILocation>(DebugLoc),
                  unwrap<Instruction>(Instr)));
}

LLVMValueRef LLVMDIBuilderInsertDbgValueAtEnd(LLVMDIBuilderRef Builder,
                                              LLVMValueRef Val,
                                              LLVMMetadataRef VarInfo,
                                              LLVMMetadataRef Expr,
                                              LLVMMetadataRef DebugLoc,
                                              LLVMBasicBlockRef Block) {
  return wrap(unwrap(Builder)->insertDbgValueIntrinsic(
                  unwrap(Val), unwrap<DILocalVariable>(VarInfo),
                  unwrap<DIExpression>(Expr), unwrap<DILocation>(DebugLoc),
                  unwrap(Block)));
}

LLVMMetadataRef LLVMDIBuilderCreateAutoVariable(
    LLVMDIBuilderRef Builder, LLVMMetadataRef Scope, const char *Name,
    size_t NameLen, LLVMMetadataRef File, unsigned LineNo, LLVMMetadataRef Ty,
    LLVMBool AlwaysPreserve, LLVMDIFlags Flags, uint32_t AlignInBits) {
  return wrap(unwrap(Builder)->createAutoVariable(
                  unwrap<DIScope>(Scope), {Name, NameLen}, unwrap<DIFile>(File),
                  LineNo, unwrap<DIType>(Ty), AlwaysPreserve,
                  map_from_llvmDIFlags(Flags), AlignInBits));
}

LLVMMetadataRef LLVMDIBuilderCreateParameterVariable(
    LLVMDIBuilderRef Builder, LLVMMetadataRef Scope, const char *Name,
    size_t NameLen, unsigned ArgNo, LLVMMetadataRef File, unsigned LineNo,
    LLVMMetadataRef Ty, LLVMBool AlwaysPreserve, LLVMDIFlags Flags) {
  return wrap(unwrap(Builder)->createParameterVariable(
                  unwrap<DIScope>(Scope), {Name, NameLen}, ArgNo, unwrap<DIFile>(File),
                  LineNo, unwrap<DIType>(Ty), AlwaysPreserve,
                  map_from_llvmDIFlags(Flags)));
}

LLVMMetadataRef LLVMDIBuilderGetOrCreateSubrange(LLVMDIBuilderRef Builder,
                                                 int64_t Lo, int64_t Count) {
  return wrap(unwrap(Builder)->getOrCreateSubrange(Lo, Count));
}

LLVMMetadataRef LLVMDIBuilderGetOrCreateArray(LLVMDIBuilderRef Builder,
                                              LLVMMetadataRef *Data,
                                              size_t Length) {
  Metadata **DataValue = unwrap(Data);
  return wrap(unwrap(Builder)->getOrCreateArray({DataValue, Length}).get());
}

LLVMMetadataRef LLVMGetSubprogram(LLVMValueRef Func) {
  return wrap(unwrap<Function>(Func)->getSubprogram());
}

void LLVMSetSubprogram(LLVMValueRef Func, LLVMMetadataRef SP) {
  unwrap<Function>(Func)->setSubprogram(unwrap<DISubprogram>(SP));
}

unsigned LLVMDISubprogramGetLine(LLVMMetadataRef Subprogram) {
  return unwrapDI<DISubprogram>(Subprogram)->getLine();
}

LLVMMetadataRef LLVMInstructionGetDebugLoc(LLVMValueRef Inst) {
  return wrap(unwrap<Instruction>(Inst)->getDebugLoc().getAsMDNode());
}

void LLVMInstructionSetDebugLoc(LLVMValueRef Inst, LLVMMetadataRef Loc) {
  if (Loc)
    unwrap<Instruction>(Inst)->setDebugLoc(DebugLoc(unwrap<MDNode>(Loc)));
  else
    unwrap<Instruction>(Inst)->setDebugLoc(DebugLoc());
}

LLVMMetadataKind LLVMGetMetadataKind(LLVMMetadataRef Metadata) {
  switch(unwrap(Metadata)->getMetadataID()) {
#define HANDLE_METADATA_LEAF(CLASS) \
  case Metadata::CLASS##Kind: \
    return (LLVMMetadataKind)LLVM##CLASS##MetadataKind;
#include "llvm/IR/Metadata.def"
  default:
    return (LLVMMetadataKind)LLVMGenericDINodeMetadataKind;
  }
}

AssignmentInstRange at::getAssignmentInsts(DIAssignID *ID) {
  assert(ID && "Expected non-null ID");
  LLVMContext &Ctx = ID->getContext();
  auto &Map = Ctx.pImpl->AssignmentIDToInstrs;

  auto MapIt = Map.find(ID);
  if (MapIt == Map.end())
    return make_range(nullptr, nullptr);

  return make_range(MapIt->second.begin(), MapIt->second.end());
}

AssignmentMarkerRange at::getAssignmentMarkers(DIAssignID *ID) {
  assert(ID && "Expected non-null ID");
  LLVMContext &Ctx = ID->getContext();

  auto *IDAsValue = MetadataAsValue::getIfExists(Ctx, ID);

  // The ID is only used wrapped in MetadataAsValue(ID), so lets check that
  // one of those already exists first.
  if (!IDAsValue)
    return make_range(Value::user_iterator(), Value::user_iterator());

  return make_range(IDAsValue->user_begin(), IDAsValue->user_end());
}

void at::deleteAssignmentMarkers(const Instruction *Inst) {
  auto Range = getAssignmentMarkers(Inst);
  if (Range.empty())
    return;
  SmallVector<DbgAssignIntrinsic *> ToDelete(Range.begin(), Range.end());
  for (auto *DAI : ToDelete)
    DAI->eraseFromParent();
}

void at::RAUW(DIAssignID *Old, DIAssignID *New) {
  // Replace MetadataAsValue uses.
  if (auto *OldIDAsValue =
          MetadataAsValue::getIfExists(Old->getContext(), Old)) {
    auto *NewIDAsValue = MetadataAsValue::get(Old->getContext(), New);
    OldIDAsValue->replaceAllUsesWith(NewIDAsValue);
  }

  // Replace attachments.
  AssignmentInstRange InstRange = getAssignmentInsts(Old);
  // Use intermediate storage for the instruction ptrs because the
  // getAssignmentInsts range iterators will be invalidated by adding and
  // removing DIAssignID attachments.
  SmallVector<Instruction *> InstVec(InstRange.begin(), InstRange.end());
  for (auto *I : InstVec)
    I->setMetadata(LLVMContext::MD_DIAssignID, New);
}

void at::deleteAll(Function *F) {
  SmallVector<DbgAssignIntrinsic *, 12> ToDelete;
  for (BasicBlock &BB : *F) {
    for (Instruction &I : BB) {
      if (auto *DAI = dyn_cast<DbgAssignIntrinsic>(&I))
        ToDelete.push_back(DAI);
      else
        I.setMetadata(LLVMContext::MD_DIAssignID, nullptr);
    }
  }
  for (auto *DAI : ToDelete)
    DAI->eraseFromParent();
}

/// Collect constant properies (base, size, offset) of \p StoreDest.
/// Return std::nullopt if any properties are not constants.
static std::optional<AssignmentInfo>
getAssignmentInfoImpl(const DataLayout &DL, const Value *StoreDest,
                      uint64_t SizeInBits) {
  APInt GEPOffset(DL.getIndexTypeSizeInBits(StoreDest->getType()), 0);
  const Value *Base = StoreDest->stripAndAccumulateConstantOffsets(
      DL, GEPOffset, /*AllowNonInbounds*/ true);
  uint64_t OffsetInBytes = GEPOffset.getLimitedValue();
  // Check for overflow.
  if (OffsetInBytes == UINT64_MAX)
    return std::nullopt;
  if (const auto *Alloca = dyn_cast<AllocaInst>(Base))
    return AssignmentInfo(DL, Alloca, OffsetInBytes * 8, SizeInBits);
  return std::nullopt;
}

std::optional<AssignmentInfo> at::getAssignmentInfo(const DataLayout &DL,
                                                    const MemIntrinsic *I) {
  const Value *StoreDest = I->getRawDest();
  // Assume 8 bit bytes.
  auto *ConstLengthInBytes = dyn_cast<ConstantInt>(I->getLength());
  if (!ConstLengthInBytes)
    // We can't use a non-const size, bail.
    return std::nullopt;
  uint64_t SizeInBits = 8 * ConstLengthInBytes->getZExtValue();
  return getAssignmentInfoImpl(DL, StoreDest, SizeInBits);
}

std::optional<AssignmentInfo> at::getAssignmentInfo(const DataLayout &DL,
                                                    const StoreInst *SI) {
  const Value *StoreDest = SI->getPointerOperand();
  uint64_t SizeInBits = DL.getTypeSizeInBits(SI->getValueOperand()->getType());
  return getAssignmentInfoImpl(DL, StoreDest, SizeInBits);
}

std::optional<AssignmentInfo> at::getAssignmentInfo(const DataLayout &DL,
                                                    const AllocaInst *AI) {
  uint64_t SizeInBits = DL.getTypeSizeInBits(AI->getAllocatedType());
  return getAssignmentInfoImpl(DL, AI, SizeInBits);
}

/// Returns nullptr if the assignment shouldn't be attributed to this variable.
static CallInst *emitDbgAssign(AssignmentInfo Info, Value *Val, Value *Dest,
                               Instruction &StoreLikeInst,
                               const VarRecord &VarRec, DIBuilder &DIB) {
  auto *ID = StoreLikeInst.getMetadata(LLVMContext::MD_DIAssignID);
  assert(ID && "Store instruction must have DIAssignID metadata");
  (void)ID;

<<<<<<< HEAD
  bool StoreToWholeVariable = Info.StoreToWholeAlloca;
  if (auto Size = VarRec.Var->getSizeInBits()) {
    // Discard stores to bits outside this variable. NOTE: trackAssignments
    // doesn't understand base expressions yet, so all variables that reach
    // here are guaranteed to start at offset 0 in the alloca.
    // TODO: Could we truncate the fragment expression instead of discarding
    // the assignment?
    if (Info.OffsetInBits + Info.SizeInBits > *Size)
      return nullptr;
    // FIXME: As noted above - only variables at offset 0 are handled
    // currently.
    StoreToWholeVariable = Info.OffsetInBits == /*VarOffsetInAlloca*/ 0 &&
                           Info.SizeInBits == *Size;
=======
  const uint64_t StoreStartBit = Info.OffsetInBits;
  const uint64_t StoreEndBit = Info.OffsetInBits + Info.SizeInBits;

  uint64_t FragStartBit = StoreStartBit;
  uint64_t FragEndBit = StoreEndBit;

  bool StoreToWholeVariable = Info.StoreToWholeAlloca;
  if (auto Size = VarRec.Var->getSizeInBits()) {
    // NOTE: trackAssignments doesn't understand base expressions yet, so all
    // variables that reach here are guaranteed to start at offset 0 in the
    // alloca.
    const uint64_t VarStartBit = 0;
    const uint64_t VarEndBit = *Size;

    // FIXME: trim FragStartBit when nonzero VarStartBit is supported.
    FragEndBit = std::min(FragEndBit, VarEndBit);

    // Discard stores to bits outside this variable.
    if (FragStartBit >= FragEndBit)
      return nullptr;

    StoreToWholeVariable = FragStartBit <= VarStartBit && FragEndBit >= *Size;
>>>>>>> 16592a3e
  }

  DIExpression *Expr =
      DIExpression::get(StoreLikeInst.getContext(), std::nullopt);
  if (!StoreToWholeVariable) {
<<<<<<< HEAD
    auto R = DIExpression::createFragmentExpression(Expr, Info.OffsetInBits,
                                                    Info.SizeInBits);
=======
    auto R = DIExpression::createFragmentExpression(Expr, FragStartBit,
                                                    FragEndBit - FragStartBit);
>>>>>>> 16592a3e
    assert(R.has_value() && "failed to create fragment expression");
    Expr = *R;
  }
  DIExpression *AddrExpr =
      DIExpression::get(StoreLikeInst.getContext(), std::nullopt);
  return DIB.insertDbgAssign(&StoreLikeInst, Val, VarRec.Var, Expr, Dest,
                             AddrExpr, VarRec.DL);
}

#undef DEBUG_TYPE // Silence redefinition warning (from ConstantsContext.h).
#define DEBUG_TYPE "assignment-tracking"

void at::trackAssignments(Function::iterator Start, Function::iterator End,
                          const StorageToVarsMap &Vars, const DataLayout &DL,
                          bool DebugPrints) {
  // Early-exit if there are no interesting variables.
  if (Vars.empty())
    return;

  auto &Ctx = Start->getContext();
  auto &Module = *Start->getModule();

  // Undef type doesn't matter, so long as it isn't void. Let's just use i1.
  auto *Undef = UndefValue::get(Type::getInt1Ty(Ctx));
  DIBuilder DIB(Module, /*AllowUnresolved*/ false);

  // Scan the instructions looking for stores to local variables' storage.
  LLVM_DEBUG(errs() << "# Scanning instructions\n");
  for (auto BBI = Start; BBI != End; ++BBI) {
    for (Instruction &I : *BBI) {

      std::optional<AssignmentInfo> Info;
      Value *ValueComponent = nullptr;
      Value *DestComponent = nullptr;
      if (auto *AI = dyn_cast<AllocaInst>(&I)) {
        // We want to track the variable's stack home from its alloca's
        // position onwards so we treat it as an assignment (where the stored
        // value is Undef).
        Info = getAssignmentInfo(DL, AI);
        ValueComponent = Undef;
        DestComponent = AI;
      } else if (auto *SI = dyn_cast<StoreInst>(&I)) {
        Info = getAssignmentInfo(DL, SI);
        ValueComponent = SI->getValueOperand();
        DestComponent = SI->getPointerOperand();
      } else if (auto *MI = dyn_cast<MemTransferInst>(&I)) {
        Info = getAssignmentInfo(DL, MI);
        // May not be able to represent this value easily.
        ValueComponent = Undef;
        DestComponent = MI->getOperand(0);
      } else if (auto *MI = dyn_cast<MemSetInst>(&I)) {
        Info = getAssignmentInfo(DL, MI);
        // If we're zero-initing we can state the assigned value is zero,
        // otherwise use undef.
        auto *ConstValue = dyn_cast<ConstantInt>(MI->getOperand(1));
        if (ConstValue && ConstValue->isZero())
          ValueComponent = ConstValue;
        else
          ValueComponent = Undef;
        DestComponent = MI->getOperand(0);
      } else {
        // Not a store-like instruction.
        continue;
      }

      assert(ValueComponent && DestComponent);
      LLVM_DEBUG(errs() << "SCAN: Found store-like: " << I << "\n");

      // Check if getAssignmentInfo failed to understand this store.
      if (!Info.has_value()) {
        LLVM_DEBUG(
            errs()
            << " | SKIP: Untrackable store (e.g. through non-const gep)\n");
        continue;
      }
      LLVM_DEBUG(errs() << " | BASE: " << *Info->Base << "\n");

      //  Check if the store destination is a local variable with debug info.
      auto LocalIt = Vars.find(Info->Base);
      if (LocalIt == Vars.end()) {
        LLVM_DEBUG(
            errs()
            << " | SKIP: Base address not associated with local variable\n");
        continue;
      }

      DIAssignID *ID =
          cast_or_null<DIAssignID>(I.getMetadata(LLVMContext::MD_DIAssignID));
      if (!ID) {
        ID = DIAssignID::getDistinct(Ctx);
        I.setMetadata(LLVMContext::MD_DIAssignID, ID);
      }

      for (const VarRecord &R : LocalIt->second) {
        auto *Assign =
            emitDbgAssign(*Info, ValueComponent, DestComponent, I, R, DIB);
        (void)Assign;
        LLVM_DEBUG(if (Assign) errs() << " > INSERT: " << *Assign << "\n");
      }
    }
  }
}

bool AssignmentTrackingPass::runOnFunction(Function &F) {
  // No value in assignment tracking without optimisations.
  if (F.hasFnAttribute(Attribute::OptimizeNone))
    return /*Changed*/ false;

  bool Changed = false;
  // Collect a map of {backing storage : dbg.declares} (currently "backing
  // storage" is limited to Allocas). We'll use this to find dbg.declares to
  // delete after running `trackAssignments`.
  DenseMap<const AllocaInst *, SmallPtrSet<DbgDeclareInst *, 2>> DbgDeclares;
  // Create another similar map of {storage : variables} that we'll pass to
  // trackAssignments.
  StorageToVarsMap Vars;
  for (auto &BB : F) {
    for (auto &I : BB) {
      DbgDeclareInst *DDI = dyn_cast<DbgDeclareInst>(&I);
      if (!DDI)
        continue;
      // FIXME: trackAssignments doesn't let you specify any modifiers to the
      // variable (e.g. fragment) or location (e.g. offset), so we have to
      // leave dbg.declares with non-empty expressions in place.
      if (DDI->getExpression()->getNumElements() != 0)
        continue;
      if (AllocaInst *Alloca =
              dyn_cast<AllocaInst>(DDI->getAddress()->stripPointerCasts())) {
        // FIXME: Skip VLAs for now (let these variables use dbg.declares).
        if (!Alloca->isStaticAlloca())
          continue;
        DbgDeclares[Alloca].insert(DDI);
        Vars[Alloca].insert(VarRecord(DDI));
      }
    }
  }

  auto DL = std::make_unique<DataLayout>(F.getParent());
  // FIXME: Locals can be backed by caller allocas (sret, byval).
  // Note: trackAssignments doesn't respect dbg.declare's IR positions (as it
  // doesn't "understand" dbg.declares). However, this doesn't appear to break
  // any rules given this description of dbg.declare from
  // llvm/docs/SourceLevelDebugging.rst:
  //
  //   It is not control-dependent, meaning that if a call to llvm.dbg.declare
  //   exists and has a valid location argument, that address is considered to
  //   be the true home of the variable across its entire lifetime.
  trackAssignments(F.begin(), F.end(), Vars, *DL);

  // Delete dbg.declares for variables now tracked with assignment tracking.
  for (auto &P : DbgDeclares) {
    const AllocaInst *Alloca = P.first;
    auto Markers = at::getAssignmentMarkers(Alloca);
    (void)Markers;
    for (DbgDeclareInst *DDI : P.second) {
      // Assert that the alloca that DDI uses is now linked to a dbg.assign
      // describing the same variable (i.e. check that this dbg.declare has
      // been replaced by a dbg.assign). Use DebugVariableAggregate to Discard
      // the fragment part because trackAssignments may alter the
      // fragment. e.g. if the alloca is smaller than the variable, then
      // trackAssignments will create an alloca-sized fragment for the
      // dbg.assign.
      assert(llvm::any_of(Markers, [DDI](DbgAssignIntrinsic *DAI) {
        return DebugVariableAggregate(DAI) == DebugVariableAggregate(DDI);
      }));
      // Delete DDI because the variable location is now tracked using
      // assignment tracking.
      DDI->eraseFromParent();
      Changed = true;
    }
  }
  return Changed;
}

static const char *AssignmentTrackingModuleFlag =
    "debug-info-assignment-tracking";

static void setAssignmentTrackingModuleFlag(Module &M) {
  M.setModuleFlag(Module::ModFlagBehavior::Max, AssignmentTrackingModuleFlag,
                  ConstantAsMetadata::get(
                      ConstantInt::get(Type::getInt1Ty(M.getContext()), 1)));
}

static bool getAssignmentTrackingModuleFlag(const Module &M) {
  Metadata *Value = M.getModuleFlag(AssignmentTrackingModuleFlag);
  return Value && !cast<ConstantAsMetadata>(Value)->getValue()->isZeroValue();
}

bool llvm::isAssignmentTrackingEnabled(const Module &M) {
  return getAssignmentTrackingModuleFlag(M);
}

PreservedAnalyses AssignmentTrackingPass::run(Function &F,
                                              FunctionAnalysisManager &AM) {
  if (!runOnFunction(F))
    return PreservedAnalyses::all();

  // Record that this module uses assignment tracking. It doesn't matter that
  // some functons in the module may not use it - the debug info in those
  // functions will still be handled properly.
  setAssignmentTrackingModuleFlag(*F.getParent());

  // Q: Can we return a less conservative set than just CFGAnalyses? Can we
  // return PreservedAnalyses::all()?
  PreservedAnalyses PA;
  PA.preserveSet<CFGAnalyses>();
  return PA;
}

PreservedAnalyses AssignmentTrackingPass::run(Module &M,
                                              ModuleAnalysisManager &AM) {
  bool Changed = false;
  for (auto &F : M)
    Changed |= runOnFunction(F);

  if (!Changed)
    return PreservedAnalyses::all();

  // Record that this module uses assignment tracking.
  setAssignmentTrackingModuleFlag(M);

  // Q: Can we return a less conservative set than just CFGAnalyses? Can we
  // return PreservedAnalyses::all()?
  PreservedAnalyses PA;
  PA.preserveSet<CFGAnalyses>();
  return PA;
}

#undef DEBUG_TYPE<|MERGE_RESOLUTION|>--- conflicted
+++ resolved
@@ -1843,21 +1843,6 @@
   assert(ID && "Store instruction must have DIAssignID metadata");
   (void)ID;
 
-<<<<<<< HEAD
-  bool StoreToWholeVariable = Info.StoreToWholeAlloca;
-  if (auto Size = VarRec.Var->getSizeInBits()) {
-    // Discard stores to bits outside this variable. NOTE: trackAssignments
-    // doesn't understand base expressions yet, so all variables that reach
-    // here are guaranteed to start at offset 0 in the alloca.
-    // TODO: Could we truncate the fragment expression instead of discarding
-    // the assignment?
-    if (Info.OffsetInBits + Info.SizeInBits > *Size)
-      return nullptr;
-    // FIXME: As noted above - only variables at offset 0 are handled
-    // currently.
-    StoreToWholeVariable = Info.OffsetInBits == /*VarOffsetInAlloca*/ 0 &&
-                           Info.SizeInBits == *Size;
-=======
   const uint64_t StoreStartBit = Info.OffsetInBits;
   const uint64_t StoreEndBit = Info.OffsetInBits + Info.SizeInBits;
 
@@ -1880,19 +1865,13 @@
       return nullptr;
 
     StoreToWholeVariable = FragStartBit <= VarStartBit && FragEndBit >= *Size;
->>>>>>> 16592a3e
   }
 
   DIExpression *Expr =
       DIExpression::get(StoreLikeInst.getContext(), std::nullopt);
   if (!StoreToWholeVariable) {
-<<<<<<< HEAD
-    auto R = DIExpression::createFragmentExpression(Expr, Info.OffsetInBits,
-                                                    Info.SizeInBits);
-=======
     auto R = DIExpression::createFragmentExpression(Expr, FragStartBit,
                                                     FragEndBit - FragStartBit);
->>>>>>> 16592a3e
     assert(R.has_value() && "failed to create fragment expression");
     Expr = *R;
   }
