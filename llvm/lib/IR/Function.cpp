//===- Function.cpp - Implement the Global object classes -----------------===//
//
// Part of the LLVM Project, under the Apache License v2.0 with LLVM Exceptions.
// See https://llvm.org/LICENSE.txt for license information.
// SPDX-License-Identifier: Apache-2.0 WITH LLVM-exception
//
//===----------------------------------------------------------------------===//
//
// This file implements the Function class for the IR library.
//
//===----------------------------------------------------------------------===//

#include "llvm/IR/Function.h"
#include "SymbolTableListTraitsImpl.h"
#include "llvm/ADT/ArrayRef.h"
#include "llvm/ADT/DenseSet.h"
#include "llvm/ADT/STLExtras.h"
#include "llvm/ADT/SmallString.h"
#include "llvm/ADT/SmallVector.h"
#include "llvm/ADT/StringExtras.h"
#include "llvm/ADT/StringRef.h"
#include "llvm/IR/AbstractCallSite.h"
#include "llvm/IR/Argument.h"
#include "llvm/IR/Attributes.h"
#include "llvm/IR/BasicBlock.h"
#include "llvm/IR/Constant.h"
#include "llvm/IR/Constants.h"
#include "llvm/IR/DerivedTypes.h"
#include "llvm/IR/GlobalValue.h"
#include "llvm/IR/InstIterator.h"
#include "llvm/IR/Instruction.h"
#include "llvm/IR/IntrinsicInst.h"
#include "llvm/IR/Intrinsics.h"
#include "llvm/IR/IntrinsicsAArch64.h"
#include "llvm/IR/IntrinsicsAMDGPU.h"
#include "llvm/IR/IntrinsicsARM.h"
#include "llvm/IR/IntrinsicsBPF.h"
#include "llvm/IR/IntrinsicsDirectX.h"
#include "llvm/IR/IntrinsicsHexagon.h"
#include "llvm/IR/IntrinsicsMips.h"
#include "llvm/IR/IntrinsicsNVPTX.h"
#include "llvm/IR/IntrinsicsPowerPC.h"
#include "llvm/IR/IntrinsicsR600.h"
#include "llvm/IR/IntrinsicsRISCV.h"
#include "llvm/IR/IntrinsicsS390.h"
#include "llvm/IR/IntrinsicsVE.h"
#include "llvm/IR/IntrinsicsWebAssembly.h"
#include "llvm/IR/IntrinsicsX86.h"
#include "llvm/IR/IntrinsicsXCore.h"
#include "llvm/IR/LLVMContext.h"
#include "llvm/IR/MDBuilder.h"
#include "llvm/IR/Metadata.h"
#include "llvm/IR/Module.h"
#include "llvm/IR/Operator.h"
#include "llvm/IR/SymbolTableListTraits.h"
#include "llvm/IR/Type.h"
#include "llvm/IR/Use.h"
#include "llvm/IR/User.h"
#include "llvm/IR/Value.h"
#include "llvm/IR/ValueSymbolTable.h"
#include "llvm/Support/Casting.h"
#include "llvm/Support/CommandLine.h"
#include "llvm/Support/Compiler.h"
#include "llvm/Support/ErrorHandling.h"
#include "llvm/Support/ModRef.h"
#include <cassert>
#include <cstddef>
#include <cstdint>
#include <cstring>
#include <string>

using namespace llvm;
using ProfileCount = Function::ProfileCount;

// Explicit instantiations of SymbolTableListTraits since some of the methods
// are not in the public header file...
template class llvm::SymbolTableListTraits<BasicBlock>;

static cl::opt<unsigned> NonGlobalValueMaxNameSize(
    "non-global-value-max-name-size", cl::Hidden, cl::init(1024),
    cl::desc("Maximum size for the name of non-global values."));

//===----------------------------------------------------------------------===//
// Argument Implementation
//===----------------------------------------------------------------------===//

Argument::Argument(Type *Ty, const Twine &Name, Function *Par, unsigned ArgNo)
    : Value(Ty, Value::ArgumentVal), Parent(Par), ArgNo(ArgNo) {
  setName(Name);
}

void Argument::setParent(Function *parent) {
  Parent = parent;
}

bool Argument::hasNonNullAttr(bool AllowUndefOrPoison) const {
  if (!getType()->isPointerTy()) return false;
  if (getParent()->hasParamAttribute(getArgNo(), Attribute::NonNull) &&
      (AllowUndefOrPoison ||
       getParent()->hasParamAttribute(getArgNo(), Attribute::NoUndef)))
    return true;
  else if (getDereferenceableBytes() > 0 &&
           !NullPointerIsDefined(getParent(),
                                 getType()->getPointerAddressSpace()))
    return true;
  return false;
}

bool Argument::hasByValAttr() const {
  if (!getType()->isPointerTy()) return false;
  return hasAttribute(Attribute::ByVal);
}

bool Argument::hasByRefAttr() const {
  if (!getType()->isPointerTy())
    return false;
  return hasAttribute(Attribute::ByRef);
}

bool Argument::hasSwiftSelfAttr() const {
  return getParent()->hasParamAttribute(getArgNo(), Attribute::SwiftSelf);
}

bool Argument::hasSwiftErrorAttr() const {
  return getParent()->hasParamAttribute(getArgNo(), Attribute::SwiftError);
}

bool Argument::hasInAllocaAttr() const {
  if (!getType()->isPointerTy()) return false;
  return hasAttribute(Attribute::InAlloca);
}

bool Argument::hasPreallocatedAttr() const {
  if (!getType()->isPointerTy())
    return false;
  return hasAttribute(Attribute::Preallocated);
}

bool Argument::hasPassPointeeByValueCopyAttr() const {
  if (!getType()->isPointerTy()) return false;
  AttributeList Attrs = getParent()->getAttributes();
  return Attrs.hasParamAttr(getArgNo(), Attribute::ByVal) ||
         Attrs.hasParamAttr(getArgNo(), Attribute::InAlloca) ||
         Attrs.hasParamAttr(getArgNo(), Attribute::Preallocated);
}

bool Argument::hasPointeeInMemoryValueAttr() const {
  if (!getType()->isPointerTy())
    return false;
  AttributeList Attrs = getParent()->getAttributes();
  return Attrs.hasParamAttr(getArgNo(), Attribute::ByVal) ||
         Attrs.hasParamAttr(getArgNo(), Attribute::StructRet) ||
         Attrs.hasParamAttr(getArgNo(), Attribute::InAlloca) ||
         Attrs.hasParamAttr(getArgNo(), Attribute::Preallocated) ||
         Attrs.hasParamAttr(getArgNo(), Attribute::ByRef);
}

/// For a byval, sret, inalloca, or preallocated parameter, get the in-memory
/// parameter type.
static Type *getMemoryParamAllocType(AttributeSet ParamAttrs) {
  // FIXME: All the type carrying attributes are mutually exclusive, so there
  // should be a single query to get the stored type that handles any of them.
  if (Type *ByValTy = ParamAttrs.getByValType())
    return ByValTy;
  if (Type *ByRefTy = ParamAttrs.getByRefType())
    return ByRefTy;
  if (Type *PreAllocTy = ParamAttrs.getPreallocatedType())
    return PreAllocTy;
  if (Type *InAllocaTy = ParamAttrs.getInAllocaType())
    return InAllocaTy;
  if (Type *SRetTy = ParamAttrs.getStructRetType())
    return SRetTy;

  return nullptr;
}

uint64_t Argument::getPassPointeeByValueCopySize(const DataLayout &DL) const {
  AttributeSet ParamAttrs =
      getParent()->getAttributes().getParamAttrs(getArgNo());
  if (Type *MemTy = getMemoryParamAllocType(ParamAttrs))
    return DL.getTypeAllocSize(MemTy);
  return 0;
}

Type *Argument::getPointeeInMemoryValueType() const {
  AttributeSet ParamAttrs =
      getParent()->getAttributes().getParamAttrs(getArgNo());
  return getMemoryParamAllocType(ParamAttrs);
}

uint64_t Argument::getParamAlignment() const {
  assert(getType()->isPointerTy() && "Only pointers have alignments");
  return getParent()->getParamAlignment(getArgNo());
}

MaybeAlign Argument::getParamAlign() const {
  assert(getType()->isPointerTy() && "Only pointers have alignments");
  return getParent()->getParamAlign(getArgNo());
}

MaybeAlign Argument::getParamStackAlign() const {
  return getParent()->getParamStackAlign(getArgNo());
}

Type *Argument::getParamByValType() const {
  assert(getType()->isPointerTy() && "Only pointers have byval types");
  return getParent()->getParamByValType(getArgNo());
}

Type *Argument::getParamStructRetType() const {
  assert(getType()->isPointerTy() && "Only pointers have sret types");
  return getParent()->getParamStructRetType(getArgNo());
}

Type *Argument::getParamByRefType() const {
  assert(getType()->isPointerTy() && "Only pointers have byref types");
  return getParent()->getParamByRefType(getArgNo());
}

Type *Argument::getParamInAllocaType() const {
  assert(getType()->isPointerTy() && "Only pointers have inalloca types");
  return getParent()->getParamInAllocaType(getArgNo());
}

uint64_t Argument::getDereferenceableBytes() const {
  assert(getType()->isPointerTy() &&
         "Only pointers have dereferenceable bytes");
  return getParent()->getParamDereferenceableBytes(getArgNo());
}

uint64_t Argument::getDereferenceableOrNullBytes() const {
  assert(getType()->isPointerTy() &&
         "Only pointers have dereferenceable bytes");
  return getParent()->getParamDereferenceableOrNullBytes(getArgNo());
}

bool Argument::hasNestAttr() const {
  if (!getType()->isPointerTy()) return false;
  return hasAttribute(Attribute::Nest);
}

bool Argument::hasNoAliasAttr() const {
  if (!getType()->isPointerTy()) return false;
  return hasAttribute(Attribute::NoAlias);
}

bool Argument::hasNoCaptureAttr() const {
  if (!getType()->isPointerTy()) return false;
  return hasAttribute(Attribute::NoCapture);
}

bool Argument::hasNoFreeAttr() const {
  if (!getType()->isPointerTy()) return false;
  return hasAttribute(Attribute::NoFree);
}

bool Argument::hasStructRetAttr() const {
  if (!getType()->isPointerTy()) return false;
  return hasAttribute(Attribute::StructRet);
}

bool Argument::hasInRegAttr() const {
  return hasAttribute(Attribute::InReg);
}

bool Argument::hasReturnedAttr() const {
  return hasAttribute(Attribute::Returned);
}

bool Argument::hasZExtAttr() const {
  return hasAttribute(Attribute::ZExt);
}

bool Argument::hasSExtAttr() const {
  return hasAttribute(Attribute::SExt);
}

bool Argument::onlyReadsMemory() const {
  AttributeList Attrs = getParent()->getAttributes();
  return Attrs.hasParamAttr(getArgNo(), Attribute::ReadOnly) ||
         Attrs.hasParamAttr(getArgNo(), Attribute::ReadNone);
}

void Argument::addAttrs(AttrBuilder &B) {
  AttributeList AL = getParent()->getAttributes();
  AL = AL.addParamAttributes(Parent->getContext(), getArgNo(), B);
  getParent()->setAttributes(AL);
}

void Argument::addAttr(Attribute::AttrKind Kind) {
  getParent()->addParamAttr(getArgNo(), Kind);
}

void Argument::addAttr(Attribute Attr) {
  getParent()->addParamAttr(getArgNo(), Attr);
}

void Argument::removeAttr(Attribute::AttrKind Kind) {
  getParent()->removeParamAttr(getArgNo(), Kind);
}

void Argument::removeAttrs(const AttributeMask &AM) {
  AttributeList AL = getParent()->getAttributes();
  AL = AL.removeParamAttributes(Parent->getContext(), getArgNo(), AM);
  getParent()->setAttributes(AL);
}

bool Argument::hasAttribute(Attribute::AttrKind Kind) const {
  return getParent()->hasParamAttribute(getArgNo(), Kind);
}

Attribute Argument::getAttribute(Attribute::AttrKind Kind) const {
  return getParent()->getParamAttribute(getArgNo(), Kind);
}

//===----------------------------------------------------------------------===//
// Helper Methods in Function
//===----------------------------------------------------------------------===//

LLVMContext &Function::getContext() const {
  return getType()->getContext();
}

unsigned Function::getInstructionCount() const {
  unsigned NumInstrs = 0;
  for (const BasicBlock &BB : BasicBlocks)
    NumInstrs += std::distance(BB.instructionsWithoutDebug().begin(),
                               BB.instructionsWithoutDebug().end());
  return NumInstrs;
}

Function *Function::Create(FunctionType *Ty, LinkageTypes Linkage,
                           const Twine &N, Module &M) {
  return Create(Ty, Linkage, M.getDataLayout().getProgramAddressSpace(), N, &M);
}

Function *Function::createWithDefaultAttr(FunctionType *Ty,
                                          LinkageTypes Linkage,
                                          unsigned AddrSpace, const Twine &N,
                                          Module *M) {
  auto *F = new Function(Ty, Linkage, AddrSpace, N, M);
  AttrBuilder B(F->getContext());
  UWTableKind UWTable = M->getUwtable();
  if (UWTable != UWTableKind::None)
    B.addUWTableAttr(UWTable);
  switch (M->getFramePointer()) {
  case FramePointerKind::None:
    // 0 ("none") is the default.
    break;
  case FramePointerKind::NonLeaf:
    B.addAttribute("frame-pointer", "non-leaf");
    break;
  case FramePointerKind::All:
    B.addAttribute("frame-pointer", "all");
    break;
  }
  if (M->getModuleFlag("function_return_thunk_extern"))
    B.addAttribute(Attribute::FnRetThunkExtern);
  F->addFnAttrs(B);
  return F;
}

void Function::removeFromParent() {
  getParent()->getFunctionList().remove(getIterator());
}

void Function::eraseFromParent() {
  getParent()->getFunctionList().erase(getIterator());
}

void Function::splice(Function::iterator ToIt, Function *FromF,
                      Function::iterator FromBeginIt,
                      Function::iterator FromEndIt) {
#ifdef EXPENSIVE_CHECKS
  // Check that FromBeginIt is before FromEndIt.
  auto FromFEnd = FromF->end();
  for (auto It = FromBeginIt; It != FromEndIt; ++It)
    assert(It != FromFEnd && "FromBeginIt not before FromEndIt!");
#endif // EXPENSIVE_CHECKS
  BasicBlocks.splice(ToIt, FromF->BasicBlocks, FromBeginIt, FromEndIt);
}

Function::iterator Function::erase(Function::iterator FromIt,
                                   Function::iterator ToIt) {
  return BasicBlocks.erase(FromIt, ToIt);
}

//===----------------------------------------------------------------------===//
// Function Implementation
//===----------------------------------------------------------------------===//

static unsigned computeAddrSpace(unsigned AddrSpace, Module *M) {
  // If AS == -1 and we are passed a valid module pointer we place the function
  // in the program address space. Otherwise we default to AS0.
  if (AddrSpace == static_cast<unsigned>(-1))
    return M ? M->getDataLayout().getProgramAddressSpace() : 0;
  return AddrSpace;
}

Function::Function(FunctionType *Ty, LinkageTypes Linkage, unsigned AddrSpace,
                   const Twine &name, Module *ParentModule)
    : GlobalObject(Ty, Value::FunctionVal,
                   OperandTraits<Function>::op_begin(this), 0, Linkage, name,
                   computeAddrSpace(AddrSpace, ParentModule)),
      NumArgs(Ty->getNumParams()) {
  assert(FunctionType::isValidReturnType(getReturnType()) &&
         "invalid return type");
  setGlobalObjectSubClassData(0);

  // We only need a symbol table for a function if the context keeps value names
  if (!getContext().shouldDiscardValueNames())
    SymTab = std::make_unique<ValueSymbolTable>(NonGlobalValueMaxNameSize);

  // If the function has arguments, mark them as lazily built.
  if (Ty->getNumParams())
    setValueSubclassData(1);   // Set the "has lazy arguments" bit.

  if (ParentModule)
    ParentModule->getFunctionList().push_back(this);

  HasLLVMReservedName = getName().startswith("llvm.");
  // Ensure intrinsics have the right parameter attributes.
  // Note, the IntID field will have been set in Value::setName if this function
  // name is a valid intrinsic ID.
  if (IntID)
    setAttributes(Intrinsic::getAttributes(getContext(), IntID));
}

Function::~Function() {
  dropAllReferences();    // After this it is safe to delete instructions.

  // Delete all of the method arguments and unlink from symbol table...
  if (Arguments)
    clearArguments();

  // Remove the function from the on-the-side GC table.
  clearGC();
}

void Function::BuildLazyArguments() const {
  // Create the arguments vector, all arguments start out unnamed.
  auto *FT = getFunctionType();
  if (NumArgs > 0) {
    Arguments = std::allocator<Argument>().allocate(NumArgs);
    for (unsigned i = 0, e = NumArgs; i != e; ++i) {
      Type *ArgTy = FT->getParamType(i);
      assert(!ArgTy->isVoidTy() && "Cannot have void typed arguments!");
      new (Arguments + i) Argument(ArgTy, "", const_cast<Function *>(this), i);
    }
  }

  // Clear the lazy arguments bit.
  unsigned SDC = getSubclassDataFromValue();
  SDC &= ~(1 << 0);
  const_cast<Function*>(this)->setValueSubclassData(SDC);
  assert(!hasLazyArguments());
}

static MutableArrayRef<Argument> makeArgArray(Argument *Args, size_t Count) {
  return MutableArrayRef<Argument>(Args, Count);
}

bool Function::isConstrainedFPIntrinsic() const {
  switch (getIntrinsicID()) {
#define INSTRUCTION(NAME, NARG, ROUND_MODE, INTRINSIC)                         \
  case Intrinsic::INTRINSIC:
#include "llvm/IR/ConstrainedOps.def"
    return true;
#undef INSTRUCTION
  default:
    return false;
  }
}

void Function::clearArguments() {
  for (Argument &A : makeArgArray(Arguments, NumArgs)) {
    A.setName("");
    A.~Argument();
  }
  std::allocator<Argument>().deallocate(Arguments, NumArgs);
  Arguments = nullptr;
}

void Function::stealArgumentListFrom(Function &Src) {
  assert(isDeclaration() && "Expected no references to current arguments");

  // Drop the current arguments, if any, and set the lazy argument bit.
  if (!hasLazyArguments()) {
    assert(llvm::all_of(makeArgArray(Arguments, NumArgs),
                        [](const Argument &A) { return A.use_empty(); }) &&
           "Expected arguments to be unused in declaration");
    clearArguments();
    setValueSubclassData(getSubclassDataFromValue() | (1 << 0));
  }

  // Nothing to steal if Src has lazy arguments.
  if (Src.hasLazyArguments())
    return;

  // Steal arguments from Src, and fix the lazy argument bits.
  assert(arg_size() == Src.arg_size());
  Arguments = Src.Arguments;
  Src.Arguments = nullptr;
  for (Argument &A : makeArgArray(Arguments, NumArgs)) {
    // FIXME: This does the work of transferNodesFromList inefficiently.
    SmallString<128> Name;
    if (A.hasName())
      Name = A.getName();
    if (!Name.empty())
      A.setName("");
    A.setParent(this);
    if (!Name.empty())
      A.setName(Name);
  }

  setValueSubclassData(getSubclassDataFromValue() & ~(1 << 0));
  assert(!hasLazyArguments());
  Src.setValueSubclassData(Src.getSubclassDataFromValue() | (1 << 0));
}

// dropAllReferences() - This function causes all the subinstructions to "let
// go" of all references that they are maintaining.  This allows one to
// 'delete' a whole class at a time, even though there may be circular
// references... first all references are dropped, and all use counts go to
// zero.  Then everything is deleted for real.  Note that no operations are
// valid on an object that has "dropped all references", except operator
// delete.
//
void Function::dropAllReferences() {
  setIsMaterializable(false);

  for (BasicBlock &BB : *this)
    BB.dropAllReferences();

  // Delete all basic blocks. They are now unused, except possibly by
  // blockaddresses, but BasicBlock's destructor takes care of those.
  while (!BasicBlocks.empty())
    BasicBlocks.begin()->eraseFromParent();

  // Drop uses of any optional data (real or placeholder).
  if (getNumOperands()) {
    User::dropAllReferences();
    setNumHungOffUseOperands(0);
    setValueSubclassData(getSubclassDataFromValue() & ~0xe);
  }

  // Metadata is stored in a side-table.
  clearMetadata();
}

void Function::addAttributeAtIndex(unsigned i, Attribute Attr) {
  AttributeSets = AttributeSets.addAttributeAtIndex(getContext(), i, Attr);
}

void Function::addFnAttr(Attribute::AttrKind Kind) {
  AttributeSets = AttributeSets.addFnAttribute(getContext(), Kind);
}

void Function::addFnAttr(StringRef Kind, StringRef Val) {
  AttributeSets = AttributeSets.addFnAttribute(getContext(), Kind, Val);
}

void Function::addFnAttr(Attribute Attr) {
  AttributeSets = AttributeSets.addFnAttribute(getContext(), Attr);
}

void Function::addFnAttrs(const AttrBuilder &Attrs) {
  AttributeSets = AttributeSets.addFnAttributes(getContext(), Attrs);
}

void Function::addRetAttr(Attribute::AttrKind Kind) {
  AttributeSets = AttributeSets.addRetAttribute(getContext(), Kind);
}

void Function::addRetAttr(Attribute Attr) {
  AttributeSets = AttributeSets.addRetAttribute(getContext(), Attr);
}

void Function::addRetAttrs(const AttrBuilder &Attrs) {
  AttributeSets = AttributeSets.addRetAttributes(getContext(), Attrs);
}

void Function::addParamAttr(unsigned ArgNo, Attribute::AttrKind Kind) {
  AttributeSets = AttributeSets.addParamAttribute(getContext(), ArgNo, Kind);
}

void Function::addParamAttr(unsigned ArgNo, Attribute Attr) {
  AttributeSets = AttributeSets.addParamAttribute(getContext(), ArgNo, Attr);
}

void Function::addParamAttrs(unsigned ArgNo, const AttrBuilder &Attrs) {
  AttributeSets = AttributeSets.addParamAttributes(getContext(), ArgNo, Attrs);
}

void Function::removeAttributeAtIndex(unsigned i, Attribute::AttrKind Kind) {
  AttributeSets = AttributeSets.removeAttributeAtIndex(getContext(), i, Kind);
}

void Function::removeAttributeAtIndex(unsigned i, StringRef Kind) {
  AttributeSets = AttributeSets.removeAttributeAtIndex(getContext(), i, Kind);
}

void Function::removeFnAttr(Attribute::AttrKind Kind) {
  AttributeSets = AttributeSets.removeFnAttribute(getContext(), Kind);
}

void Function::removeFnAttr(StringRef Kind) {
  AttributeSets = AttributeSets.removeFnAttribute(getContext(), Kind);
}

void Function::removeFnAttrs(const AttributeMask &AM) {
  AttributeSets = AttributeSets.removeFnAttributes(getContext(), AM);
}

void Function::removeRetAttr(Attribute::AttrKind Kind) {
  AttributeSets = AttributeSets.removeRetAttribute(getContext(), Kind);
}

void Function::removeRetAttr(StringRef Kind) {
  AttributeSets = AttributeSets.removeRetAttribute(getContext(), Kind);
}

void Function::removeRetAttrs(const AttributeMask &Attrs) {
  AttributeSets = AttributeSets.removeRetAttributes(getContext(), Attrs);
}

void Function::removeParamAttr(unsigned ArgNo, Attribute::AttrKind Kind) {
  AttributeSets = AttributeSets.removeParamAttribute(getContext(), ArgNo, Kind);
}

void Function::removeParamAttr(unsigned ArgNo, StringRef Kind) {
  AttributeSets = AttributeSets.removeParamAttribute(getContext(), ArgNo, Kind);
}

void Function::removeParamAttrs(unsigned ArgNo, const AttributeMask &Attrs) {
  AttributeSets =
      AttributeSets.removeParamAttributes(getContext(), ArgNo, Attrs);
}

void Function::addDereferenceableParamAttr(unsigned ArgNo, uint64_t Bytes) {
  AttributeSets =
      AttributeSets.addDereferenceableParamAttr(getContext(), ArgNo, Bytes);
}

bool Function::hasFnAttribute(Attribute::AttrKind Kind) const {
  return AttributeSets.hasFnAttr(Kind);
}

bool Function::hasFnAttribute(StringRef Kind) const {
  return AttributeSets.hasFnAttr(Kind);
}

bool Function::hasRetAttribute(Attribute::AttrKind Kind) const {
  return AttributeSets.hasRetAttr(Kind);
}

bool Function::hasParamAttribute(unsigned ArgNo,
                                 Attribute::AttrKind Kind) const {
  return AttributeSets.hasParamAttr(ArgNo, Kind);
}

Attribute Function::getAttributeAtIndex(unsigned i,
                                        Attribute::AttrKind Kind) const {
  return AttributeSets.getAttributeAtIndex(i, Kind);
}

Attribute Function::getAttributeAtIndex(unsigned i, StringRef Kind) const {
  return AttributeSets.getAttributeAtIndex(i, Kind);
}

Attribute Function::getFnAttribute(Attribute::AttrKind Kind) const {
  return AttributeSets.getFnAttr(Kind);
}

Attribute Function::getFnAttribute(StringRef Kind) const {
  return AttributeSets.getFnAttr(Kind);
}

uint64_t Function::getFnAttributeAsParsedInteger(StringRef Name,
                                                 uint64_t Default) const {
  Attribute A = getFnAttribute(Name);
  uint64_t Result = Default;
  if (A.isStringAttribute()) {
    StringRef Str = A.getValueAsString();
    if (Str.getAsInteger(0, Result))
      getContext().emitError("cannot parse integer attribute " + Name);
  }

  return Result;
}

/// gets the specified attribute from the list of attributes.
Attribute Function::getParamAttribute(unsigned ArgNo,
                                      Attribute::AttrKind Kind) const {
  return AttributeSets.getParamAttr(ArgNo, Kind);
}

void Function::addDereferenceableOrNullParamAttr(unsigned ArgNo,
                                                 uint64_t Bytes) {
  AttributeSets = AttributeSets.addDereferenceableOrNullParamAttr(getContext(),
                                                                  ArgNo, Bytes);
}

DenormalMode Function::getDenormalMode(const fltSemantics &FPType) const {
  if (&FPType == &APFloat::IEEEsingle()) {
    Attribute Attr = getFnAttribute("denormal-fp-math-f32");
    StringRef Val = Attr.getValueAsString();
    if (!Val.empty())
      return parseDenormalFPAttribute(Val);

    // If the f32 variant of the attribute isn't specified, try to use the
    // generic one.
  }

  Attribute Attr = getFnAttribute("denormal-fp-math");
  return parseDenormalFPAttribute(Attr.getValueAsString());
}

const std::string &Function::getGC() const {
  assert(hasGC() && "Function has no collector");
  return getContext().getGC(*this);
}

void Function::setGC(std::string Str) {
  setValueSubclassDataBit(14, !Str.empty());
  getContext().setGC(*this, std::move(Str));
}

void Function::clearGC() {
  if (!hasGC())
    return;
  getContext().deleteGC(*this);
  setValueSubclassDataBit(14, false);
}

bool Function::hasStackProtectorFnAttr() const {
  return hasFnAttribute(Attribute::StackProtect) ||
         hasFnAttribute(Attribute::StackProtectStrong) ||
         hasFnAttribute(Attribute::StackProtectReq);
}

/// Copy all additional attributes (those not needed to create a Function) from
/// the Function Src to this one.
void Function::copyAttributesFrom(const Function *Src) {
  GlobalObject::copyAttributesFrom(Src);
  setCallingConv(Src->getCallingConv());
  setAttributes(Src->getAttributes());
  if (Src->hasGC())
    setGC(Src->getGC());
  else
    clearGC();
  if (Src->hasPersonalityFn())
    setPersonalityFn(Src->getPersonalityFn());
  if (Src->hasPrefixData())
    setPrefixData(Src->getPrefixData());
  if (Src->hasPrologueData())
    setPrologueData(Src->getPrologueData());
}

MemoryEffects Function::getMemoryEffects() const {
  return getAttributes().getMemoryEffects();
}
void Function::setMemoryEffects(MemoryEffects ME) {
  addFnAttr(Attribute::getWithMemoryEffects(getContext(), ME));
}

/// Determine if the function does not access memory.
bool Function::doesNotAccessMemory() const {
  return getMemoryEffects().doesNotAccessMemory();
}
void Function::setDoesNotAccessMemory() {
  setMemoryEffects(MemoryEffects::none());
}

/// Determine if the function does not access or only reads memory.
bool Function::onlyReadsMemory() const {
  return getMemoryEffects().onlyReadsMemory();
}
void Function::setOnlyReadsMemory() {
  setMemoryEffects(getMemoryEffects() & MemoryEffects::readOnly());
}

/// Determine if the function does not access or only writes memory.
bool Function::onlyWritesMemory() const {
  return getMemoryEffects().onlyWritesMemory();
}
void Function::setOnlyWritesMemory() {
  setMemoryEffects(getMemoryEffects() & MemoryEffects::writeOnly());
}

/// Determine if the call can access memmory only using pointers based
/// on its arguments.
bool Function::onlyAccessesArgMemory() const {
  return getMemoryEffects().onlyAccessesArgPointees();
}
void Function::setOnlyAccessesArgMemory() {
  setMemoryEffects(getMemoryEffects() & MemoryEffects::argMemOnly());
}

/// Determine if the function may only access memory that is
///  inaccessible from the IR.
bool Function::onlyAccessesInaccessibleMemory() const {
  return getMemoryEffects().onlyAccessesInaccessibleMem();
}
void Function::setOnlyAccessesInaccessibleMemory() {
  setMemoryEffects(getMemoryEffects() & MemoryEffects::inaccessibleMemOnly());
}

/// Determine if the function may only access memory that is
///  either inaccessible from the IR or pointed to by its arguments.
bool Function::onlyAccessesInaccessibleMemOrArgMem() const {
  return getMemoryEffects().onlyAccessesInaccessibleOrArgMem();
}
void Function::setOnlyAccessesInaccessibleMemOrArgMem() {
  setMemoryEffects(getMemoryEffects() &
                   MemoryEffects::inaccessibleOrArgMemOnly());
}

/// Table of string intrinsic names indexed by enum value.
static const char * const IntrinsicNameTable[] = {
  "not_intrinsic",
#define GET_INTRINSIC_NAME_TABLE
#include "llvm/IR/IntrinsicImpl.inc"
#undef GET_INTRINSIC_NAME_TABLE
};

/// Table of per-target intrinsic name tables.
#define GET_INTRINSIC_TARGET_DATA
#include "llvm/IR/IntrinsicImpl.inc"
#undef GET_INTRINSIC_TARGET_DATA

bool Function::isTargetIntrinsic(Intrinsic::ID IID) {
  return IID > TargetInfos[0].Count;
}

bool Function::isTargetIntrinsic() const {
  return isTargetIntrinsic(IntID);
}

/// Find the segment of \c IntrinsicNameTable for intrinsics with the same
/// target as \c Name, or the generic table if \c Name is not target specific.
///
/// Returns the relevant slice of \c IntrinsicNameTable
static ArrayRef<const char *> findTargetSubtable(StringRef Name) {
  assert(Name.startswith("llvm."));

  ArrayRef<IntrinsicTargetInfo> Targets(TargetInfos);
  // Drop "llvm." and take the first dotted component. That will be the target
  // if this is target specific.
  StringRef Target = Name.drop_front(5).split('.').first;
  auto It = partition_point(
      Targets, [=](const IntrinsicTargetInfo &TI) { return TI.Name < Target; });
  // We've either found the target or just fall back to the generic set, which
  // is always first.
  const auto &TI = It != Targets.end() && It->Name == Target ? *It : Targets[0];
  return makeArrayRef(&IntrinsicNameTable[1] + TI.Offset, TI.Count);
}

/// This does the actual lookup of an intrinsic ID which
/// matches the given function name.
Intrinsic::ID Function::lookupIntrinsicID(StringRef Name) {
  ArrayRef<const char *> NameTable = findTargetSubtable(Name);
  int Idx = Intrinsic::lookupLLVMIntrinsicByName(NameTable, Name);
  if (Idx == -1)
    return Intrinsic::not_intrinsic;

  // Intrinsic IDs correspond to the location in IntrinsicNameTable, but we have
  // an index into a sub-table.
  int Adjust = NameTable.data() - IntrinsicNameTable;
  Intrinsic::ID ID = static_cast<Intrinsic::ID>(Idx + Adjust);

  // If the intrinsic is not overloaded, require an exact match. If it is
  // overloaded, require either exact or prefix match.
  const auto MatchSize = strlen(NameTable[Idx]);
  assert(Name.size() >= MatchSize && "Expected either exact or prefix match");
  bool IsExactMatch = Name.size() == MatchSize;
  return IsExactMatch || Intrinsic::isOverloaded(ID) ? ID
                                                     : Intrinsic::not_intrinsic;
}

void Function::recalculateIntrinsicID() {
  StringRef Name = getName();
  if (!Name.startswith("llvm.")) {
    HasLLVMReservedName = false;
    IntID = Intrinsic::not_intrinsic;
    return;
  }
  HasLLVMReservedName = true;
  IntID = lookupIntrinsicID(Name);
}

/// Returns a stable mangling for the type specified for use in the name
/// mangling scheme used by 'any' types in intrinsic signatures.  The mangling
/// of named types is simply their name.  Manglings for unnamed types consist
/// of a prefix ('p' for pointers, 'a' for arrays, 'f_' for functions)
/// combined with the mangling of their component types.  A vararg function
/// type will have a suffix of 'vararg'.  Since function types can contain
/// other function types, we close a function type mangling with suffix 'f'
/// which can't be confused with it's prefix.  This ensures we don't have
/// collisions between two unrelated function types. Otherwise, you might
/// parse ffXX as f(fXX) or f(fX)X.  (X is a placeholder for any other type.)
/// The HasUnnamedType boolean is set if an unnamed type was encountered,
/// indicating that extra care must be taken to ensure a unique name.
static std::string getMangledTypeStr(Type *Ty, bool &HasUnnamedType) {
  std::string Result;
  if (PointerType *PTyp = dyn_cast<PointerType>(Ty)) {
    Result += "p" + utostr(PTyp->getAddressSpace());
    // Opaque pointer doesn't have pointee type information, so we just mangle
    // address space for opaque pointer.
    if (!PTyp->isOpaque())
      Result += getMangledTypeStr(PTyp->getNonOpaquePointerElementType(),
                                  HasUnnamedType);
  } else if (ArrayType *ATyp = dyn_cast<ArrayType>(Ty)) {
    Result += "a" + utostr(ATyp->getNumElements()) +
              getMangledTypeStr(ATyp->getElementType(), HasUnnamedType);
  } else if (StructType *STyp = dyn_cast<StructType>(Ty)) {
    if (!STyp->isLiteral()) {
      Result += "s_";
      if (STyp->hasName())
        Result += STyp->getName();
      else
        HasUnnamedType = true;
    } else {
      Result += "sl_";
      for (auto *Elem : STyp->elements())
        Result += getMangledTypeStr(Elem, HasUnnamedType);
    }
    // Ensure nested structs are distinguishable.
    Result += "s";
  } else if (FunctionType *FT = dyn_cast<FunctionType>(Ty)) {
    Result += "f_" + getMangledTypeStr(FT->getReturnType(), HasUnnamedType);
    for (size_t i = 0; i < FT->getNumParams(); i++)
      Result += getMangledTypeStr(FT->getParamType(i), HasUnnamedType);
    if (FT->isVarArg())
      Result += "vararg";
    // Ensure nested function types are distinguishable.
    Result += "f";
  } else if (VectorType *VTy = dyn_cast<VectorType>(Ty)) {
    ElementCount EC = VTy->getElementCount();
    if (EC.isScalable())
      Result += "nx";
    Result += "v" + utostr(EC.getKnownMinValue()) +
              getMangledTypeStr(VTy->getElementType(), HasUnnamedType);
  } else if (TargetExtType *TETy = dyn_cast<TargetExtType>(Ty)) {
    Result += "t";
    Result += TETy->getName();
    for (Type *ParamTy : TETy->type_params())
      Result += "_" + getMangledTypeStr(ParamTy, HasUnnamedType);
    for (unsigned IntParam : TETy->int_params())
      Result += "_" + utostr(IntParam);
    // Ensure nested target extension types are distinguishable.
    Result += "t";
  } else if (Ty) {
    switch (Ty->getTypeID()) {
    default: llvm_unreachable("Unhandled type");
    case Type::VoidTyID:      Result += "isVoid";   break;
    case Type::MetadataTyID:  Result += "Metadata"; break;
    case Type::HalfTyID:      Result += "f16";      break;
    case Type::BFloatTyID:    Result += "bf16";     break;
    case Type::FloatTyID:     Result += "f32";      break;
    case Type::DoubleTyID:    Result += "f64";      break;
    case Type::X86_FP80TyID:  Result += "f80";      break;
    case Type::FP128TyID:     Result += "f128";     break;
    case Type::PPC_FP128TyID: Result += "ppcf128";  break;
    case Type::X86_MMXTyID:   Result += "x86mmx";   break;
    case Type::X86_AMXTyID:   Result += "x86amx";   break;
    case Type::IntegerTyID:
      Result += "i" + utostr(cast<IntegerType>(Ty)->getBitWidth());
      break;
    }
  }
  return Result;
}

StringRef Intrinsic::getBaseName(ID id) {
  assert(id < num_intrinsics && "Invalid intrinsic ID!");
  return IntrinsicNameTable[id];
}

StringRef Intrinsic::getName(ID id) {
  assert(id < num_intrinsics && "Invalid intrinsic ID!");
  assert(!Intrinsic::isOverloaded(id) &&
         "This version of getName does not support overloading");
  return getBaseName(id);
}

static std::string getIntrinsicNameImpl(Intrinsic::ID Id, ArrayRef<Type *> Tys,
                                        Module *M, FunctionType *FT,
                                        bool EarlyModuleCheck) {

  assert(Id < Intrinsic::num_intrinsics && "Invalid intrinsic ID!");
  assert((Tys.empty() || Intrinsic::isOverloaded(Id)) &&
         "This version of getName is for overloaded intrinsics only");
  (void)EarlyModuleCheck;
  assert((!EarlyModuleCheck || M ||
          !any_of(Tys, [](Type *T) { return isa<PointerType>(T); })) &&
         "Intrinsic overloading on pointer types need to provide a Module");
  bool HasUnnamedType = false;
  std::string Result(Intrinsic::getBaseName(Id));
  for (Type *Ty : Tys)
    Result += "." + getMangledTypeStr(Ty, HasUnnamedType);
  if (HasUnnamedType) {
    assert(M && "unnamed types need a module");
    if (!FT)
      FT = Intrinsic::getType(M->getContext(), Id, Tys);
    else
      assert((FT == Intrinsic::getType(M->getContext(), Id, Tys)) &&
             "Provided FunctionType must match arguments");
    return M->getUniqueIntrinsicName(Result, Id, FT);
  }
  return Result;
}

std::string Intrinsic::getName(ID Id, ArrayRef<Type *> Tys, Module *M,
                               FunctionType *FT) {
  assert(M && "We need to have a Module");
  return getIntrinsicNameImpl(Id, Tys, M, FT, true);
}

std::string Intrinsic::getNameNoUnnamedTypes(ID Id, ArrayRef<Type *> Tys) {
  return getIntrinsicNameImpl(Id, Tys, nullptr, nullptr, false);
}

/// IIT_Info - These are enumerators that describe the entries returned by the
/// getIntrinsicInfoTableEntries function.
///
/// NOTE: This must be kept in synch with the copy in TblGen/IntrinsicEmitter!
enum IIT_Info {
  // Common values should be encoded with 0-15.
  IIT_Done = 0,
  IIT_I1 = 1,
  IIT_I8 = 2,
  IIT_I16 = 3,
  IIT_I32 = 4,
  IIT_I64 = 5,
  IIT_F16 = 6,
  IIT_F32 = 7,
  IIT_F64 = 8,
  IIT_V2 = 9,
  IIT_V4 = 10,
  IIT_V8 = 11,
  IIT_V16 = 12,
  IIT_V32 = 13,
  IIT_PTR = 14,
  IIT_ARG = 15,

  // Values from 16+ are only encodable with the inefficient encoding.
  IIT_V64 = 16,
  IIT_MMX = 17,
  IIT_TOKEN = 18,
  IIT_METADATA = 19,
  IIT_EMPTYSTRUCT = 20,
  IIT_STRUCT2 = 21,
  IIT_STRUCT3 = 22,
  IIT_STRUCT4 = 23,
  IIT_STRUCT5 = 24,
  IIT_EXTEND_ARG = 25,
  IIT_TRUNC_ARG = 26,
  IIT_ANYPTR = 27,
  IIT_V1 = 28,
  IIT_VARARG = 29,
  IIT_HALF_VEC_ARG = 30,
  IIT_SAME_VEC_WIDTH_ARG = 31,
  IIT_PTR_TO_ARG = 32,
  IIT_PTR_TO_ELT = 33,
  IIT_VEC_OF_ANYPTRS_TO_ELT = 34,
  IIT_I128 = 35,
  IIT_V512 = 36,
  IIT_V1024 = 37,
  IIT_STRUCT6 = 38,
  IIT_STRUCT7 = 39,
  IIT_STRUCT8 = 40,
  IIT_F128 = 41,
  IIT_VEC_ELEMENT = 42,
  IIT_SCALABLE_VEC = 43,
  IIT_SUBDIVIDE2_ARG = 44,
  IIT_SUBDIVIDE4_ARG = 45,
  IIT_VEC_OF_BITCASTS_TO_INT = 46,
  IIT_V128 = 47,
  IIT_BF16 = 48,
  IIT_STRUCT9 = 49,
  IIT_V256 = 50,
  IIT_AMX = 51,
  IIT_PPCF128 = 52,
  IIT_V3 = 53,
  IIT_EXTERNREF = 54,
  IIT_FUNCREF = 55,
  IIT_ANYPTR_TO_ELT = 56,
  IIT_I2 = 57,
  IIT_I4 = 58,
};

static void DecodeIITType(unsigned &NextElt, ArrayRef<unsigned char> Infos,
                      IIT_Info LastInfo,
                      SmallVectorImpl<Intrinsic::IITDescriptor> &OutputTable) {
  using namespace Intrinsic;

  bool IsScalableVector = (LastInfo == IIT_SCALABLE_VEC);

  IIT_Info Info = IIT_Info(Infos[NextElt++]);
  unsigned StructElts = 2;

  switch (Info) {
  case IIT_Done:
    OutputTable.push_back(IITDescriptor::get(IITDescriptor::Void, 0));
    return;
  case IIT_VARARG:
    OutputTable.push_back(IITDescriptor::get(IITDescriptor::VarArg, 0));
    return;
  case IIT_MMX:
    OutputTable.push_back(IITDescriptor::get(IITDescriptor::MMX, 0));
    return;
  case IIT_AMX:
    OutputTable.push_back(IITDescriptor::get(IITDescriptor::AMX, 0));
    return;
  case IIT_TOKEN:
    OutputTable.push_back(IITDescriptor::get(IITDescriptor::Token, 0));
    return;
  case IIT_METADATA:
    OutputTable.push_back(IITDescriptor::get(IITDescriptor::Metadata, 0));
    return;
  case IIT_F16:
    OutputTable.push_back(IITDescriptor::get(IITDescriptor::Half, 0));
    return;
  case IIT_BF16:
    OutputTable.push_back(IITDescriptor::get(IITDescriptor::BFloat, 0));
    return;
  case IIT_F32:
    OutputTable.push_back(IITDescriptor::get(IITDescriptor::Float, 0));
    return;
  case IIT_F64:
    OutputTable.push_back(IITDescriptor::get(IITDescriptor::Double, 0));
    return;
  case IIT_F128:
    OutputTable.push_back(IITDescriptor::get(IITDescriptor::Quad, 0));
    return;
  case IIT_PPCF128:
    OutputTable.push_back(IITDescriptor::get(IITDescriptor::PPCQuad, 0));
    return;
  case IIT_I1:
    OutputTable.push_back(IITDescriptor::get(IITDescriptor::Integer, 1));
    return;
  case IIT_I2:
    OutputTable.push_back(IITDescriptor::get(IITDescriptor::Integer, 2));
    return;
  case IIT_I4:
    OutputTable.push_back(IITDescriptor::get(IITDescriptor::Integer, 4));
    return;
  case IIT_I8:
    OutputTable.push_back(IITDescriptor::get(IITDescriptor::Integer, 8));
    return;
  case IIT_I16:
    OutputTable.push_back(IITDescriptor::get(IITDescriptor::Integer,16));
    return;
  case IIT_I32:
    OutputTable.push_back(IITDescriptor::get(IITDescriptor::Integer, 32));
    return;
  case IIT_I64:
    OutputTable.push_back(IITDescriptor::get(IITDescriptor::Integer, 64));
    return;
  case IIT_I128:
    OutputTable.push_back(IITDescriptor::get(IITDescriptor::Integer, 128));
    return;
  case IIT_V1:
    OutputTable.push_back(IITDescriptor::getVector(1, IsScalableVector));
    DecodeIITType(NextElt, Infos, Info, OutputTable);
    return;
  case IIT_V2:
    OutputTable.push_back(IITDescriptor::getVector(2, IsScalableVector));
    DecodeIITType(NextElt, Infos, Info, OutputTable);
    return;
  case IIT_V3:
    OutputTable.push_back(IITDescriptor::getVector(3, IsScalableVector));
    DecodeIITType(NextElt, Infos, Info, OutputTable);
    return;
  case IIT_V4:
    OutputTable.push_back(IITDescriptor::getVector(4, IsScalableVector));
    DecodeIITType(NextElt, Infos, Info, OutputTable);
    return;
  case IIT_V8:
    OutputTable.push_back(IITDescriptor::getVector(8, IsScalableVector));
    DecodeIITType(NextElt, Infos, Info, OutputTable);
    return;
  case IIT_V16:
    OutputTable.push_back(IITDescriptor::getVector(16, IsScalableVector));
    DecodeIITType(NextElt, Infos, Info, OutputTable);
    return;
  case IIT_V32:
    OutputTable.push_back(IITDescriptor::getVector(32, IsScalableVector));
    DecodeIITType(NextElt, Infos, Info, OutputTable);
    return;
  case IIT_V64:
    OutputTable.push_back(IITDescriptor::getVector(64, IsScalableVector));
    DecodeIITType(NextElt, Infos, Info, OutputTable);
    return;
  case IIT_V128:
    OutputTable.push_back(IITDescriptor::getVector(128, IsScalableVector));
    DecodeIITType(NextElt, Infos, Info, OutputTable);
    return;
  case IIT_V256:
    OutputTable.push_back(IITDescriptor::getVector(256, IsScalableVector));
    DecodeIITType(NextElt, Infos, Info, OutputTable);
    return;
  case IIT_V512:
    OutputTable.push_back(IITDescriptor::getVector(512, IsScalableVector));
    DecodeIITType(NextElt, Infos, Info, OutputTable);
    return;
  case IIT_V1024:
    OutputTable.push_back(IITDescriptor::getVector(1024, IsScalableVector));
    DecodeIITType(NextElt, Infos, Info, OutputTable);
    return;
  case IIT_EXTERNREF:
    OutputTable.push_back(IITDescriptor::get(IITDescriptor::Pointer, 10));
    OutputTable.push_back(IITDescriptor::get(IITDescriptor::Struct, 0));
    return;
  case IIT_FUNCREF:
    OutputTable.push_back(IITDescriptor::get(IITDescriptor::Pointer, 20));
    OutputTable.push_back(IITDescriptor::get(IITDescriptor::Integer, 8));
    return;
  case IIT_PTR:
    OutputTable.push_back(IITDescriptor::get(IITDescriptor::Pointer, 0));
    DecodeIITType(NextElt, Infos, Info, OutputTable);
    return;
  case IIT_ANYPTR: {  // [ANYPTR addrspace, subtype]
    OutputTable.push_back(IITDescriptor::get(IITDescriptor::Pointer,
                                             Infos[NextElt++]));
    DecodeIITType(NextElt, Infos, Info, OutputTable);
    return;
  }
  case IIT_ARG: {
    unsigned ArgInfo = (NextElt == Infos.size() ? 0 : Infos[NextElt++]);
    OutputTable.push_back(IITDescriptor::get(IITDescriptor::Argument, ArgInfo));
    return;
  }
  case IIT_EXTEND_ARG: {
    unsigned ArgInfo = (NextElt == Infos.size() ? 0 : Infos[NextElt++]);
    OutputTable.push_back(IITDescriptor::get(IITDescriptor::ExtendArgument,
                                             ArgInfo));
    return;
  }
  case IIT_TRUNC_ARG: {
    unsigned ArgInfo = (NextElt == Infos.size() ? 0 : Infos[NextElt++]);
    OutputTable.push_back(IITDescriptor::get(IITDescriptor::TruncArgument,
                                             ArgInfo));
    return;
  }
  case IIT_HALF_VEC_ARG: {
    unsigned ArgInfo = (NextElt == Infos.size() ? 0 : Infos[NextElt++]);
    OutputTable.push_back(IITDescriptor::get(IITDescriptor::HalfVecArgument,
                                             ArgInfo));
    return;
  }
  case IIT_SAME_VEC_WIDTH_ARG: {
    unsigned ArgInfo = (NextElt == Infos.size() ? 0 : Infos[NextElt++]);
    OutputTable.push_back(IITDescriptor::get(IITDescriptor::SameVecWidthArgument,
                                             ArgInfo));
    return;
  }
  case IIT_PTR_TO_ARG: {
    unsigned ArgInfo = (NextElt == Infos.size() ? 0 : Infos[NextElt++]);
    OutputTable.push_back(IITDescriptor::get(IITDescriptor::PtrToArgument,
                                             ArgInfo));
    return;
  }
  case IIT_PTR_TO_ELT: {
    unsigned ArgInfo = (NextElt == Infos.size() ? 0 : Infos[NextElt++]);
    OutputTable.push_back(IITDescriptor::get(IITDescriptor::PtrToElt, ArgInfo));
    return;
  }
  case IIT_ANYPTR_TO_ELT: {
    unsigned short ArgNo = (NextElt == Infos.size() ? 0 : Infos[NextElt++]);
    unsigned short RefNo = (NextElt == Infos.size() ? 0 : Infos[NextElt++]);
    OutputTable.push_back(
        IITDescriptor::get(IITDescriptor::AnyPtrToElt, ArgNo, RefNo));
    return;
  }
  case IIT_VEC_OF_ANYPTRS_TO_ELT: {
    unsigned short ArgNo = (NextElt == Infos.size() ? 0 : Infos[NextElt++]);
    unsigned short RefNo = (NextElt == Infos.size() ? 0 : Infos[NextElt++]);
    OutputTable.push_back(
        IITDescriptor::get(IITDescriptor::VecOfAnyPtrsToElt, ArgNo, RefNo));
    return;
  }
  case IIT_EMPTYSTRUCT:
    OutputTable.push_back(IITDescriptor::get(IITDescriptor::Struct, 0));
    return;
  case IIT_STRUCT9: ++StructElts; [[fallthrough]];
  case IIT_STRUCT8: ++StructElts; [[fallthrough]];
  case IIT_STRUCT7: ++StructElts; [[fallthrough]];
  case IIT_STRUCT6: ++StructElts; [[fallthrough]];
  case IIT_STRUCT5: ++StructElts; [[fallthrough]];
  case IIT_STRUCT4: ++StructElts; [[fallthrough]];
  case IIT_STRUCT3: ++StructElts; [[fallthrough]];
  case IIT_STRUCT2: {
    OutputTable.push_back(IITDescriptor::get(IITDescriptor::Struct,StructElts));

    for (unsigned i = 0; i != StructElts; ++i)
      DecodeIITType(NextElt, Infos, Info, OutputTable);
    return;
  }
  case IIT_SUBDIVIDE2_ARG: {
    unsigned ArgInfo = (NextElt == Infos.size() ? 0 : Infos[NextElt++]);
    OutputTable.push_back(IITDescriptor::get(IITDescriptor::Subdivide2Argument,
                                             ArgInfo));
    return;
  }
  case IIT_SUBDIVIDE4_ARG: {
    unsigned ArgInfo = (NextElt == Infos.size() ? 0 : Infos[NextElt++]);
    OutputTable.push_back(IITDescriptor::get(IITDescriptor::Subdivide4Argument,
                                             ArgInfo));
    return;
  }
  case IIT_VEC_ELEMENT: {
    unsigned ArgInfo = (NextElt == Infos.size() ? 0 : Infos[NextElt++]);
    OutputTable.push_back(IITDescriptor::get(IITDescriptor::VecElementArgument,
                                             ArgInfo));
    return;
  }
  case IIT_SCALABLE_VEC: {
    DecodeIITType(NextElt, Infos, Info, OutputTable);
    return;
  }
  case IIT_VEC_OF_BITCASTS_TO_INT: {
    unsigned ArgInfo = (NextElt == Infos.size() ? 0 : Infos[NextElt++]);
    OutputTable.push_back(IITDescriptor::get(IITDescriptor::VecOfBitcastsToInt,
                                             ArgInfo));
    return;
  }
  }
  llvm_unreachable("unhandled");
}

#define GET_INTRINSIC_GENERATOR_GLOBAL
#include "llvm/IR/IntrinsicImpl.inc"
#undef GET_INTRINSIC_GENERATOR_GLOBAL

void Intrinsic::getIntrinsicInfoTableEntries(ID id,
                                             SmallVectorImpl<IITDescriptor> &T){
  // Check to see if the intrinsic's type was expressible by the table.
  unsigned TableVal = IIT_Table[id-1];

  // Decode the TableVal into an array of IITValues.
  SmallVector<unsigned char, 8> IITValues;
  ArrayRef<unsigned char> IITEntries;
  unsigned NextElt = 0;
  if ((TableVal >> 31) != 0) {
    // This is an offset into the IIT_LongEncodingTable.
    IITEntries = IIT_LongEncodingTable;

    // Strip sentinel bit.
    NextElt = (TableVal << 1) >> 1;
  } else {
    // Decode the TableVal into an array of IITValues.  If the entry was encoded
    // into a single word in the table itself, decode it now.
    do {
      IITValues.push_back(TableVal & 0xF);
      TableVal >>= 4;
    } while (TableVal);

    IITEntries = IITValues;
    NextElt = 0;
  }

  // Okay, decode the table into the output vector of IITDescriptors.
  DecodeIITType(NextElt, IITEntries, IIT_Done, T);
  while (NextElt != IITEntries.size() && IITEntries[NextElt] != 0)
    DecodeIITType(NextElt, IITEntries, IIT_Done, T);
}

static Type *DecodeFixedType(ArrayRef<Intrinsic::IITDescriptor> &Infos,
                             ArrayRef<Type*> Tys, LLVMContext &Context) {
  using namespace Intrinsic;

  IITDescriptor D = Infos.front();
  Infos = Infos.slice(1);

  switch (D.Kind) {
  case IITDescriptor::Void: return Type::getVoidTy(Context);
  case IITDescriptor::VarArg: return Type::getVoidTy(Context);
  case IITDescriptor::MMX: return Type::getX86_MMXTy(Context);
  case IITDescriptor::AMX: return Type::getX86_AMXTy(Context);
  case IITDescriptor::Token: return Type::getTokenTy(Context);
  case IITDescriptor::Metadata: return Type::getMetadataTy(Context);
  case IITDescriptor::Half: return Type::getHalfTy(Context);
  case IITDescriptor::BFloat: return Type::getBFloatTy(Context);
  case IITDescriptor::Float: return Type::getFloatTy(Context);
  case IITDescriptor::Double: return Type::getDoubleTy(Context);
  case IITDescriptor::Quad: return Type::getFP128Ty(Context);
  case IITDescriptor::PPCQuad: return Type::getPPC_FP128Ty(Context);

  case IITDescriptor::Integer:
    return IntegerType::get(Context, D.Integer_Width);
  case IITDescriptor::Vector:
    return VectorType::get(DecodeFixedType(Infos, Tys, Context),
                           D.Vector_Width);
  case IITDescriptor::Pointer:
    return PointerType::get(DecodeFixedType(Infos, Tys, Context),
                            D.Pointer_AddressSpace);
  case IITDescriptor::Struct: {
    SmallVector<Type *, 8> Elts;
    for (unsigned i = 0, e = D.Struct_NumElements; i != e; ++i)
      Elts.push_back(DecodeFixedType(Infos, Tys, Context));
    return StructType::get(Context, Elts);
  }
  case IITDescriptor::Argument:
    return Tys[D.getArgumentNumber()];
  case IITDescriptor::ExtendArgument: {
    Type *Ty = Tys[D.getArgumentNumber()];
    if (VectorType *VTy = dyn_cast<VectorType>(Ty))
      return VectorType::getExtendedElementVectorType(VTy);

    return IntegerType::get(Context, 2 * cast<IntegerType>(Ty)->getBitWidth());
  }
  case IITDescriptor::TruncArgument: {
    Type *Ty = Tys[D.getArgumentNumber()];
    if (VectorType *VTy = dyn_cast<VectorType>(Ty))
      return VectorType::getTruncatedElementVectorType(VTy);

    IntegerType *ITy = cast<IntegerType>(Ty);
    assert(ITy->getBitWidth() % 2 == 0);
    return IntegerType::get(Context, ITy->getBitWidth() / 2);
  }
  case IITDescriptor::Subdivide2Argument:
  case IITDescriptor::Subdivide4Argument: {
    Type *Ty = Tys[D.getArgumentNumber()];
    VectorType *VTy = dyn_cast<VectorType>(Ty);
    assert(VTy && "Expected an argument of Vector Type");
    int SubDivs = D.Kind == IITDescriptor::Subdivide2Argument ? 1 : 2;
    return VectorType::getSubdividedVectorType(VTy, SubDivs);
  }
  case IITDescriptor::HalfVecArgument:
    return VectorType::getHalfElementsVectorType(cast<VectorType>(
                                                  Tys[D.getArgumentNumber()]));
  case IITDescriptor::SameVecWidthArgument: {
    Type *EltTy = DecodeFixedType(Infos, Tys, Context);
    Type *Ty = Tys[D.getArgumentNumber()];
    if (auto *VTy = dyn_cast<VectorType>(Ty))
      return VectorType::get(EltTy, VTy->getElementCount());
    return EltTy;
  }
  case IITDescriptor::PtrToArgument: {
    Type *Ty = Tys[D.getArgumentNumber()];
    return PointerType::getUnqual(Ty);
  }
  case IITDescriptor::PtrToElt: {
    Type *Ty = Tys[D.getArgumentNumber()];
    VectorType *VTy = dyn_cast<VectorType>(Ty);
    if (!VTy)
      llvm_unreachable("Expected an argument of Vector Type");
    Type *EltTy = VTy->getElementType();
    return PointerType::getUnqual(EltTy);
  }
  case IITDescriptor::VecElementArgument: {
    Type *Ty = Tys[D.getArgumentNumber()];
    if (VectorType *VTy = dyn_cast<VectorType>(Ty))
      return VTy->getElementType();
    llvm_unreachable("Expected an argument of Vector Type");
  }
  case IITDescriptor::VecOfBitcastsToInt: {
    Type *Ty = Tys[D.getArgumentNumber()];
    VectorType *VTy = dyn_cast<VectorType>(Ty);
    assert(VTy && "Expected an argument of Vector Type");
    return VectorType::getInteger(VTy);
  }
  case IITDescriptor::VecOfAnyPtrsToElt:
    // Return the overloaded type (which determines the pointers address space)
    return Tys[D.getOverloadArgNumber()];
  case IITDescriptor::AnyPtrToElt:
    // Return the overloaded type (which determines the pointers address space)
    return Tys[D.getOverloadArgNumber()];
  }
  llvm_unreachable("unhandled");
}

FunctionType *Intrinsic::getType(LLVMContext &Context,
                                 ID id, ArrayRef<Type*> Tys) {
  SmallVector<IITDescriptor, 8> Table;
  getIntrinsicInfoTableEntries(id, Table);

  ArrayRef<IITDescriptor> TableRef = Table;
  Type *ResultTy = DecodeFixedType(TableRef, Tys, Context);

  SmallVector<Type*, 8> ArgTys;
  while (!TableRef.empty())
    ArgTys.push_back(DecodeFixedType(TableRef, Tys, Context));

  // DecodeFixedType returns Void for IITDescriptor::Void and IITDescriptor::VarArg
  // If we see void type as the type of the last argument, it is vararg intrinsic
  if (!ArgTys.empty() && ArgTys.back()->isVoidTy()) {
    ArgTys.pop_back();
    return FunctionType::get(ResultTy, ArgTys, true);
  }
  return FunctionType::get(ResultTy, ArgTys, false);
}

bool Intrinsic::isOverloaded(ID id) {
#define GET_INTRINSIC_OVERLOAD_TABLE
#include "llvm/IR/IntrinsicImpl.inc"
#undef GET_INTRINSIC_OVERLOAD_TABLE
}

bool Intrinsic::isLeaf(ID id) {
  switch (id) {
  default:
    return true;

  case Intrinsic::experimental_gc_statepoint:
  case Intrinsic::experimental_patchpoint_void:
  case Intrinsic::experimental_patchpoint_i64:
    return false;
  }
}

/// This defines the "Intrinsic::getAttributes(ID id)" method.
#define GET_INTRINSIC_ATTRIBUTES
#include "llvm/IR/IntrinsicImpl.inc"
#undef GET_INTRINSIC_ATTRIBUTES

Function *Intrinsic::getDeclaration(Module *M, ID id, ArrayRef<Type*> Tys) {
  // There can never be multiple globals with the same name of different types,
  // because intrinsics must be a specific type.
  auto *FT = getType(M->getContext(), id, Tys);
  return cast<Function>(
      M->getOrInsertFunction(
           Tys.empty() ? getName(id) : getName(id, Tys, M, FT), FT)
          .getCallee());
}

// This defines the "Intrinsic::getIntrinsicForClangBuiltin()" method.
#define GET_LLVM_INTRINSIC_FOR_CLANG_BUILTIN
#include "llvm/IR/IntrinsicImpl.inc"
#undef GET_LLVM_INTRINSIC_FOR_CLANG_BUILTIN

// This defines the "Intrinsic::getIntrinsicForMSBuiltin()" method.
#define GET_LLVM_INTRINSIC_FOR_MS_BUILTIN
#include "llvm/IR/IntrinsicImpl.inc"
#undef GET_LLVM_INTRINSIC_FOR_MS_BUILTIN

using DeferredIntrinsicMatchPair =
    std::pair<Type *, ArrayRef<Intrinsic::IITDescriptor>>;

static bool matchIntrinsicType(
    Type *Ty, ArrayRef<Intrinsic::IITDescriptor> &Infos,
    SmallVectorImpl<Type *> &ArgTys,
    SmallVectorImpl<DeferredIntrinsicMatchPair> &DeferredChecks,
    bool IsDeferredCheck) {
  using namespace Intrinsic;

  // If we ran out of descriptors, there are too many arguments.
  if (Infos.empty()) return true;

  // Do this before slicing off the 'front' part
  auto InfosRef = Infos;
  auto DeferCheck = [&DeferredChecks, &InfosRef](Type *T) {
    DeferredChecks.emplace_back(T, InfosRef);
    return false;
  };

  IITDescriptor D = Infos.front();
  Infos = Infos.slice(1);

  switch (D.Kind) {
    case IITDescriptor::Void: return !Ty->isVoidTy();
    case IITDescriptor::VarArg: return true;
    case IITDescriptor::MMX:  return !Ty->isX86_MMXTy();
    case IITDescriptor::AMX:  return !Ty->isX86_AMXTy();
    case IITDescriptor::Token: return !Ty->isTokenTy();
    case IITDescriptor::Metadata: return !Ty->isMetadataTy();
    case IITDescriptor::Half: return !Ty->isHalfTy();
    case IITDescriptor::BFloat: return !Ty->isBFloatTy();
    case IITDescriptor::Float: return !Ty->isFloatTy();
    case IITDescriptor::Double: return !Ty->isDoubleTy();
    case IITDescriptor::Quad: return !Ty->isFP128Ty();
    case IITDescriptor::PPCQuad: return !Ty->isPPC_FP128Ty();
    case IITDescriptor::Integer: return !Ty->isIntegerTy(D.Integer_Width);
    case IITDescriptor::Vector: {
      VectorType *VT = dyn_cast<VectorType>(Ty);
      return !VT || VT->getElementCount() != D.Vector_Width ||
             matchIntrinsicType(VT->getElementType(), Infos, ArgTys,
                                DeferredChecks, IsDeferredCheck);
    }
    case IITDescriptor::Pointer: {
      PointerType *PT = dyn_cast<PointerType>(Ty);
      if (!PT || PT->getAddressSpace() != D.Pointer_AddressSpace)
        return true;
      if (!PT->isOpaque()) {
        /* Manually consume a pointer to empty struct descriptor, which is
         * used for externref. We don't want to enforce that the struct is
         * anonymous in this case. (This renders externref intrinsics
         * non-unique, but this will go away with opaque pointers anyway.) */
        if (Infos.front().Kind == IITDescriptor::Struct &&
            Infos.front().Struct_NumElements == 0) {
          Infos = Infos.slice(1);
          return false;
        }
        return matchIntrinsicType(PT->getNonOpaquePointerElementType(), Infos,
                                  ArgTys, DeferredChecks, IsDeferredCheck);
      }
      // Consume IIT descriptors relating to the pointer element type.
      // FIXME: Intrinsic type matching of nested single value types or even
      // aggregates doesn't work properly with opaque pointers but hopefully
      // doesn't happen in practice.
      while (Infos.front().Kind == IITDescriptor::Pointer ||
             Infos.front().Kind == IITDescriptor::Vector)
        Infos = Infos.slice(1);
      assert((Infos.front().Kind != IITDescriptor::Argument ||
              Infos.front().getArgumentKind() == IITDescriptor::AK_MatchType) &&
             "Unsupported polymorphic pointer type with opaque pointer");
      Infos = Infos.slice(1);
      return false;
    }

    case IITDescriptor::Struct: {
      StructType *ST = dyn_cast<StructType>(Ty);
      if (!ST || !ST->isLiteral() || ST->isPacked() ||
          ST->getNumElements() != D.Struct_NumElements)
        return true;

      for (unsigned i = 0, e = D.Struct_NumElements; i != e; ++i)
        if (matchIntrinsicType(ST->getElementType(i), Infos, ArgTys,
                               DeferredChecks, IsDeferredCheck))
          return true;
      return false;
    }

    case IITDescriptor::Argument:
      // If this is the second occurrence of an argument,
      // verify that the later instance matches the previous instance.
      if (D.getArgumentNumber() < ArgTys.size())
        return Ty != ArgTys[D.getArgumentNumber()];

      if (D.getArgumentNumber() > ArgTys.size() ||
          D.getArgumentKind() == IITDescriptor::AK_MatchType)
        return IsDeferredCheck || DeferCheck(Ty);

      assert(D.getArgumentNumber() == ArgTys.size() && !IsDeferredCheck &&
             "Table consistency error");
      ArgTys.push_back(Ty);

      switch (D.getArgumentKind()) {
        case IITDescriptor::AK_Any:        return false; // Success
        case IITDescriptor::AK_AnyInteger: return !Ty->isIntOrIntVectorTy();
        case IITDescriptor::AK_AnyFloat:   return !Ty->isFPOrFPVectorTy();
        case IITDescriptor::AK_AnyVector:  return !isa<VectorType>(Ty);
        case IITDescriptor::AK_AnyPointer: return !isa<PointerType>(Ty);
        default:                           break;
      }
      llvm_unreachable("all argument kinds not covered");

    case IITDescriptor::ExtendArgument: {
      // If this is a forward reference, defer the check for later.
      if (D.getArgumentNumber() >= ArgTys.size())
        return IsDeferredCheck || DeferCheck(Ty);

      Type *NewTy = ArgTys[D.getArgumentNumber()];
      if (VectorType *VTy = dyn_cast<VectorType>(NewTy))
        NewTy = VectorType::getExtendedElementVectorType(VTy);
      else if (IntegerType *ITy = dyn_cast<IntegerType>(NewTy))
        NewTy = IntegerType::get(ITy->getContext(), 2 * ITy->getBitWidth());
      else
        return true;

      return Ty != NewTy;
    }
    case IITDescriptor::TruncArgument: {
      // If this is a forward reference, defer the check for later.
      if (D.getArgumentNumber() >= ArgTys.size())
        return IsDeferredCheck || DeferCheck(Ty);

      Type *NewTy = ArgTys[D.getArgumentNumber()];
      if (VectorType *VTy = dyn_cast<VectorType>(NewTy))
        NewTy = VectorType::getTruncatedElementVectorType(VTy);
      else if (IntegerType *ITy = dyn_cast<IntegerType>(NewTy))
        NewTy = IntegerType::get(ITy->getContext(), ITy->getBitWidth() / 2);
      else
        return true;

      return Ty != NewTy;
    }
    case IITDescriptor::HalfVecArgument:
      // If this is a forward reference, defer the check for later.
      if (D.getArgumentNumber() >= ArgTys.size())
        return IsDeferredCheck || DeferCheck(Ty);
      return !isa<VectorType>(ArgTys[D.getArgumentNumber()]) ||
             VectorType::getHalfElementsVectorType(
                     cast<VectorType>(ArgTys[D.getArgumentNumber()])) != Ty;
    case IITDescriptor::SameVecWidthArgument: {
      if (D.getArgumentNumber() >= ArgTys.size()) {
        // Defer check and subsequent check for the vector element type.
        Infos = Infos.slice(1);
        return IsDeferredCheck || DeferCheck(Ty);
      }
      auto *ReferenceType = dyn_cast<VectorType>(ArgTys[D.getArgumentNumber()]);
      auto *ThisArgType = dyn_cast<VectorType>(Ty);
      // Both must be vectors of the same number of elements or neither.
      if ((ReferenceType != nullptr) != (ThisArgType != nullptr))
        return true;
      Type *EltTy = Ty;
      if (ThisArgType) {
        if (ReferenceType->getElementCount() !=
            ThisArgType->getElementCount())
          return true;
        EltTy = ThisArgType->getElementType();
      }
      return matchIntrinsicType(EltTy, Infos, ArgTys, DeferredChecks,
                                IsDeferredCheck);
    }
    case IITDescriptor::PtrToArgument: {
      if (D.getArgumentNumber() >= ArgTys.size())
        return IsDeferredCheck || DeferCheck(Ty);
      Type * ReferenceType = ArgTys[D.getArgumentNumber()];
      PointerType *ThisArgType = dyn_cast<PointerType>(Ty);
      return (!ThisArgType ||
              !ThisArgType->isOpaqueOrPointeeTypeMatches(ReferenceType));
    }
    case IITDescriptor::PtrToElt: {
      if (D.getArgumentNumber() >= ArgTys.size())
        return IsDeferredCheck || DeferCheck(Ty);
      VectorType * ReferenceType =
        dyn_cast<VectorType> (ArgTys[D.getArgumentNumber()]);
      PointerType *ThisArgType = dyn_cast<PointerType>(Ty);

      if (!ThisArgType || !ReferenceType)
        return true;
      return !ThisArgType->isOpaqueOrPointeeTypeMatches(
          ReferenceType->getElementType());
    }
    case IITDescriptor::AnyPtrToElt: {
      unsigned RefArgNumber = D.getRefArgNumber();
      if (RefArgNumber >= ArgTys.size()) {
        if (IsDeferredCheck)
          return true;
        // If forward referencing, already add the pointer type and
        // defer the checks for later.
        ArgTys.push_back(Ty);
        return DeferCheck(Ty);
      }

      if (!IsDeferredCheck) {
        assert(D.getOverloadArgNumber() == ArgTys.size() &&
               "Table consistency error");
        ArgTys.push_back(Ty);
      }

      auto *ReferenceType = dyn_cast<VectorType>(ArgTys[RefArgNumber]);
      auto *ThisArgType = dyn_cast<PointerType>(Ty);
      if (!ThisArgType || !ReferenceType)
        return true;
      return !ThisArgType->isOpaqueOrPointeeTypeMatches(
          ReferenceType->getElementType());
    }
    case IITDescriptor::VecOfAnyPtrsToElt: {
      unsigned RefArgNumber = D.getRefArgNumber();
      if (RefArgNumber >= ArgTys.size()) {
        if (IsDeferredCheck)
          return true;
        // If forward referencing, already add the pointer-vector type and
        // defer the checks for later.
        ArgTys.push_back(Ty);
        return DeferCheck(Ty);
      }

      if (!IsDeferredCheck){
        assert(D.getOverloadArgNumber() == ArgTys.size() &&
               "Table consistency error");
        ArgTys.push_back(Ty);
      }

      // Verify the overloaded type "matches" the Ref type.
      // i.e. Ty is a vector with the same width as Ref.
      // Composed of pointers to the same element type as Ref.
      auto *ReferenceType = dyn_cast<VectorType>(ArgTys[RefArgNumber]);
      auto *ThisArgVecTy = dyn_cast<VectorType>(Ty);
      if (!ThisArgVecTy || !ReferenceType ||
          (ReferenceType->getElementCount() != ThisArgVecTy->getElementCount()))
        return true;
      PointerType *ThisArgEltTy =
          dyn_cast<PointerType>(ThisArgVecTy->getElementType());
      if (!ThisArgEltTy)
        return true;
      return !ThisArgEltTy->isOpaqueOrPointeeTypeMatches(
          ReferenceType->getElementType());
    }
    case IITDescriptor::VecElementArgument: {
      if (D.getArgumentNumber() >= ArgTys.size())
        return IsDeferredCheck ? true : DeferCheck(Ty);
      auto *ReferenceType = dyn_cast<VectorType>(ArgTys[D.getArgumentNumber()]);
      return !ReferenceType || Ty != ReferenceType->getElementType();
    }
    case IITDescriptor::Subdivide2Argument:
    case IITDescriptor::Subdivide4Argument: {
      // If this is a forward reference, defer the check for later.
      if (D.getArgumentNumber() >= ArgTys.size())
        return IsDeferredCheck || DeferCheck(Ty);

      Type *NewTy = ArgTys[D.getArgumentNumber()];
      if (auto *VTy = dyn_cast<VectorType>(NewTy)) {
        int SubDivs = D.Kind == IITDescriptor::Subdivide2Argument ? 1 : 2;
        NewTy = VectorType::getSubdividedVectorType(VTy, SubDivs);
        return Ty != NewTy;
      }
      return true;
    }
    case IITDescriptor::VecOfBitcastsToInt: {
      if (D.getArgumentNumber() >= ArgTys.size())
        return IsDeferredCheck || DeferCheck(Ty);
      auto *ReferenceType = dyn_cast<VectorType>(ArgTys[D.getArgumentNumber()]);
      auto *ThisArgVecTy = dyn_cast<VectorType>(Ty);
      if (!ThisArgVecTy || !ReferenceType)
        return true;
      return ThisArgVecTy != VectorType::getInteger(ReferenceType);
    }
  }
  llvm_unreachable("unhandled");
}

Intrinsic::MatchIntrinsicTypesResult
Intrinsic::matchIntrinsicSignature(FunctionType *FTy,
                                   ArrayRef<Intrinsic::IITDescriptor> &Infos,
                                   SmallVectorImpl<Type *> &ArgTys) {
  SmallVector<DeferredIntrinsicMatchPair, 2> DeferredChecks;
  if (matchIntrinsicType(FTy->getReturnType(), Infos, ArgTys, DeferredChecks,
                         false))
    return MatchIntrinsicTypes_NoMatchRet;

  unsigned NumDeferredReturnChecks = DeferredChecks.size();

  for (auto *Ty : FTy->params())
    if (matchIntrinsicType(Ty, Infos, ArgTys, DeferredChecks, false))
      return MatchIntrinsicTypes_NoMatchArg;

  for (unsigned I = 0, E = DeferredChecks.size(); I != E; ++I) {
    DeferredIntrinsicMatchPair &Check = DeferredChecks[I];
    if (matchIntrinsicType(Check.first, Check.second, ArgTys, DeferredChecks,
                           true))
      return I < NumDeferredReturnChecks ? MatchIntrinsicTypes_NoMatchRet
                                         : MatchIntrinsicTypes_NoMatchArg;
  }

  return MatchIntrinsicTypes_Match;
}

bool
Intrinsic::matchIntrinsicVarArg(bool isVarArg,
                                ArrayRef<Intrinsic::IITDescriptor> &Infos) {
  // If there are no descriptors left, then it can't be a vararg.
  if (Infos.empty())
    return isVarArg;

  // There should be only one descriptor remaining at this point.
  if (Infos.size() != 1)
    return true;

  // Check and verify the descriptor.
  IITDescriptor D = Infos.front();
  Infos = Infos.slice(1);
  if (D.Kind == IITDescriptor::VarArg)
    return !isVarArg;

  return true;
}

bool Intrinsic::getIntrinsicSignature(Function *F,
                                      SmallVectorImpl<Type *> &ArgTys) {
  Intrinsic::ID ID = F->getIntrinsicID();
  if (!ID)
    return false;

  SmallVector<Intrinsic::IITDescriptor, 8> Table;
  getIntrinsicInfoTableEntries(ID, Table);
  ArrayRef<Intrinsic::IITDescriptor> TableRef = Table;

  if (Intrinsic::matchIntrinsicSignature(F->getFunctionType(), TableRef,
                                         ArgTys) !=
      Intrinsic::MatchIntrinsicTypesResult::MatchIntrinsicTypes_Match) {
    return false;
  }
  if (Intrinsic::matchIntrinsicVarArg(F->getFunctionType()->isVarArg(),
                                      TableRef))
    return false;
  return true;
}

std::optional<Function *> Intrinsic::remangleIntrinsicFunction(Function *F) {
  SmallVector<Type *, 4> ArgTys;
  if (!getIntrinsicSignature(F, ArgTys))
    return std::nullopt;

  Intrinsic::ID ID = F->getIntrinsicID();
  StringRef Name = F->getName();
  std::string WantedName =
      Intrinsic::getName(ID, ArgTys, F->getParent(), F->getFunctionType());
  if (Name == WantedName)
    return std::nullopt;

  Function *NewDecl = [&] {
    if (auto *ExistingGV = F->getParent()->getNamedValue(WantedName)) {
      if (auto *ExistingF = dyn_cast<Function>(ExistingGV))
        if (ExistingF->getFunctionType() == F->getFunctionType())
          return ExistingF;

      // The name already exists, but is not a function or has the wrong
      // prototype. Make place for the new one by renaming the old version.
      // Either this old version will be removed later on or the module is
      // invalid and we'll get an error.
      ExistingGV->setName(WantedName + ".renamed");
    }
    return Intrinsic::getDeclaration(F->getParent(), ID, ArgTys);
  }();

  NewDecl->setCallingConv(F->getCallingConv());
  assert(NewDecl->getFunctionType() == F->getFunctionType() &&
         "Shouldn't change the signature");
  return NewDecl;
}

/// hasAddressTaken - returns true if there are any uses of this function
/// other than direct calls or invokes to it. Optionally ignores callback
/// uses, assume like pointer annotation calls, and references in llvm.used
/// and llvm.compiler.used variables.
bool Function::hasAddressTaken(const User **PutOffender,
                               bool IgnoreCallbackUses,
                               bool IgnoreAssumeLikeCalls, bool IgnoreLLVMUsed,
                               bool IgnoreARCAttachedCall) const {
  for (const Use &U : uses()) {
    const User *FU = U.getUser();
    if (isa<BlockAddress>(FU))
      continue;

    if (IgnoreCallbackUses) {
      AbstractCallSite ACS(&U);
      if (ACS && ACS.isCallbackCall())
        continue;
    }

    const auto *Call = dyn_cast<CallBase>(FU);
    if (!Call) {
<<<<<<< HEAD
      if (IgnoreAssumeLikeCalls) {
        if (const auto *FI = dyn_cast<Instruction>(FU)) {
          if (FI->isCast() && !FI->user_empty() &&
              llvm::all_of(FU->users(), [](const User *U) {
                if (const auto *I = dyn_cast<IntrinsicInst>(U))
                  return I->isAssumeLikeIntrinsic();
                return false;
              }))
            continue;
        }
=======
      if (IgnoreAssumeLikeCalls &&
          isa<BitCastOperator, AddrSpaceCastOperator>(FU) &&
          all_of(FU->users(), [](const User *U) {
            if (const auto *I = dyn_cast<IntrinsicInst>(U))
              return I->isAssumeLikeIntrinsic();
            return false;
          })) {
        continue;
>>>>>>> 4afeea5c
      }
      if (IgnoreLLVMUsed && !FU->user_empty()) {
        const User *FUU = FU;
        if (isa<BitCastOperator, AddrSpaceCastOperator>(FU) &&
            FU->hasOneUse() && !FU->user_begin()->user_empty())
          FUU = *FU->user_begin();
        if (llvm::all_of(FUU->users(), [](const User *U) {
              if (const auto *GV = dyn_cast<GlobalVariable>(U))
                return GV->hasName() &&
                       (GV->getName().equals("llvm.compiler.used") ||
                        GV->getName().equals("llvm.used"));
              return false;
            }))
          continue;
      }
      if (PutOffender)
        *PutOffender = FU;
      return true;
    }
    if (!Call->isCallee(&U) || Call->getFunctionType() != getFunctionType()) {
      if (IgnoreARCAttachedCall &&
          Call->isOperandBundleOfType(LLVMContext::OB_clang_arc_attachedcall,
                                      U.getOperandNo()))
        continue;

      if (PutOffender)
        *PutOffender = FU;
      return true;
    }
  }
  return false;
}

bool Function::isDefTriviallyDead() const {
  // Check the linkage
  if (!hasLinkOnceLinkage() && !hasLocalLinkage() &&
      !hasAvailableExternallyLinkage())
    return false;

  // Check if the function is used by anything other than a blockaddress.
  for (const User *U : users())
    if (!isa<BlockAddress>(U))
      return false;

  return true;
}

/// callsFunctionThatReturnsTwice - Return true if the function has a call to
/// setjmp or other function that gcc recognizes as "returning twice".
bool Function::callsFunctionThatReturnsTwice() const {
  for (const Instruction &I : instructions(this))
    if (const auto *Call = dyn_cast<CallBase>(&I))
      if (Call->hasFnAttr(Attribute::ReturnsTwice))
        return true;

  return false;
}

Constant *Function::getPersonalityFn() const {
  assert(hasPersonalityFn() && getNumOperands());
  return cast<Constant>(Op<0>());
}

void Function::setPersonalityFn(Constant *Fn) {
  setHungoffOperand<0>(Fn);
  setValueSubclassDataBit(3, Fn != nullptr);
}

Constant *Function::getPrefixData() const {
  assert(hasPrefixData() && getNumOperands());
  return cast<Constant>(Op<1>());
}

void Function::setPrefixData(Constant *PrefixData) {
  setHungoffOperand<1>(PrefixData);
  setValueSubclassDataBit(1, PrefixData != nullptr);
}

Constant *Function::getPrologueData() const {
  assert(hasPrologueData() && getNumOperands());
  return cast<Constant>(Op<2>());
}

void Function::setPrologueData(Constant *PrologueData) {
  setHungoffOperand<2>(PrologueData);
  setValueSubclassDataBit(2, PrologueData != nullptr);
}

void Function::allocHungoffUselist() {
  // If we've already allocated a uselist, stop here.
  if (getNumOperands())
    return;

  allocHungoffUses(3, /*IsPhi=*/ false);
  setNumHungOffUseOperands(3);

  // Initialize the uselist with placeholder operands to allow traversal.
  auto *CPN = ConstantPointerNull::get(Type::getInt1PtrTy(getContext(), 0));
  Op<0>().set(CPN);
  Op<1>().set(CPN);
  Op<2>().set(CPN);
}

template <int Idx>
void Function::setHungoffOperand(Constant *C) {
  if (C) {
    allocHungoffUselist();
    Op<Idx>().set(C);
  } else if (getNumOperands()) {
    Op<Idx>().set(
        ConstantPointerNull::get(Type::getInt1PtrTy(getContext(), 0)));
  }
}

void Function::setValueSubclassDataBit(unsigned Bit, bool On) {
  assert(Bit < 16 && "SubclassData contains only 16 bits");
  if (On)
    setValueSubclassData(getSubclassDataFromValue() | (1 << Bit));
  else
    setValueSubclassData(getSubclassDataFromValue() & ~(1 << Bit));
}

void Function::setEntryCount(ProfileCount Count,
                             const DenseSet<GlobalValue::GUID> *S) {
#if !defined(NDEBUG)
  auto PrevCount = getEntryCount();
  assert(!PrevCount || PrevCount->getType() == Count.getType());
#endif

  auto ImportGUIDs = getImportGUIDs();
  if (S == nullptr && ImportGUIDs.size())
    S = &ImportGUIDs;

  MDBuilder MDB(getContext());
  setMetadata(
      LLVMContext::MD_prof,
      MDB.createFunctionEntryCount(Count.getCount(), Count.isSynthetic(), S));
}

void Function::setEntryCount(uint64_t Count, Function::ProfileCountType Type,
                             const DenseSet<GlobalValue::GUID> *Imports) {
  setEntryCount(ProfileCount(Count, Type), Imports);
}

std::optional<ProfileCount> Function::getEntryCount(bool AllowSynthetic) const {
  MDNode *MD = getMetadata(LLVMContext::MD_prof);
  if (MD && MD->getOperand(0))
    if (MDString *MDS = dyn_cast<MDString>(MD->getOperand(0))) {
      if (MDS->getString().equals("function_entry_count")) {
        ConstantInt *CI = mdconst::extract<ConstantInt>(MD->getOperand(1));
        uint64_t Count = CI->getValue().getZExtValue();
        // A value of -1 is used for SamplePGO when there were no samples.
        // Treat this the same as unknown.
        if (Count == (uint64_t)-1)
          return std::nullopt;
        return ProfileCount(Count, PCT_Real);
      } else if (AllowSynthetic &&
                 MDS->getString().equals("synthetic_function_entry_count")) {
        ConstantInt *CI = mdconst::extract<ConstantInt>(MD->getOperand(1));
        uint64_t Count = CI->getValue().getZExtValue();
        return ProfileCount(Count, PCT_Synthetic);
      }
    }
  return std::nullopt;
}

DenseSet<GlobalValue::GUID> Function::getImportGUIDs() const {
  DenseSet<GlobalValue::GUID> R;
  if (MDNode *MD = getMetadata(LLVMContext::MD_prof))
    if (MDString *MDS = dyn_cast<MDString>(MD->getOperand(0)))
      if (MDS->getString().equals("function_entry_count"))
        for (unsigned i = 2; i < MD->getNumOperands(); i++)
          R.insert(mdconst::extract<ConstantInt>(MD->getOperand(i))
                       ->getValue()
                       .getZExtValue());
  return R;
}

void Function::setSectionPrefix(StringRef Prefix) {
  MDBuilder MDB(getContext());
  setMetadata(LLVMContext::MD_section_prefix,
              MDB.createFunctionSectionPrefix(Prefix));
}

std::optional<StringRef> Function::getSectionPrefix() const {
  if (MDNode *MD = getMetadata(LLVMContext::MD_section_prefix)) {
    assert(cast<MDString>(MD->getOperand(0))
               ->getString()
               .equals("function_section_prefix") &&
           "Metadata not match");
    return cast<MDString>(MD->getOperand(1))->getString();
  }
  return std::nullopt;
}

bool Function::nullPointerIsDefined() const {
  return hasFnAttribute(Attribute::NullPointerIsValid);
}

bool llvm::NullPointerIsDefined(const Function *F, unsigned AS) {
  if (F && F->nullPointerIsDefined())
    return true;

  if (AS != 0)
    return true;

  return false;
}<|MERGE_RESOLUTION|>--- conflicted
+++ resolved
@@ -1935,18 +1935,6 @@
 
     const auto *Call = dyn_cast<CallBase>(FU);
     if (!Call) {
-<<<<<<< HEAD
-      if (IgnoreAssumeLikeCalls) {
-        if (const auto *FI = dyn_cast<Instruction>(FU)) {
-          if (FI->isCast() && !FI->user_empty() &&
-              llvm::all_of(FU->users(), [](const User *U) {
-                if (const auto *I = dyn_cast<IntrinsicInst>(U))
-                  return I->isAssumeLikeIntrinsic();
-                return false;
-              }))
-            continue;
-        }
-=======
       if (IgnoreAssumeLikeCalls &&
           isa<BitCastOperator, AddrSpaceCastOperator>(FU) &&
           all_of(FU->users(), [](const User *U) {
@@ -1955,7 +1943,6 @@
             return false;
           })) {
         continue;
->>>>>>> 4afeea5c
       }
       if (IgnoreLLVMUsed && !FU->user_empty()) {
         const User *FUU = FU;
