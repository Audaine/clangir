--- conflicted
+++ resolved
@@ -434,18 +434,6 @@
   Module *M = CI->getModule();
   LLVMContext &C = M->getContext();
 
-<<<<<<< HEAD
-  // If we are calling a function that is noreturn, we must remove that
-  // attribute. The code we insert here does expect it to return, after we
-  // catch the exception.
-  if (CI->doesNotReturn()) {
-    if (auto *F = CI->getCalledFunction())
-      F->removeFnAttr(Attribute::NoReturn);
-    CI->removeFnAttr(Attribute::NoReturn);
-  }
-
-=======
->>>>>>> ac168fe6
   IRBuilder<> IRB(C);
   IRB.SetInsertPoint(CI);
 
