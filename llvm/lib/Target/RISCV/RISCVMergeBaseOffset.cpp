--- conflicted
+++ resolved
@@ -102,12 +102,7 @@
   if (LoADDI->getOpcode() != RISCV::ADDI ||
       LoADDI->getOperand(2).getTargetFlags() != RISCVII::MO_LO ||
       !LoADDI->getOperand(2).isGlobal() ||
-<<<<<<< HEAD
-      LoADDI->getOperand(2).getOffset() != 0 ||
-      !MRI->hasOneUse(LoADDI->getOperand(0).getReg()))
-=======
       LoADDI->getOperand(2).getOffset() != 0)
->>>>>>> 3de04b6d
     return false;
   return true;
 }
