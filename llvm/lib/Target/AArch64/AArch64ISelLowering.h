--- conflicted
+++ resolved
@@ -55,13 +55,10 @@
   // Arithmetic instructions
   SDIV_PRED,
   UDIV_PRED,
-<<<<<<< HEAD
-=======
   SMIN_PRED,
   UMIN_PRED,
   SMAX_PRED,
   UMAX_PRED,
->>>>>>> 918d599f
 
   // Arithmetic instructions which write flags.
   ADDS,
@@ -800,13 +797,8 @@
   SDValue LowerVECTOR_SHUFFLE(SDValue Op, SelectionDAG &DAG) const;
   SDValue LowerSPLAT_VECTOR(SDValue Op, SelectionDAG &DAG) const;
   SDValue LowerDUPQLane(SDValue Op, SelectionDAG &DAG) const;
-<<<<<<< HEAD
-  SDValue LowerDIV(SDValue Op, SelectionDAG &DAG,
-                   unsigned NewOp) const;
-=======
   SDValue LowerToPredicatedOp(SDValue Op, SelectionDAG &DAG,
                               unsigned NewOp) const;
->>>>>>> 918d599f
   SDValue LowerEXTRACT_SUBVECTOR(SDValue Op, SelectionDAG &DAG) const;
   SDValue LowerVectorSRA_SRL_SHL(SDValue Op, SelectionDAG &DAG) const;
   SDValue LowerShiftLeftParts(SDValue Op, SelectionDAG &DAG) const;
