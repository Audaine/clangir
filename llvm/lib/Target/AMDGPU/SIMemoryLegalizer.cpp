--- conflicted
+++ resolved
@@ -283,19 +283,6 @@
   virtual bool enableNonTemporal(const MachineBasicBlock::iterator &MI)
     const = 0;
 
-<<<<<<< HEAD
-  /// Inserts any necessary instructions at position \p Pos relative to
-  /// instruction \p MI to ensure any subsequent memory instructions of this
-  /// thread with address spaces \p AddrSpace will observe the previous memory
-  /// operations by any thread for memory scopes up to memory scope \p Scope .
-  /// Returns true iff any instructions inserted.
-  virtual bool insertAcquire(MachineBasicBlock::iterator &MI,
-                             SIAtomicScope Scope,
-                             SIAtomicAddrSpace AddrSpace,
-                             Position Pos) const = 0;
-
-=======
->>>>>>> a4eefe45
   /// Inserts any necessary instructions at position \p Pos relative
   /// to instruction \p MI to ensure memory instructions before \p Pos of kind
   /// \p Op associated with address spaces \p AddrSpace have completed. Used
@@ -311,8 +298,6 @@
                           Position Pos) const = 0;
 
   /// Inserts any necessary instructions at position \p Pos relative to
-<<<<<<< HEAD
-=======
   /// instruction \p MI to ensure any subsequent memory instructions of this
   /// thread with address spaces \p AddrSpace will observe the previous memory
   /// operations by any thread for memory scopes up to memory scope \p Scope .
@@ -323,7 +308,6 @@
                              Position Pos) const = 0;
 
   /// Inserts any necessary instructions at position \p Pos relative to
->>>>>>> a4eefe45
   /// instruction \p MI to ensure previous memory instructions by this thread
   /// with address spaces \p AddrSpace have completed and can be observed by
   /// subsequent memory instructions by any thread executing in memory scope \p
@@ -365,20 +349,6 @@
 
   bool enableNonTemporal(const MachineBasicBlock::iterator &MI) const override;
 
-<<<<<<< HEAD
-  bool insertAcquire(MachineBasicBlock::iterator &MI,
-                     SIAtomicScope Scope,
-                     SIAtomicAddrSpace AddrSpace,
-                     Position Pos) const override;
-
-  bool insertRelease(MachineBasicBlock::iterator &MI,
-                     SIAtomicScope Scope,
-                     SIAtomicAddrSpace AddrSpace,
-                     bool IsCrossAddrSpaceOrdering,
-                     Position Pos) const override;
-
-=======
->>>>>>> a4eefe45
   bool insertWait(MachineBasicBlock::iterator &MI,
                   SIAtomicScope Scope,
                   SIAtomicAddrSpace AddrSpace,
@@ -429,14 +399,6 @@
 
   bool enableNonTemporal(const MachineBasicBlock::iterator &MI) const override;
 
-<<<<<<< HEAD
-  bool insertAcquire(MachineBasicBlock::iterator &MI,
-                     SIAtomicScope Scope,
-                     SIAtomicAddrSpace AddrSpace,
-                     Position Pos) const override;
-
-=======
->>>>>>> a4eefe45
   bool insertWait(MachineBasicBlock::iterator &MI,
                   SIAtomicScope Scope,
                   SIAtomicAddrSpace AddrSpace,
@@ -772,54 +734,6 @@
   return Changed;
 }
 
-<<<<<<< HEAD
-bool SIGfx6CacheControl::insertAcquire(MachineBasicBlock::iterator &MI,
-                                       SIAtomicScope Scope,
-                                       SIAtomicAddrSpace AddrSpace,
-                                       Position Pos) const {
-  if (!InsertCacheInv)
-    return false;
-
-  bool Changed = false;
-
-  MachineBasicBlock &MBB = *MI->getParent();
-  DebugLoc DL = MI->getDebugLoc();
-
-  if (Pos == Position::AFTER)
-    ++MI;
-
-  if ((AddrSpace & SIAtomicAddrSpace::GLOBAL) != SIAtomicAddrSpace::NONE) {
-    switch (Scope) {
-    case SIAtomicScope::SYSTEM:
-    case SIAtomicScope::AGENT:
-      BuildMI(MBB, MI, DL, TII->get(AMDGPU::BUFFER_WBINVL1));
-      Changed = true;
-      break;
-    case SIAtomicScope::WORKGROUP:
-    case SIAtomicScope::WAVEFRONT:
-    case SIAtomicScope::SINGLETHREAD:
-      // No cache to invalidate.
-      break;
-    default:
-      llvm_unreachable("Unsupported synchronization scope");
-    }
-  }
-
-  /// The scratch address space does not need the global memory cache
-  /// to be flushed as all memory operations by the same thread are
-  /// sequentially consistent, and no other thread can access scratch
-  /// memory.
-
-  /// Other address spaces do not have a cache.
-
-  if (Pos == Position::AFTER)
-    --MI;
-
-  return Changed;
-}
-
-=======
->>>>>>> a4eefe45
 bool SIGfx6CacheControl::insertWait(MachineBasicBlock::iterator &MI,
                                     SIAtomicScope Scope,
                                     SIAtomicAddrSpace AddrSpace,
@@ -916,8 +830,6 @@
   return Changed;
 }
 
-<<<<<<< HEAD
-=======
 bool SIGfx6CacheControl::insertAcquire(MachineBasicBlock::iterator &MI,
                                        SIAtomicScope Scope,
                                        SIAtomicAddrSpace AddrSpace,
@@ -963,7 +875,6 @@
   return Changed;
 }
 
->>>>>>> a4eefe45
 bool SIGfx6CacheControl::insertRelease(MachineBasicBlock::iterator &MI,
                                        SIAtomicScope Scope,
                                        SIAtomicAddrSpace AddrSpace,
@@ -1078,64 +989,6 @@
   return Changed;
 }
 
-<<<<<<< HEAD
-bool SIGfx10CacheControl::insertAcquire(MachineBasicBlock::iterator &MI,
-                                        SIAtomicScope Scope,
-                                        SIAtomicAddrSpace AddrSpace,
-                                        Position Pos) const {
-  if (!InsertCacheInv)
-    return false;
-
-  bool Changed = false;
-
-  MachineBasicBlock &MBB = *MI->getParent();
-  DebugLoc DL = MI->getDebugLoc();
-
-  if (Pos == Position::AFTER)
-    ++MI;
-
-  if ((AddrSpace & SIAtomicAddrSpace::GLOBAL) != SIAtomicAddrSpace::NONE) {
-    switch (Scope) {
-    case SIAtomicScope::SYSTEM:
-    case SIAtomicScope::AGENT:
-      BuildMI(MBB, MI, DL, TII->get(AMDGPU::BUFFER_GL0_INV));
-      BuildMI(MBB, MI, DL, TII->get(AMDGPU::BUFFER_GL1_INV));
-      Changed = true;
-      break;
-    case SIAtomicScope::WORKGROUP:
-      // In WGP mode the waves of a work-group can be executing on either CU of
-      // the WGP. Therefore need to invalidate the L0 which is per CU. Otherwise
-      // in CU mode and all waves of a work-group are on the same CU, and so the
-      // L0 does not need to be invalidated.
-      if (!ST.isCuModeEnabled()) {
-        BuildMI(MBB, MI, DL, TII->get(AMDGPU::BUFFER_GL0_INV));
-        Changed = true;
-      }
-      break;
-    case SIAtomicScope::WAVEFRONT:
-    case SIAtomicScope::SINGLETHREAD:
-      // No cache to invalidate.
-      break;
-    default:
-      llvm_unreachable("Unsupported synchronization scope");
-    }
-  }
-
-  /// The scratch address space does not need the global memory cache
-  /// to be flushed as all memory operations by the same thread are
-  /// sequentially consistent, and no other thread can access scratch
-  /// memory.
-
-  /// Other address spaces do not have a cache.
-
-  if (Pos == Position::AFTER)
-    --MI;
-
-  return Changed;
-}
-
-=======
->>>>>>> a4eefe45
 bool SIGfx10CacheControl::insertWait(MachineBasicBlock::iterator &MI,
                                      SIAtomicScope Scope,
                                      SIAtomicAddrSpace AddrSpace,
