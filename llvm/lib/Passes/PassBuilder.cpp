--- conflicted
+++ resolved
@@ -1500,15 +1500,12 @@
   if (PGOOpt && PGOOpt->PseudoProbeForProfiling)
     MPM.addPass(PseudoProbeUpdatePass());
 
-<<<<<<< HEAD
   // Handle OptimizerLastEPCallbacks added by clang on PreLink. Actual
   // optimization is going to be done in PostLink stage, but clang can't
   // add callbacks there in case of in-process ThinLTO called by linker.
   for (auto &C : OptimizerLastEPCallbacks)
     C(MPM, Level);
 
-=======
->>>>>>> 34b5f42d
   // Emit annotation remarks.
   addAnnotationRemarksPass(MPM);
 
