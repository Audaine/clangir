//===- ScalarEvolutionExpander.cpp - Scalar Evolution Analysis ------------===//
//
// Part of the LLVM Project, under the Apache License v2.0 with LLVM Exceptions.
// See https://llvm.org/LICENSE.txt for license information.
// SPDX-License-Identifier: Apache-2.0 WITH LLVM-exception
//
//===----------------------------------------------------------------------===//
//
// This file contains the implementation of the scalar evolution expander,
// which is used to generate the code corresponding to a given scalar evolution
// expression.
//
//===----------------------------------------------------------------------===//

#include "llvm/Transforms/Utils/ScalarEvolutionExpander.h"
#include "llvm/ADT/STLExtras.h"
#include "llvm/ADT/ScopeExit.h"
#include "llvm/ADT/SmallSet.h"
#include "llvm/Analysis/InstructionSimplify.h"
#include "llvm/Analysis/LoopInfo.h"
#include "llvm/Analysis/TargetTransformInfo.h"
#include "llvm/Analysis/ValueTracking.h"
#include "llvm/IR/DataLayout.h"
#include "llvm/IR/Dominators.h"
#include "llvm/IR/IntrinsicInst.h"
#include "llvm/IR/PatternMatch.h"
#include "llvm/Support/CommandLine.h"
#include "llvm/Support/raw_ostream.h"
#include "llvm/Transforms/Utils/LoopUtils.h"

#ifdef LLVM_ENABLE_ABI_BREAKING_CHECKS
#define SCEV_DEBUG_WITH_TYPE(TYPE, X) DEBUG_WITH_TYPE(TYPE, X)
#else
#define SCEV_DEBUG_WITH_TYPE(TYPE, X)
#endif

using namespace llvm;

cl::opt<unsigned> llvm::SCEVCheapExpansionBudget(
    "scev-cheap-expansion-budget", cl::Hidden, cl::init(4),
    cl::desc("When performing SCEV expansion only if it is cheap to do, this "
             "controls the budget that is considered cheap (default = 4)"));

using namespace PatternMatch;

/// ReuseOrCreateCast - Arrange for there to be a cast of V to Ty at IP,
/// reusing an existing cast if a suitable one (= dominating IP) exists, or
/// creating a new one.
Value *SCEVExpander::ReuseOrCreateCast(Value *V, Type *Ty,
                                       Instruction::CastOps Op,
                                       BasicBlock::iterator IP) {
  // This function must be called with the builder having a valid insertion
  // point. It doesn't need to be the actual IP where the uses of the returned
  // cast will be added, but it must dominate such IP.
  // We use this precondition to produce a cast that will dominate all its
  // uses. In particular, this is crucial for the case where the builder's
  // insertion point *is* the point where we were asked to put the cast.
  // Since we don't know the builder's insertion point is actually
  // where the uses will be added (only that it dominates it), we are
  // not allowed to move it.
  BasicBlock::iterator BIP = Builder.GetInsertPoint();

  Value *Ret = nullptr;

  // Check to see if there is already a cast!
  for (User *U : V->users()) {
    if (U->getType() != Ty)
      continue;
    CastInst *CI = dyn_cast<CastInst>(U);
    if (!CI || CI->getOpcode() != Op)
      continue;

    // Found a suitable cast that is at IP or comes before IP. Use it. Note that
    // the cast must also properly dominate the Builder's insertion point.
    if (IP->getParent() == CI->getParent() && &*BIP != CI &&
        (&*IP == CI || CI->comesBefore(&*IP))) {
      Ret = CI;
      break;
    }
  }

  // Create a new cast.
  if (!Ret) {
    SCEVInsertPointGuard Guard(Builder, this);
    Builder.SetInsertPoint(&*IP);
    Ret = Builder.CreateCast(Op, V, Ty, V->getName());
  }

  // We assert at the end of the function since IP might point to an
  // instruction with different dominance properties than a cast
  // (an invoke for example) and not dominate BIP (but the cast does).
  assert(!isa<Instruction>(Ret) ||
         SE.DT.dominates(cast<Instruction>(Ret), &*BIP));

  return Ret;
}

BasicBlock::iterator
SCEVExpander::findInsertPointAfter(Instruction *I,
                                   Instruction *MustDominate) const {
  BasicBlock::iterator IP = ++I->getIterator();
  if (auto *II = dyn_cast<InvokeInst>(I))
    IP = II->getNormalDest()->begin();

  while (isa<PHINode>(IP))
    ++IP;

  if (isa<FuncletPadInst>(IP) || isa<LandingPadInst>(IP)) {
    ++IP;
  } else if (isa<CatchSwitchInst>(IP)) {
    IP = MustDominate->getParent()->getFirstInsertionPt();
  } else {
    assert(!IP->isEHPad() && "unexpected eh pad!");
  }

  // Adjust insert point to be after instructions inserted by the expander, so
  // we can re-use already inserted instructions. Avoid skipping past the
  // original \p MustDominate, in case it is an inserted instruction.
  while (isInsertedInstruction(&*IP) && &*IP != MustDominate)
    ++IP;

  return IP;
}

BasicBlock::iterator
SCEVExpander::GetOptimalInsertionPointForCastOf(Value *V) const {
  // Cast the argument at the beginning of the entry block, after
  // any bitcasts of other arguments.
  if (Argument *A = dyn_cast<Argument>(V)) {
    BasicBlock::iterator IP = A->getParent()->getEntryBlock().begin();
    while ((isa<BitCastInst>(IP) &&
            isa<Argument>(cast<BitCastInst>(IP)->getOperand(0)) &&
            cast<BitCastInst>(IP)->getOperand(0) != A) ||
           isa<DbgInfoIntrinsic>(IP))
      ++IP;
    return IP;
  }

  // Cast the instruction immediately after the instruction.
  if (Instruction *I = dyn_cast<Instruction>(V))
    return findInsertPointAfter(I, &*Builder.GetInsertPoint());

  // Otherwise, this must be some kind of a constant,
  // so let's plop this cast into the function's entry block.
  assert(isa<Constant>(V) &&
         "Expected the cast argument to be a global/constant");
  return Builder.GetInsertBlock()
      ->getParent()
      ->getEntryBlock()
      .getFirstInsertionPt();
}

/// InsertNoopCastOfTo - Insert a cast of V to the specified type,
/// which must be possible with a noop cast, doing what we can to share
/// the casts.
Value *SCEVExpander::InsertNoopCastOfTo(Value *V, Type *Ty) {
  Instruction::CastOps Op = CastInst::getCastOpcode(V, false, Ty, false);
  assert((Op == Instruction::BitCast ||
          Op == Instruction::PtrToInt ||
          Op == Instruction::IntToPtr) &&
         "InsertNoopCastOfTo cannot perform non-noop casts!");
  assert(SE.getTypeSizeInBits(V->getType()) == SE.getTypeSizeInBits(Ty) &&
         "InsertNoopCastOfTo cannot change sizes!");

  // inttoptr only works for integral pointers. For non-integral pointers, we
<<<<<<< HEAD
  // can create a GEP on null with the integral value as index. Note that
=======
#ifdef INTEL_SYCL_OPAQUEPOINTER_READY
  // can create a GEP on null with the integral value as index. Note that
#else //INTEL_SYCL_OPAQUEPOINTER_READY
  // can create a GEP on i8* null  with the integral value as index. Note that
#endif //INTEL_SYCL_OPAQUEPOINTER_READY
>>>>>>> 8e921930
  // it is safe to use GEP of null instead of inttoptr here, because only
  // expressions already based on a GEP of null should be converted to pointers
  // during expansion.
  if (Op == Instruction::IntToPtr) {
    auto *PtrTy = cast<PointerType>(Ty);
    if (DL.isNonIntegralPointerType(PtrTy)) {
      assert(DL.getTypeAllocSize(Builder.getInt8Ty()) == 1 &&
             "alloc size of i8 must by 1 byte for the GEP to be correct");
<<<<<<< HEAD
      return Builder.CreateGEP(
          Builder.getInt8Ty(), Constant::getNullValue(PtrTy), V, "scevgep");
=======
#ifdef INTEL_SYCL_OPAQUEPOINTER_READY
      return Builder.CreateGEP(
#else //INTEL_SYCL_OPAQUEPOINTER_READY
      auto *GEP = Builder.CreateGEP(
#endif //INTEL_SYCL_OPAQUEPOINTER_READY
          Builder.getInt8Ty(), Constant::getNullValue(Int8PtrTy), V, "scevgep");
#ifndef INTEL_SYCL_OPAQUEPOINTER_READY
      return Builder.CreateBitCast(GEP, Ty);
#endif //INTEL_SYCL_OPAQUEPOINTER_READY
>>>>>>> 8e921930
    }
  }
  // Short-circuit unnecessary bitcasts.
  if (Op == Instruction::BitCast) {
    if (V->getType() == Ty)
      return V;
    if (CastInst *CI = dyn_cast<CastInst>(V)) {
      if (CI->getOperand(0)->getType() == Ty)
        return CI->getOperand(0);
    }
  }
  // Short-circuit unnecessary inttoptr<->ptrtoint casts.
  if ((Op == Instruction::PtrToInt || Op == Instruction::IntToPtr) &&
      SE.getTypeSizeInBits(Ty) == SE.getTypeSizeInBits(V->getType())) {
    if (CastInst *CI = dyn_cast<CastInst>(V))
      if ((CI->getOpcode() == Instruction::PtrToInt ||
           CI->getOpcode() == Instruction::IntToPtr) &&
          SE.getTypeSizeInBits(CI->getType()) ==
          SE.getTypeSizeInBits(CI->getOperand(0)->getType()))
        return CI->getOperand(0);
    if (ConstantExpr *CE = dyn_cast<ConstantExpr>(V))
      if ((CE->getOpcode() == Instruction::PtrToInt ||
           CE->getOpcode() == Instruction::IntToPtr) &&
          SE.getTypeSizeInBits(CE->getType()) ==
          SE.getTypeSizeInBits(CE->getOperand(0)->getType()))
        return CE->getOperand(0);
  }

  // Fold a cast of a constant.
  if (Constant *C = dyn_cast<Constant>(V))
    return ConstantExpr::getCast(Op, C, Ty);

  // Try to reuse existing cast, or insert one.
  return ReuseOrCreateCast(V, Ty, Op, GetOptimalInsertionPointForCastOf(V));
}

/// InsertBinop - Insert the specified binary operator, doing a small amount
/// of work to avoid inserting an obviously redundant operation, and hoisting
/// to an outer loop when the opportunity is there and it is safe.
Value *SCEVExpander::InsertBinop(Instruction::BinaryOps Opcode,
                                 Value *LHS, Value *RHS,
                                 SCEV::NoWrapFlags Flags, bool IsSafeToHoist) {
  // Fold a binop with constant operands.
  if (Constant *CLHS = dyn_cast<Constant>(LHS))
    if (Constant *CRHS = dyn_cast<Constant>(RHS))
      if (Constant *Res = ConstantFoldBinaryOpOperands(Opcode, CLHS, CRHS, DL))
        return Res;

  // Do a quick scan to see if we have this binop nearby.  If so, reuse it.
  unsigned ScanLimit = 6;
  BasicBlock::iterator BlockBegin = Builder.GetInsertBlock()->begin();
  // Scanning starts from the last instruction before the insertion point.
  BasicBlock::iterator IP = Builder.GetInsertPoint();
  if (IP != BlockBegin) {
    --IP;
    for (; ScanLimit; --IP, --ScanLimit) {
      // Don't count dbg.value against the ScanLimit, to avoid perturbing the
      // generated code.
      if (isa<DbgInfoIntrinsic>(IP))
        ScanLimit++;

      auto canGenerateIncompatiblePoison = [&Flags](Instruction *I) {
        // Ensure that no-wrap flags match.
        if (isa<OverflowingBinaryOperator>(I)) {
          if (I->hasNoSignedWrap() != (Flags & SCEV::FlagNSW))
            return true;
          if (I->hasNoUnsignedWrap() != (Flags & SCEV::FlagNUW))
            return true;
        }
        // Conservatively, do not use any instruction which has any of exact
        // flags installed.
        if (isa<PossiblyExactOperator>(I) && I->isExact())
          return true;
        return false;
      };
      if (IP->getOpcode() == (unsigned)Opcode && IP->getOperand(0) == LHS &&
          IP->getOperand(1) == RHS && !canGenerateIncompatiblePoison(&*IP))
        return &*IP;
      if (IP == BlockBegin) break;
    }
  }

  // Save the original insertion point so we can restore it when we're done.
  DebugLoc Loc = Builder.GetInsertPoint()->getDebugLoc();
  SCEVInsertPointGuard Guard(Builder, this);

  if (IsSafeToHoist) {
    // Move the insertion point out of as many loops as we can.
    while (const Loop *L = SE.LI.getLoopFor(Builder.GetInsertBlock())) {
      if (!L->isLoopInvariant(LHS) || !L->isLoopInvariant(RHS)) break;
      BasicBlock *Preheader = L->getLoopPreheader();
      if (!Preheader) break;

      // Ok, move up a level.
      Builder.SetInsertPoint(Preheader->getTerminator());
    }
  }

  // If we haven't found this binop, insert it.
  // TODO: Use the Builder, which will make CreateBinOp below fold with
  // InstSimplifyFolder.
  Instruction *BO = Builder.Insert(BinaryOperator::Create(Opcode, LHS, RHS));
  BO->setDebugLoc(Loc);
  if (Flags & SCEV::FlagNUW)
    BO->setHasNoUnsignedWrap();
  if (Flags & SCEV::FlagNSW)
    BO->setHasNoSignedWrap();

  return BO;
}

<<<<<<< HEAD
=======
#ifndef INTEL_SYCL_OPAQUEPOINTER_READY
/// FactorOutConstant - Test if S is divisible by Factor, using signed
/// division. If so, update S with Factor divided out and return true.
/// S need not be evenly divisible if a reasonable remainder can be
/// computed.
static bool FactorOutConstant(const SCEV *&S, const SCEV *&Remainder,
                              const SCEV *Factor, ScalarEvolution &SE,
                              const DataLayout &DL) {
  // Everything is divisible by one.
  if (Factor->isOne())
    return true;

  // x/x == 1.
  if (S == Factor) {
    S = SE.getConstant(S->getType(), 1);
    return true;
  }

  // For a Constant, check for a multiple of the given factor.
  if (const SCEVConstant *C = dyn_cast<SCEVConstant>(S)) {
    // 0/x == 0.
    if (C->isZero())
      return true;
    // Check for divisibility.
    if (const SCEVConstant *FC = dyn_cast<SCEVConstant>(Factor)) {
      ConstantInt *CI =
          ConstantInt::get(SE.getContext(), C->getAPInt().sdiv(FC->getAPInt()));
      // If the quotient is zero and the remainder is non-zero, reject
      // the value at this scale. It will be considered for subsequent
      // smaller scales.
      if (!CI->isZero()) {
        const SCEV *Div = SE.getConstant(CI);
        S = Div;
        Remainder = SE.getAddExpr(
            Remainder, SE.getConstant(C->getAPInt().srem(FC->getAPInt())));
        return true;
      }
    }
  }

  // In a Mul, check if there is a constant operand which is a multiple
  // of the given factor.
  if (const SCEVMulExpr *M = dyn_cast<SCEVMulExpr>(S)) {
    // Size is known, check if there is a constant operand which is a multiple
    // of the given factor. If so, we can factor it.
    if (const SCEVConstant *FC = dyn_cast<SCEVConstant>(Factor))
      if (const SCEVConstant *C = dyn_cast<SCEVConstant>(M->getOperand(0)))
        if (!C->getAPInt().srem(FC->getAPInt())) {
          SmallVector<const SCEV *, 4> NewMulOps(M->operands());
          NewMulOps[0] = SE.getConstant(C->getAPInt().sdiv(FC->getAPInt()));
          S = SE.getMulExpr(NewMulOps);
          return true;
        }
  }

  // In an AddRec, check if both start and step are divisible.
  if (const SCEVAddRecExpr *A = dyn_cast<SCEVAddRecExpr>(S)) {
    const SCEV *Step = A->getStepRecurrence(SE);
    const SCEV *StepRem = SE.getConstant(Step->getType(), 0);
    if (!FactorOutConstant(Step, StepRem, Factor, SE, DL))
      return false;
    if (!StepRem->isZero())
      return false;
    const SCEV *Start = A->getStart();
    if (!FactorOutConstant(Start, Remainder, Factor, SE, DL))
      return false;
    S = SE.getAddRecExpr(Start, Step, A->getLoop(),
                         A->getNoWrapFlags(SCEV::FlagNW));
    return true;
  }

  return false;
}

/// SimplifyAddOperands - Sort and simplify a list of add operands. NumAddRecs
/// is the number of SCEVAddRecExprs present, which are kept at the end of
/// the list.
///
static void SimplifyAddOperands(SmallVectorImpl<const SCEV *> &Ops,
                                Type *Ty,
                                ScalarEvolution &SE) {
  unsigned NumAddRecs = 0;
  for (unsigned i = Ops.size(); i > 0 && isa<SCEVAddRecExpr>(Ops[i-1]); --i)
    ++NumAddRecs;
  // Group Ops into non-addrecs and addrecs.
  SmallVector<const SCEV *, 8> NoAddRecs(Ops.begin(), Ops.end() - NumAddRecs);
  SmallVector<const SCEV *, 8> AddRecs(Ops.end() - NumAddRecs, Ops.end());
  // Let ScalarEvolution sort and simplify the non-addrecs list.
  const SCEV *Sum = NoAddRecs.empty() ?
                    SE.getConstant(Ty, 0) :
                    SE.getAddExpr(NoAddRecs);
  // If it returned an add, use the operands. Otherwise it simplified
  // the sum into a single value, so just use that.
  Ops.clear();
  if (const SCEVAddExpr *Add = dyn_cast<SCEVAddExpr>(Sum))
    append_range(Ops, Add->operands());
  else if (!Sum->isZero())
    Ops.push_back(Sum);
  // Then append the addrecs.
  Ops.append(AddRecs.begin(), AddRecs.end());
}

/// SplitAddRecs - Flatten a list of add operands, moving addrec start values
/// out to the top level. For example, convert {a + b,+,c} to a, b, {0,+,d}.
/// This helps expose more opportunities for folding parts of the expressions
/// into GEP indices.
///
static void SplitAddRecs(SmallVectorImpl<const SCEV *> &Ops,
                         Type *Ty,
                         ScalarEvolution &SE) {
  // Find the addrecs.
  SmallVector<const SCEV *, 8> AddRecs;
  for (unsigned i = 0, e = Ops.size(); i != e; ++i)
    while (const SCEVAddRecExpr *A = dyn_cast<SCEVAddRecExpr>(Ops[i])) {
      const SCEV *Start = A->getStart();
      if (Start->isZero()) break;
      const SCEV *Zero = SE.getConstant(Ty, 0);
      AddRecs.push_back(SE.getAddRecExpr(Zero,
                                         A->getStepRecurrence(SE),
                                         A->getLoop(),
                                         A->getNoWrapFlags(SCEV::FlagNW)));
      if (const SCEVAddExpr *Add = dyn_cast<SCEVAddExpr>(Start)) {
        Ops[i] = Zero;
        append_range(Ops, Add->operands());
        e += Add->getNumOperands();
      } else {
        Ops[i] = Start;
      }
    }
  if (!AddRecs.empty()) {
    // Add the addrecs onto the end of the list.
    Ops.append(AddRecs.begin(), AddRecs.end());
    // Resort the operand list, moving any constants to the front.
    SimplifyAddOperands(Ops, Ty, SE);
  }
}

#endif //INTEL_SYCL_OPAQUEPOINTER_READY
>>>>>>> 8e921930
/// expandAddToGEP - Expand an addition expression with a pointer type into
/// a GEP instead of using ptrtoint+arithmetic+inttoptr. This helps
/// BasicAliasAnalysis and other passes analyze the result. See the rules
/// for getelementptr vs. inttoptr in
/// http://llvm.org/docs/LangRef.html#pointeraliasing
/// for details.
///
/// Design note: The correctness of using getelementptr here depends on
/// ScalarEvolution not recognizing inttoptr and ptrtoint operators, as
/// they may introduce pointer arithmetic which may not be safely converted
/// into getelementptr.
///
/// Design note: It might seem desirable for this function to be more
/// loop-aware. If some of the indices are loop-invariant while others
/// aren't, it might seem desirable to emit multiple GEPs, keeping the
/// loop-invariant portions of the overall computation outside the loop.
/// However, there are a few reasons this is not done here. Hoisting simple
/// arithmetic is a low-level optimization that often isn't very
/// important until late in the optimization process. In fact, passes
/// like InstructionCombining will combine GEPs, even if it means
/// pushing loop-invariant computation down into loops, so even if the
/// GEPs were split here, the work would quickly be undone. The
/// LoopStrengthReduction pass, which is usually run quite late (and
/// after the last InstructionCombining pass), takes care of hoisting
/// loop-invariant portions of expressions, after considering what
/// can be folded using target addressing modes.
///
<<<<<<< HEAD
Value *SCEVExpander::expandAddToGEP(const SCEV *Offset, Type *Ty, Value *V) {
  assert(!isa<Instruction>(V) ||
         SE.DT.dominates(cast<Instruction>(V), &*Builder.GetInsertPoint()));

  Value *Idx = expandCodeForImpl(Offset, Ty);

  // Fold a GEP with constant operands.
  if (Constant *CLHS = dyn_cast<Constant>(V))
    if (Constant *CRHS = dyn_cast<Constant>(Idx))
      return Builder.CreateGEP(Builder.getInt8Ty(), CLHS, CRHS);
=======
#ifdef INTEL_SYCL_OPAQUEPOINTER_READY
Value *SCEVExpander::expandAddToGEP(const SCEV *Offset, Type *Ty, Value *V) {
  assert(!isa<Instruction>(V) ||
         SE.DT.dominates(cast<Instruction>(V), &*Builder.GetInsertPoint()));
#else //INTEL_SYCL_OPAQUEPOINTER_READY
Value *SCEVExpander::expandAddToGEP(const SCEV *const *op_begin,
                                    const SCEV *const *op_end,
                                    PointerType *PTy,
                                    Type *Ty,
                                    Value *V) {
  SmallVector<Value *, 4> GepIndices;
  SmallVector<const SCEV *, 8> Ops(op_begin, op_end);
  bool AnyNonZeroIndices = false;

  // Split AddRecs up into parts as either of the parts may be usable
  // without the other.
  SplitAddRecs(Ops, Ty, SE);

  Type *IntIdxTy = DL.getIndexType(PTy);

  // For opaque pointers, always generate i8 GEP.
  if (!PTy->isOpaque()) {
    // Descend down the pointer's type and attempt to convert the other
    // operands into GEP indices, at each level. The first index in a GEP
    // indexes into the array implied by the pointer operand; the rest of
    // the indices index into the element or field type selected by the
    // preceding index.
    Type *ElTy = PTy->getNonOpaquePointerElementType();
    for (;;) {
      // If the scale size is not 0, attempt to factor out a scale for
      // array indexing.
      SmallVector<const SCEV *, 8> ScaledOps;
      if (ElTy->isSized()) {
        const SCEV *ElSize = SE.getSizeOfExpr(IntIdxTy, ElTy);
        if (!ElSize->isZero()) {
          SmallVector<const SCEV *, 8> NewOps;
          for (const SCEV *Op : Ops) {
            const SCEV *Remainder = SE.getConstant(Ty, 0);
            if (FactorOutConstant(Op, Remainder, ElSize, SE, DL)) {
              // Op now has ElSize factored out.
              ScaledOps.push_back(Op);
              if (!Remainder->isZero())
                NewOps.push_back(Remainder);
              AnyNonZeroIndices = true;
            } else {
              // The operand was not divisible, so add it to the list of
              // operands we'll scan next iteration.
              NewOps.push_back(Op);
            }
          }
          // If we made any changes, update Ops.
          if (!ScaledOps.empty()) {
            Ops = NewOps;
            SimplifyAddOperands(Ops, Ty, SE);
          }
        }
      }
#endif //INTEL_SYCL_OPAQUEPOINTER_READY

#ifdef INTEL_SYCL_OPAQUEPOINTER_READY
  Value *Idx = expandCodeForImpl(Offset, Ty);
#else //INTEL_SYCL_OPAQUEPOINTER_READY
      // Record the scaled array index for this level of the type. If
      // we didn't find any operands that could be factored, tentatively
      // assume that element zero was selected (since the zero offset
      // would obviously be folded away).
      Value *Scaled =
          ScaledOps.empty()
              ? Constant::getNullValue(Ty)
              : expandCodeForImpl(SE.getAddExpr(ScaledOps), Ty);
      GepIndices.push_back(Scaled);

      // Collect struct field index operands.
      while (StructType *STy = dyn_cast<StructType>(ElTy)) {
        bool FoundFieldNo = false;
        // An empty struct has no fields.
        if (STy->getNumElements() == 0) break;
        // Field offsets are known. See if a constant offset falls within any of
        // the struct fields.
        if (Ops.empty())
          break;
        assert(
            !STy->containsScalableVectorType() &&
            "GEPs are not supported on structures containing scalable vectors");
        if (const SCEVConstant *C = dyn_cast<SCEVConstant>(Ops[0]))
          if (SE.getTypeSizeInBits(C->getType()) <= 64) {
            const StructLayout &SL = *DL.getStructLayout(STy);
            uint64_t FullOffset = C->getValue()->getZExtValue();
            if (FullOffset < SL.getSizeInBytes()) {
              unsigned ElIdx = SL.getElementContainingOffset(FullOffset);
              GepIndices.push_back(
                  ConstantInt::get(Type::getInt32Ty(Ty->getContext()), ElIdx));
              ElTy = STy->getTypeAtIndex(ElIdx);
              Ops[0] =
                  SE.getConstant(Ty, FullOffset - SL.getElementOffset(ElIdx));
              AnyNonZeroIndices = true;
              FoundFieldNo = true;
            }
          }
        // If no struct field offsets were found, tentatively assume that
        // field zero was selected (since the zero offset would obviously
        // be folded away).
        if (!FoundFieldNo) {
          ElTy = STy->getTypeAtIndex(0u);
          GepIndices.push_back(
            Constant::getNullValue(Type::getInt32Ty(Ty->getContext())));
        }
      }
#endif //INTEL_SYCL_OPAQUEPOINTER_READY

#ifdef INTEL_SYCL_OPAQUEPOINTER_READY
  // Fold a GEP with constant operands.
  if (Constant *CLHS = dyn_cast<Constant>(V))
    if (Constant *CRHS = dyn_cast<Constant>(Idx))
      return Builder.CreateGEP(Builder.getInt8Ty(), CLHS, CRHS);
#else //INTEL_SYCL_OPAQUEPOINTER_READY
      if (ArrayType *ATy = dyn_cast<ArrayType>(ElTy))
        ElTy = ATy->getElementType();
      else
        // FIXME: Handle VectorType.
        // E.g., If ElTy is scalable vector, then ElSize is not a compile-time
        // constant, therefore can not be factored out. The generated IR is less
        // ideal with base 'V' cast to i8* and do ugly getelementptr over that.
        break;
    }
  }
#endif //INTEL_SYCL_OPAQUEPOINTER_READY

#ifdef INTEL_SYCL_OPAQUEPOINTER_READY
  // Do a quick scan to see if we have this GEP nearby.  If so, reuse it.
  unsigned ScanLimit = 6;
  BasicBlock::iterator BlockBegin = Builder.GetInsertBlock()->begin();
  // Scanning starts from the last instruction before the insertion point.
  BasicBlock::iterator IP = Builder.GetInsertPoint();
  if (IP != BlockBegin) {
    --IP;
    for (; ScanLimit; --IP, --ScanLimit) {
      // Don't count dbg.value against the ScanLimit, to avoid perturbing the
      // generated code.
      if (isa<DbgInfoIntrinsic>(IP))
        ScanLimit++;
      if (IP->getOpcode() == Instruction::GetElementPtr &&
          IP->getOperand(0) == V && IP->getOperand(1) == Idx &&
          cast<GEPOperator>(&*IP)->getSourceElementType() ==
              Type::getInt8Ty(Ty->getContext()))
        return &*IP;
      if (IP == BlockBegin) break;
#else //INTEL_SYCL_OPAQUEPOINTER_READY
  // If none of the operands were convertible to proper GEP indices, cast
  // the base to i8* and do an ugly getelementptr with that. It's still
  // better than ptrtoint+arithmetic+inttoptr at least.
  if (!AnyNonZeroIndices) {
    // Cast the base to i8*.
    if (!PTy->isOpaque())
      V = InsertNoopCastOfTo(V,
         Type::getInt8PtrTy(Ty->getContext(), PTy->getAddressSpace()));

    assert(!isa<Instruction>(V) ||
           SE.DT.dominates(cast<Instruction>(V), &*Builder.GetInsertPoint()));

    // Expand the operands for a plain byte offset.
    Value *Idx = expandCodeForImpl(SE.getAddExpr(Ops), Ty);

    // Fold a GEP with constant operands.
    if (Constant *CLHS = dyn_cast<Constant>(V))
      if (Constant *CRHS = dyn_cast<Constant>(Idx))
        return Builder.CreateGEP(Builder.getInt8Ty(), CLHS, CRHS);

    // Do a quick scan to see if we have this GEP nearby.  If so, reuse it.
    unsigned ScanLimit = 6;
    BasicBlock::iterator BlockBegin = Builder.GetInsertBlock()->begin();
    // Scanning starts from the last instruction before the insertion point.
    BasicBlock::iterator IP = Builder.GetInsertPoint();
    if (IP != BlockBegin) {
      --IP;
      for (; ScanLimit; --IP, --ScanLimit) {
        // Don't count dbg.value against the ScanLimit, to avoid perturbing the
        // generated code.
        if (isa<DbgInfoIntrinsic>(IP))
          ScanLimit++;
        if (IP->getOpcode() == Instruction::GetElementPtr &&
            IP->getOperand(0) == V && IP->getOperand(1) == Idx &&
            cast<GEPOperator>(&*IP)->getSourceElementType() ==
                Type::getInt8Ty(Ty->getContext()))
          return &*IP;
        if (IP == BlockBegin) break;
      }
#endif //INTEL_SYCL_OPAQUEPOINTER_READY
    }
#ifndef INTEL_SYCL_OPAQUEPOINTER_READY
>>>>>>> 8e921930

  // Do a quick scan to see if we have this GEP nearby.  If so, reuse it.
  unsigned ScanLimit = 6;
  BasicBlock::iterator BlockBegin = Builder.GetInsertBlock()->begin();
  // Scanning starts from the last instruction before the insertion point.
  BasicBlock::iterator IP = Builder.GetInsertPoint();
  if (IP != BlockBegin) {
    --IP;
    for (; ScanLimit; --IP, --ScanLimit) {
      // Don't count dbg.value against the ScanLimit, to avoid perturbing the
      // generated code.
      if (isa<DbgInfoIntrinsic>(IP))
        ScanLimit++;
      if (IP->getOpcode() == Instruction::GetElementPtr &&
          IP->getOperand(0) == V && IP->getOperand(1) == Idx &&
          cast<GEPOperator>(&*IP)->getSourceElementType() ==
              Type::getInt8Ty(Ty->getContext()))
        return &*IP;
      if (IP == BlockBegin) break;
    }
<<<<<<< HEAD
  }

  // Save the original insertion point so we can restore it when we're done.
  SCEVInsertPointGuard Guard(Builder, this);
=======

    // Emit a GEP.
    return Builder.CreateGEP(Builder.getInt8Ty(), V, Idx, "scevgep");
#endif //INTEL_SYCL_OPAQUEPOINTER_READY
  }

#ifdef INTEL_SYCL_OPAQUEPOINTER_READY
  // Save the original insertion point so we can restore it when we're done.
  SCEVInsertPointGuard Guard(Builder, this);
#else //INTEL_SYCL_OPAQUEPOINTER_READY
  {
    SCEVInsertPointGuard Guard(Builder, this);
#endif //INTEL_SYCL_OPAQUEPOINTER_READY

#ifdef INTEL_SYCL_OPAQUEPOINTER_READY
  // Move the insertion point out of as many loops as we can.
  while (const Loop *L = SE.LI.getLoopFor(Builder.GetInsertBlock())) {
    if (!L->isLoopInvariant(V) || !L->isLoopInvariant(Idx)) break;
    BasicBlock *Preheader = L->getLoopPreheader();
    if (!Preheader) break;
#else //INTEL_SYCL_OPAQUEPOINTER_READY
    // Move the insertion point out of as many loops as we can.
    while (const Loop *L = SE.LI.getLoopFor(Builder.GetInsertBlock())) {
      if (!L->isLoopInvariant(V)) break;
#endif //INTEL_SYCL_OPAQUEPOINTER_READY

#ifdef INTEL_SYCL_OPAQUEPOINTER_READY
    // Ok, move up a level.
    Builder.SetInsertPoint(Preheader->getTerminator());
#else //INTEL_SYCL_OPAQUEPOINTER_READY
      bool AnyIndexNotLoopInvariant = any_of(
          GepIndices, [L](Value *Op) { return !L->isLoopInvariant(Op); });

      if (AnyIndexNotLoopInvariant)
        break;
>>>>>>> 8e921930

  // Move the insertion point out of as many loops as we can.
  while (const Loop *L = SE.LI.getLoopFor(Builder.GetInsertBlock())) {
    if (!L->isLoopInvariant(V) || !L->isLoopInvariant(Idx)) break;
    BasicBlock *Preheader = L->getLoopPreheader();
    if (!Preheader) break;

<<<<<<< HEAD
    // Ok, move up a level.
    Builder.SetInsertPoint(Preheader->getTerminator());
  }

  // Emit a GEP.
  return Builder.CreateGEP(Builder.getInt8Ty(), V, Idx, "scevgep");
=======
      // Ok, move up a level.
      Builder.SetInsertPoint(Preheader->getTerminator());
    }

    // Insert a pretty getelementptr. Note that this GEP is not marked inbounds,
    // because ScalarEvolution may have changed the address arithmetic to
    // compute a value which is beyond the end of the allocated object.
    Value *Casted = V;
    if (V->getType() != PTy)
      Casted = InsertNoopCastOfTo(Casted, PTy);
    Value *GEP = Builder.CreateGEP(PTy->getNonOpaquePointerElementType(),
                                   Casted, GepIndices, "scevgep");
    Ops.push_back(SE.getUnknown(GEP));
#endif //INTEL_SYCL_OPAQUEPOINTER_READY
  }

#ifdef INTEL_SYCL_OPAQUEPOINTER_READY
  // Emit a GEP.
  return Builder.CreateGEP(Builder.getInt8Ty(), V, Idx, "scevgep");
#else //INTEL_SYCL_OPAQUEPOINTER_READY
  return expand(SE.getAddExpr(Ops));
}

Value *SCEVExpander::expandAddToGEP(const SCEV *Op, PointerType *PTy, Type *Ty,
                                    Value *V) {
  const SCEV *const Ops[1] = {Op};
  return expandAddToGEP(Ops, Ops + 1, PTy, Ty, V);
#endif //INTEL_SYCL_OPAQUEPOINTER_READY
>>>>>>> 8e921930
}

/// PickMostRelevantLoop - Given two loops pick the one that's most relevant for
/// SCEV expansion. If they are nested, this is the most nested. If they are
/// neighboring, pick the later.
static const Loop *PickMostRelevantLoop(const Loop *A, const Loop *B,
                                        DominatorTree &DT) {
  if (!A) return B;
  if (!B) return A;
  if (A->contains(B)) return B;
  if (B->contains(A)) return A;
  if (DT.dominates(A->getHeader(), B->getHeader())) return B;
  if (DT.dominates(B->getHeader(), A->getHeader())) return A;
  return A; // Arbitrarily break the tie.
}

/// getRelevantLoop - Get the most relevant loop associated with the given
/// expression, according to PickMostRelevantLoop.
const Loop *SCEVExpander::getRelevantLoop(const SCEV *S) {
  // Test whether we've already computed the most relevant loop for this SCEV.
  auto Pair = RelevantLoops.insert(std::make_pair(S, nullptr));
  if (!Pair.second)
    return Pair.first->second;

  switch (S->getSCEVType()) {
  case scConstant:
  case scVScale:
    return nullptr; // A constant has no relevant loops.
  case scTruncate:
  case scZeroExtend:
  case scSignExtend:
  case scPtrToInt:
  case scAddExpr:
  case scMulExpr:
  case scUDivExpr:
  case scAddRecExpr:
  case scUMaxExpr:
  case scSMaxExpr:
  case scUMinExpr:
  case scSMinExpr:
  case scSequentialUMinExpr: {
    const Loop *L = nullptr;
    if (const SCEVAddRecExpr *AR = dyn_cast<SCEVAddRecExpr>(S))
      L = AR->getLoop();
    for (const SCEV *Op : S->operands())
      L = PickMostRelevantLoop(L, getRelevantLoop(Op), SE.DT);
    return RelevantLoops[S] = L;
  }
  case scUnknown: {
    const SCEVUnknown *U = cast<SCEVUnknown>(S);
    if (const Instruction *I = dyn_cast<Instruction>(U->getValue()))
      return Pair.first->second = SE.LI.getLoopFor(I->getParent());
    // A non-instruction has no relevant loops.
    return nullptr;
  }
  case scCouldNotCompute:
    llvm_unreachable("Attempt to use a SCEVCouldNotCompute object!");
  }
  llvm_unreachable("Unexpected SCEV type!");
}

namespace {

/// LoopCompare - Compare loops by PickMostRelevantLoop.
class LoopCompare {
  DominatorTree &DT;
public:
  explicit LoopCompare(DominatorTree &dt) : DT(dt) {}

  bool operator()(std::pair<const Loop *, const SCEV *> LHS,
                  std::pair<const Loop *, const SCEV *> RHS) const {
    // Keep pointer operands sorted at the end.
    if (LHS.second->getType()->isPointerTy() !=
        RHS.second->getType()->isPointerTy())
      return LHS.second->getType()->isPointerTy();

    // Compare loops with PickMostRelevantLoop.
    if (LHS.first != RHS.first)
      return PickMostRelevantLoop(LHS.first, RHS.first, DT) != LHS.first;

    // If one operand is a non-constant negative and the other is not,
    // put the non-constant negative on the right so that a sub can
    // be used instead of a negate and add.
    if (LHS.second->isNonConstantNegative()) {
      if (!RHS.second->isNonConstantNegative())
        return false;
    } else if (RHS.second->isNonConstantNegative())
      return true;

    // Otherwise they are equivalent according to this comparison.
    return false;
  }
};

}

Value *SCEVExpander::visitAddExpr(const SCEVAddExpr *S) {
  Type *Ty = SE.getEffectiveSCEVType(S->getType());

  // Collect all the add operands in a loop, along with their associated loops.
  // Iterate in reverse so that constants are emitted last, all else equal, and
  // so that pointer operands are inserted first, which the code below relies on
  // to form more involved GEPs.
  SmallVector<std::pair<const Loop *, const SCEV *>, 8> OpsAndLoops;
  for (const SCEV *Op : reverse(S->operands()))
    OpsAndLoops.push_back(std::make_pair(getRelevantLoop(Op), Op));

  // Sort by loop. Use a stable sort so that constants follow non-constants and
  // pointer operands precede non-pointer operands.
  llvm::stable_sort(OpsAndLoops, LoopCompare(SE.DT));

  // Emit instructions to add all the operands. Hoist as much as possible
  // out of loops, and form meaningful getelementptrs where possible.
  Value *Sum = nullptr;
  for (auto I = OpsAndLoops.begin(), E = OpsAndLoops.end(); I != E;) {
    const Loop *CurLoop = I->first;
    const SCEV *Op = I->second;
    if (!Sum) {
      // This is the first operand. Just expand it.
      Sum = expand(Op);
      ++I;
      continue;
    }

    assert(!Op->getType()->isPointerTy() && "Only first op can be pointer");
<<<<<<< HEAD
    if (isa<PointerType>(Sum->getType())) {
=======
#ifdef INTEL_SYCL_OPAQUEPOINTER_READY
    if (isa<PointerType>(Sum->getType())) {
#else //INTEL_SYCL_OPAQUEPOINTER_READY
    if (PointerType *PTy = dyn_cast<PointerType>(Sum->getType())) {
#endif //INTEL_SYCL_OPAQUEPOINTER_READY
>>>>>>> 8e921930
      // The running sum expression is a pointer. Try to form a getelementptr
      // at this level with that as the base.
      SmallVector<const SCEV *, 4> NewOps;
      for (; I != E && I->first == CurLoop; ++I) {
        // If the operand is SCEVUnknown and not instructions, peek through
        // it, to enable more of it to be folded into the GEP.
        const SCEV *X = I->second;
        if (const SCEVUnknown *U = dyn_cast<SCEVUnknown>(X))
          if (!isa<Instruction>(U->getValue()))
            X = SE.getSCEV(U->getValue());
        NewOps.push_back(X);
      }
<<<<<<< HEAD
      Sum = expandAddToGEP(SE.getAddExpr(NewOps), Ty, Sum);
=======
#ifdef INTEL_SYCL_OPAQUEPOINTER_READY
      Sum = expandAddToGEP(SE.getAddExpr(NewOps), Ty, Sum);
#else //INTEL_SYCL_OPAQUEPOINTER_READY
      Sum = expandAddToGEP(NewOps.begin(), NewOps.end(), PTy, Ty, Sum);
#endif //INTEL_SYCL_OPAQUEPOINTER_READY
>>>>>>> 8e921930
    } else if (Op->isNonConstantNegative()) {
      // Instead of doing a negate and add, just do a subtract.
      Value *W = expandCodeForImpl(SE.getNegativeSCEV(Op), Ty);
      Sum = InsertNoopCastOfTo(Sum, Ty);
      Sum = InsertBinop(Instruction::Sub, Sum, W, SCEV::FlagAnyWrap,
                        /*IsSafeToHoist*/ true);
      ++I;
    } else {
      // A simple add.
      Value *W = expandCodeForImpl(Op, Ty);
      Sum = InsertNoopCastOfTo(Sum, Ty);
      // Canonicalize a constant to the RHS.
      if (isa<Constant>(Sum)) std::swap(Sum, W);
      Sum = InsertBinop(Instruction::Add, Sum, W, S->getNoWrapFlags(),
                        /*IsSafeToHoist*/ true);
      ++I;
    }
  }

  return Sum;
}

Value *SCEVExpander::visitMulExpr(const SCEVMulExpr *S) {
  Type *Ty = SE.getEffectiveSCEVType(S->getType());

  // Collect all the mul operands in a loop, along with their associated loops.
  // Iterate in reverse so that constants are emitted last, all else equal.
  SmallVector<std::pair<const Loop *, const SCEV *>, 8> OpsAndLoops;
  for (const SCEV *Op : reverse(S->operands()))
    OpsAndLoops.push_back(std::make_pair(getRelevantLoop(Op), Op));

  // Sort by loop. Use a stable sort so that constants follow non-constants.
  llvm::stable_sort(OpsAndLoops, LoopCompare(SE.DT));

  // Emit instructions to mul all the operands. Hoist as much as possible
  // out of loops.
  Value *Prod = nullptr;
  auto I = OpsAndLoops.begin();

  // Expand the calculation of X pow N in the following manner:
  // Let N = P1 + P2 + ... + PK, where all P are powers of 2. Then:
  // X pow N = (X pow P1) * (X pow P2) * ... * (X pow PK).
  const auto ExpandOpBinPowN = [this, &I, &OpsAndLoops, &Ty]() {
    auto E = I;
    // Calculate how many times the same operand from the same loop is included
    // into this power.
    uint64_t Exponent = 0;
    const uint64_t MaxExponent = UINT64_MAX >> 1;
    // No one sane will ever try to calculate such huge exponents, but if we
    // need this, we stop on UINT64_MAX / 2 because we need to exit the loop
    // below when the power of 2 exceeds our Exponent, and we want it to be
    // 1u << 31 at most to not deal with unsigned overflow.
    while (E != OpsAndLoops.end() && *I == *E && Exponent != MaxExponent) {
      ++Exponent;
      ++E;
    }
    assert(Exponent > 0 && "Trying to calculate a zeroth exponent of operand?");

    // Calculate powers with exponents 1, 2, 4, 8 etc. and include those of them
    // that are needed into the result.
    Value *P = expandCodeForImpl(I->second, Ty);
    Value *Result = nullptr;
    if (Exponent & 1)
      Result = P;
    for (uint64_t BinExp = 2; BinExp <= Exponent; BinExp <<= 1) {
      P = InsertBinop(Instruction::Mul, P, P, SCEV::FlagAnyWrap,
                      /*IsSafeToHoist*/ true);
      if (Exponent & BinExp)
        Result = Result ? InsertBinop(Instruction::Mul, Result, P,
                                      SCEV::FlagAnyWrap,
                                      /*IsSafeToHoist*/ true)
                        : P;
    }

    I = E;
    assert(Result && "Nothing was expanded?");
    return Result;
  };

  while (I != OpsAndLoops.end()) {
    if (!Prod) {
      // This is the first operand. Just expand it.
      Prod = ExpandOpBinPowN();
    } else if (I->second->isAllOnesValue()) {
      // Instead of doing a multiply by negative one, just do a negate.
      Prod = InsertNoopCastOfTo(Prod, Ty);
      Prod = InsertBinop(Instruction::Sub, Constant::getNullValue(Ty), Prod,
                         SCEV::FlagAnyWrap, /*IsSafeToHoist*/ true);
      ++I;
    } else {
      // A simple mul.
      Value *W = ExpandOpBinPowN();
      Prod = InsertNoopCastOfTo(Prod, Ty);
      // Canonicalize a constant to the RHS.
      if (isa<Constant>(Prod)) std::swap(Prod, W);
      const APInt *RHS;
      if (match(W, m_Power2(RHS))) {
        // Canonicalize Prod*(1<<C) to Prod<<C.
        assert(!Ty->isVectorTy() && "vector types are not SCEVable");
        auto NWFlags = S->getNoWrapFlags();
        // clear nsw flag if shl will produce poison value.
        if (RHS->logBase2() == RHS->getBitWidth() - 1)
          NWFlags = ScalarEvolution::clearFlags(NWFlags, SCEV::FlagNSW);
        Prod = InsertBinop(Instruction::Shl, Prod,
                           ConstantInt::get(Ty, RHS->logBase2()), NWFlags,
                           /*IsSafeToHoist*/ true);
      } else {
        Prod = InsertBinop(Instruction::Mul, Prod, W, S->getNoWrapFlags(),
                           /*IsSafeToHoist*/ true);
      }
    }
  }

  return Prod;
}

Value *SCEVExpander::visitUDivExpr(const SCEVUDivExpr *S) {
  Type *Ty = SE.getEffectiveSCEVType(S->getType());

  Value *LHS = expandCodeForImpl(S->getLHS(), Ty);
  if (const SCEVConstant *SC = dyn_cast<SCEVConstant>(S->getRHS())) {
    const APInt &RHS = SC->getAPInt();
    if (RHS.isPowerOf2())
      return InsertBinop(Instruction::LShr, LHS,
                         ConstantInt::get(Ty, RHS.logBase2()),
                         SCEV::FlagAnyWrap, /*IsSafeToHoist*/ true);
  }

  Value *RHS = expandCodeForImpl(S->getRHS(), Ty);
  return InsertBinop(Instruction::UDiv, LHS, RHS, SCEV::FlagAnyWrap,
                     /*IsSafeToHoist*/ SE.isKnownNonZero(S->getRHS()));
}

/// Determine if this is a well-behaved chain of instructions leading back to
/// the PHI. If so, it may be reused by expanded expressions.
bool SCEVExpander::isNormalAddRecExprPHI(PHINode *PN, Instruction *IncV,
                                         const Loop *L) {
  if (IncV->getNumOperands() == 0 || isa<PHINode>(IncV) ||
      (isa<CastInst>(IncV) && !isa<BitCastInst>(IncV)))
    return false;
  // If any of the operands don't dominate the insert position, bail.
  // Addrec operands are always loop-invariant, so this can only happen
  // if there are instructions which haven't been hoisted.
  if (L == IVIncInsertLoop) {
    for (Use &Op : llvm::drop_begin(IncV->operands()))
      if (Instruction *OInst = dyn_cast<Instruction>(Op))
        if (!SE.DT.dominates(OInst, IVIncInsertPos))
          return false;
  }
  // Advance to the next instruction.
  IncV = dyn_cast<Instruction>(IncV->getOperand(0));
  if (!IncV)
    return false;

  if (IncV->mayHaveSideEffects())
    return false;

  if (IncV == PN)
    return true;

  return isNormalAddRecExprPHI(PN, IncV, L);
}

/// getIVIncOperand returns an induction variable increment's induction
/// variable operand.
///
/// If allowScale is set, any type of GEP is allowed as long as the nonIV
/// operands dominate InsertPos.
///
/// If allowScale is not set, ensure that a GEP increment conforms to one of the
/// simple patterns generated by getAddRecExprPHILiterally and
/// expandAddtoGEP. If the pattern isn't recognized, return NULL.
Instruction *SCEVExpander::getIVIncOperand(Instruction *IncV,
                                           Instruction *InsertPos,
                                           bool allowScale) {
  if (IncV == InsertPos)
    return nullptr;

  switch (IncV->getOpcode()) {
  default:
    return nullptr;
  // Check for a simple Add/Sub or GEP of a loop invariant step.
  case Instruction::Add:
  case Instruction::Sub: {
    Instruction *OInst = dyn_cast<Instruction>(IncV->getOperand(1));
    if (!OInst || SE.DT.dominates(OInst, InsertPos))
      return dyn_cast<Instruction>(IncV->getOperand(0));
    return nullptr;
  }
  case Instruction::BitCast:
    return dyn_cast<Instruction>(IncV->getOperand(0));
  case Instruction::GetElementPtr:
    for (Use &U : llvm::drop_begin(IncV->operands())) {
      if (isa<Constant>(U))
        continue;
      if (Instruction *OInst = dyn_cast<Instruction>(U)) {
        if (!SE.DT.dominates(OInst, InsertPos))
          return nullptr;
      }
      if (allowScale) {
        // allow any kind of GEP as long as it can be hoisted.
        continue;
      }
      // GEPs produced by SCEVExpander use i8 element type.
      if (!cast<GEPOperator>(IncV)->getSourceElementType()->isIntegerTy(8))
        return nullptr;
      break;
    }
    return dyn_cast<Instruction>(IncV->getOperand(0));
  }
}

/// If the insert point of the current builder or any of the builders on the
/// stack of saved builders has 'I' as its insert point, update it to point to
/// the instruction after 'I'.  This is intended to be used when the instruction
/// 'I' is being moved.  If this fixup is not done and 'I' is moved to a
/// different block, the inconsistent insert point (with a mismatched
/// Instruction and Block) can lead to an instruction being inserted in a block
/// other than its parent.
void SCEVExpander::fixupInsertPoints(Instruction *I) {
  BasicBlock::iterator It(*I);
  BasicBlock::iterator NewInsertPt = std::next(It);
  if (Builder.GetInsertPoint() == It)
    Builder.SetInsertPoint(&*NewInsertPt);
  for (auto *InsertPtGuard : InsertPointGuards)
    if (InsertPtGuard->GetInsertPoint() == It)
      InsertPtGuard->SetInsertPoint(NewInsertPt);
}

/// hoistStep - Attempt to hoist a simple IV increment above InsertPos to make
/// it available to other uses in this loop. Recursively hoist any operands,
/// until we reach a value that dominates InsertPos.
bool SCEVExpander::hoistIVInc(Instruction *IncV, Instruction *InsertPos,
                              bool RecomputePoisonFlags) {
  auto FixupPoisonFlags = [this](Instruction *I) {
    // Drop flags that are potentially inferred from old context and infer flags
    // in new context.
    I->dropPoisonGeneratingFlags();
    if (auto *OBO = dyn_cast<OverflowingBinaryOperator>(I))
      if (auto Flags = SE.getStrengthenedNoWrapFlagsFromBinOp(OBO)) {
        auto *BO = cast<BinaryOperator>(I);
        BO->setHasNoUnsignedWrap(
            ScalarEvolution::maskFlags(*Flags, SCEV::FlagNUW) == SCEV::FlagNUW);
        BO->setHasNoSignedWrap(
            ScalarEvolution::maskFlags(*Flags, SCEV::FlagNSW) == SCEV::FlagNSW);
      }
  };

  if (SE.DT.dominates(IncV, InsertPos)) {
    if (RecomputePoisonFlags)
      FixupPoisonFlags(IncV);
    return true;
  }

  // InsertPos must itself dominate IncV so that IncV's new position satisfies
  // its existing users.
  if (isa<PHINode>(InsertPos) ||
      !SE.DT.dominates(InsertPos->getParent(), IncV->getParent()))
    return false;

  if (!SE.LI.movementPreservesLCSSAForm(IncV, InsertPos))
    return false;

  // Check that the chain of IV operands leading back to Phi can be hoisted.
  SmallVector<Instruction*, 4> IVIncs;
  for(;;) {
    Instruction *Oper = getIVIncOperand(IncV, InsertPos, /*allowScale*/true);
    if (!Oper)
      return false;
    // IncV is safe to hoist.
    IVIncs.push_back(IncV);
    IncV = Oper;
    if (SE.DT.dominates(IncV, InsertPos))
      break;
  }
  for (Instruction *I : llvm::reverse(IVIncs)) {
    fixupInsertPoints(I);
    I->moveBefore(InsertPos);
    if (RecomputePoisonFlags)
      FixupPoisonFlags(I);
  }
  return true;
}

/// Determine if this cyclic phi is in a form that would have been generated by
/// LSR. We don't care if the phi was actually expanded in this pass, as long
/// as it is in a low-cost form, for example, no implied multiplication. This
/// should match any patterns generated by getAddRecExprPHILiterally and
/// expandAddtoGEP.
bool SCEVExpander::isExpandedAddRecExprPHI(PHINode *PN, Instruction *IncV,
                                           const Loop *L) {
  for(Instruction *IVOper = IncV;
      (IVOper = getIVIncOperand(IVOper, L->getLoopPreheader()->getTerminator(),
                                /*allowScale=*/false));) {
    if (IVOper == PN)
      return true;
  }
  return false;
}

/// expandIVInc - Expand an IV increment at Builder's current InsertPos.
/// Typically this is the LatchBlock terminator or IVIncInsertPos, but we may
/// need to materialize IV increments elsewhere to handle difficult situations.
Value *SCEVExpander::expandIVInc(PHINode *PN, Value *StepV, const Loop *L,
                                 Type *ExpandTy, Type *IntTy,
                                 bool useSubtract) {
  Value *IncV;
  // If the PHI is a pointer, use a GEP, otherwise use an add or sub.
  if (ExpandTy->isPointerTy()) {
<<<<<<< HEAD
    IncV = expandAddToGEP(SE.getSCEV(StepV), IntTy, PN);
=======
#ifdef INTEL_SYCL_OPAQUEPOINTER_READY
    IncV = expandAddToGEP(SE.getSCEV(StepV), IntTy, PN);
#else //INTEL_SYCL_OPAQUEPOINTER_READY
    PointerType *GEPPtrTy = cast<PointerType>(ExpandTy);
    // If the step isn't constant, don't use an implicitly scaled GEP, because
    // that would require a multiply inside the loop.
    if (!isa<ConstantInt>(StepV))
      GEPPtrTy = PointerType::get(Type::getInt1Ty(SE.getContext()),
                                  GEPPtrTy->getAddressSpace());
    IncV = expandAddToGEP(SE.getSCEV(StepV), GEPPtrTy, IntTy, PN);
    if (IncV->getType() != PN->getType())
      IncV = Builder.CreateBitCast(IncV, PN->getType());
#endif //INTEL_SYCL_OPAQUEPOINTER_READY
>>>>>>> 8e921930
  } else {
    IncV = useSubtract ?
      Builder.CreateSub(PN, StepV, Twine(IVName) + ".iv.next") :
      Builder.CreateAdd(PN, StepV, Twine(IVName) + ".iv.next");
  }
  return IncV;
}

/// Check whether we can cheaply express the requested SCEV in terms of
/// the available PHI SCEV by truncation and/or inversion of the step.
static bool canBeCheaplyTransformed(ScalarEvolution &SE,
                                    const SCEVAddRecExpr *Phi,
                                    const SCEVAddRecExpr *Requested,
                                    bool &InvertStep) {
  // We can't transform to match a pointer PHI.
  if (Phi->getType()->isPointerTy())
    return false;

  Type *PhiTy = SE.getEffectiveSCEVType(Phi->getType());
  Type *RequestedTy = SE.getEffectiveSCEVType(Requested->getType());

  if (RequestedTy->getIntegerBitWidth() > PhiTy->getIntegerBitWidth())
    return false;

  // Try truncate it if necessary.
  Phi = dyn_cast<SCEVAddRecExpr>(SE.getTruncateOrNoop(Phi, RequestedTy));
  if (!Phi)
    return false;

  // Check whether truncation will help.
  if (Phi == Requested) {
    InvertStep = false;
    return true;
  }

  // Check whether inverting will help: {R,+,-1} == R - {0,+,1}.
  if (SE.getMinusSCEV(Requested->getStart(), Requested) == Phi) {
    InvertStep = true;
    return true;
  }

  return false;
}

static bool IsIncrementNSW(ScalarEvolution &SE, const SCEVAddRecExpr *AR) {
  if (!isa<IntegerType>(AR->getType()))
    return false;

  unsigned BitWidth = cast<IntegerType>(AR->getType())->getBitWidth();
  Type *WideTy = IntegerType::get(AR->getType()->getContext(), BitWidth * 2);
  const SCEV *Step = AR->getStepRecurrence(SE);
  const SCEV *OpAfterExtend = SE.getAddExpr(SE.getSignExtendExpr(Step, WideTy),
                                            SE.getSignExtendExpr(AR, WideTy));
  const SCEV *ExtendAfterOp =
    SE.getSignExtendExpr(SE.getAddExpr(AR, Step), WideTy);
  return ExtendAfterOp == OpAfterExtend;
}

static bool IsIncrementNUW(ScalarEvolution &SE, const SCEVAddRecExpr *AR) {
  if (!isa<IntegerType>(AR->getType()))
    return false;

  unsigned BitWidth = cast<IntegerType>(AR->getType())->getBitWidth();
  Type *WideTy = IntegerType::get(AR->getType()->getContext(), BitWidth * 2);
  const SCEV *Step = AR->getStepRecurrence(SE);
  const SCEV *OpAfterExtend = SE.getAddExpr(SE.getZeroExtendExpr(Step, WideTy),
                                            SE.getZeroExtendExpr(AR, WideTy));
  const SCEV *ExtendAfterOp =
    SE.getZeroExtendExpr(SE.getAddExpr(AR, Step), WideTy);
  return ExtendAfterOp == OpAfterExtend;
}

/// getAddRecExprPHILiterally - Helper for expandAddRecExprLiterally. Expand
/// the base addrec, which is the addrec without any non-loop-dominating
/// values, and return the PHI.
PHINode *
SCEVExpander::getAddRecExprPHILiterally(const SCEVAddRecExpr *Normalized,
                                        const Loop *L,
                                        Type *ExpandTy,
                                        Type *IntTy,
                                        Type *&TruncTy,
                                        bool &InvertStep) {
  assert((!IVIncInsertLoop||IVIncInsertPos) && "Uninitialized insert position");

  // Reuse a previously-inserted PHI, if present.
  BasicBlock *LatchBlock = L->getLoopLatch();
  if (LatchBlock) {
    PHINode *AddRecPhiMatch = nullptr;
    Instruction *IncV = nullptr;
    TruncTy = nullptr;
    InvertStep = false;

    // Only try partially matching scevs that need truncation and/or
    // step-inversion if we know this loop is outside the current loop.
    bool TryNonMatchingSCEV =
        IVIncInsertLoop &&
        SE.DT.properlyDominates(LatchBlock, IVIncInsertLoop->getHeader());

    for (PHINode &PN : L->getHeader()->phis()) {
      if (!SE.isSCEVable(PN.getType()))
        continue;

      // We should not look for a incomplete PHI. Getting SCEV for a incomplete
      // PHI has no meaning at all.
      if (!PN.isComplete()) {
        SCEV_DEBUG_WITH_TYPE(
            DebugType, dbgs() << "One incomplete PHI is found: " << PN << "\n");
        continue;
      }

      const SCEVAddRecExpr *PhiSCEV = dyn_cast<SCEVAddRecExpr>(SE.getSCEV(&PN));
      if (!PhiSCEV)
        continue;

      bool IsMatchingSCEV = PhiSCEV == Normalized;
      // We only handle truncation and inversion of phi recurrences for the
      // expanded expression if the expanded expression's loop dominates the
      // loop we insert to. Check now, so we can bail out early.
      if (!IsMatchingSCEV && !TryNonMatchingSCEV)
          continue;

      // TODO: this possibly can be reworked to avoid this cast at all.
      Instruction *TempIncV =
          dyn_cast<Instruction>(PN.getIncomingValueForBlock(LatchBlock));
      if (!TempIncV)
        continue;

      // Check whether we can reuse this PHI node.
      if (LSRMode) {
        if (!isExpandedAddRecExprPHI(&PN, TempIncV, L))
          continue;
      } else {
        if (!isNormalAddRecExprPHI(&PN, TempIncV, L))
          continue;
      }

      // Stop if we have found an exact match SCEV.
      if (IsMatchingSCEV) {
        IncV = TempIncV;
        TruncTy = nullptr;
        InvertStep = false;
        AddRecPhiMatch = &PN;
        break;
      }

      // Try whether the phi can be translated into the requested form
      // (truncated and/or offset by a constant).
      if ((!TruncTy || InvertStep) &&
          canBeCheaplyTransformed(SE, PhiSCEV, Normalized, InvertStep)) {
        // Record the phi node. But don't stop we might find an exact match
        // later.
        AddRecPhiMatch = &PN;
        IncV = TempIncV;
        TruncTy = SE.getEffectiveSCEVType(Normalized->getType());
      }
    }

    if (AddRecPhiMatch) {
      // Ok, the add recurrence looks usable.
      // Remember this PHI, even in post-inc mode.
      InsertedValues.insert(AddRecPhiMatch);
      // Remember the increment.
      rememberInstruction(IncV);
      // Those values were not actually inserted but re-used.
      ReusedValues.insert(AddRecPhiMatch);
      ReusedValues.insert(IncV);
      return AddRecPhiMatch;
    }
  }

  // Save the original insertion point so we can restore it when we're done.
  SCEVInsertPointGuard Guard(Builder, this);

  // Another AddRec may need to be recursively expanded below. For example, if
  // this AddRec is quadratic, the StepV may itself be an AddRec in this
  // loop. Remove this loop from the PostIncLoops set before expanding such
  // AddRecs. Otherwise, we cannot find a valid position for the step
  // (i.e. StepV can never dominate its loop header).  Ideally, we could do
  // SavedIncLoops.swap(PostIncLoops), but we generally have a single element,
  // so it's not worth implementing SmallPtrSet::swap.
  PostIncLoopSet SavedPostIncLoops = PostIncLoops;
  PostIncLoops.clear();

  // Expand code for the start value into the loop preheader.
  assert(L->getLoopPreheader() &&
         "Can't expand add recurrences without a loop preheader!");
  Value *StartV =
      expandCodeForImpl(Normalized->getStart(), ExpandTy,
                        L->getLoopPreheader()->getTerminator());

  // StartV must have been be inserted into L's preheader to dominate the new
  // phi.
  assert(!isa<Instruction>(StartV) ||
         SE.DT.properlyDominates(cast<Instruction>(StartV)->getParent(),
                                 L->getHeader()));

  // Expand code for the step value. Do this before creating the PHI so that PHI
  // reuse code doesn't see an incomplete PHI.
  const SCEV *Step = Normalized->getStepRecurrence(SE);
  // If the stride is negative, insert a sub instead of an add for the increment
  // (unless it's a constant, because subtracts of constants are canonicalized
  // to adds).
  bool useSubtract = !ExpandTy->isPointerTy() && Step->isNonConstantNegative();
  if (useSubtract)
    Step = SE.getNegativeSCEV(Step);
  // Expand the step somewhere that dominates the loop header.
  Value *StepV = expandCodeForImpl(
      Step, IntTy, &*L->getHeader()->getFirstInsertionPt());

  // The no-wrap behavior proved by IsIncrement(NUW|NSW) is only applicable if
  // we actually do emit an addition.  It does not apply if we emit a
  // subtraction.
  bool IncrementIsNUW = !useSubtract && IsIncrementNUW(SE, Normalized);
  bool IncrementIsNSW = !useSubtract && IsIncrementNSW(SE, Normalized);

  // Create the PHI.
  BasicBlock *Header = L->getHeader();
  Builder.SetInsertPoint(Header, Header->begin());
  pred_iterator HPB = pred_begin(Header), HPE = pred_end(Header);
  PHINode *PN = Builder.CreatePHI(ExpandTy, std::distance(HPB, HPE),
                                  Twine(IVName) + ".iv");

  // Create the step instructions and populate the PHI.
  for (pred_iterator HPI = HPB; HPI != HPE; ++HPI) {
    BasicBlock *Pred = *HPI;

    // Add a start value.
    if (!L->contains(Pred)) {
      PN->addIncoming(StartV, Pred);
      continue;
    }

    // Create a step value and add it to the PHI.
    // If IVIncInsertLoop is non-null and equal to the addrec's loop, insert the
    // instructions at IVIncInsertPos.
    Instruction *InsertPos = L == IVIncInsertLoop ?
      IVIncInsertPos : Pred->getTerminator();
    Builder.SetInsertPoint(InsertPos);
    Value *IncV = expandIVInc(PN, StepV, L, ExpandTy, IntTy, useSubtract);

    if (isa<OverflowingBinaryOperator>(IncV)) {
      if (IncrementIsNUW)
        cast<BinaryOperator>(IncV)->setHasNoUnsignedWrap();
      if (IncrementIsNSW)
        cast<BinaryOperator>(IncV)->setHasNoSignedWrap();
    }
    PN->addIncoming(IncV, Pred);
  }

  // After expanding subexpressions, restore the PostIncLoops set so the caller
  // can ensure that IVIncrement dominates the current uses.
  PostIncLoops = SavedPostIncLoops;

  // Remember this PHI, even in post-inc mode. LSR SCEV-based salvaging is most
  // effective when we are able to use an IV inserted here, so record it.
  InsertedValues.insert(PN);
  InsertedIVs.push_back(PN);
  return PN;
}

Value *SCEVExpander::expandAddRecExprLiterally(const SCEVAddRecExpr *S) {
  Type *STy = S->getType();
  Type *IntTy = SE.getEffectiveSCEVType(STy);
  const Loop *L = S->getLoop();

  // Determine a normalized form of this expression, which is the expression
  // before any post-inc adjustment is made.
  const SCEVAddRecExpr *Normalized = S;
  if (PostIncLoops.count(L)) {
    PostIncLoopSet Loops;
    Loops.insert(L);
    Normalized = cast<SCEVAddRecExpr>(
        normalizeForPostIncUse(S, Loops, SE, /*CheckInvertible=*/false));
  }

  // Strip off any non-loop-dominating component from the addrec start.
  const SCEV *Start = Normalized->getStart();
  const SCEV *PostLoopOffset = nullptr;
  if (!SE.properlyDominates(Start, L->getHeader())) {
    PostLoopOffset = Start;
    Start = SE.getConstant(Normalized->getType(), 0);
    Normalized = cast<SCEVAddRecExpr>(
      SE.getAddRecExpr(Start, Normalized->getStepRecurrence(SE),
                       Normalized->getLoop(),
                       Normalized->getNoWrapFlags(SCEV::FlagNW)));
  }

  // Strip off any non-loop-dominating component from the addrec step.
  const SCEV *Step = Normalized->getStepRecurrence(SE);
  const SCEV *PostLoopScale = nullptr;
  if (!SE.dominates(Step, L->getHeader())) {
    PostLoopScale = Step;
    Step = SE.getConstant(Normalized->getType(), 1);
    if (!Start->isZero()) {
        // The normalization below assumes that Start is constant zero, so if
        // it isn't re-associate Start to PostLoopOffset.
        assert(!PostLoopOffset && "Start not-null but PostLoopOffset set?");
        PostLoopOffset = Start;
        Start = SE.getConstant(Normalized->getType(), 0);
    }
    Normalized =
      cast<SCEVAddRecExpr>(SE.getAddRecExpr(
                             Start, Step, Normalized->getLoop(),
                             Normalized->getNoWrapFlags(SCEV::FlagNW)));
  }

  // Expand the core addrec. If we need post-loop scaling, force it to
  // expand to an integer type to avoid the need for additional casting.
  Type *ExpandTy = PostLoopScale ? IntTy : STy;
  // We can't use a pointer type for the addrec if the pointer type is
  // non-integral.
  Type *AddRecPHIExpandTy =
      DL.isNonIntegralPointerType(STy) ? Normalized->getType() : ExpandTy;

  // In some cases, we decide to reuse an existing phi node but need to truncate
  // it and/or invert the step.
  Type *TruncTy = nullptr;
  bool InvertStep = false;
  PHINode *PN = getAddRecExprPHILiterally(Normalized, L, AddRecPHIExpandTy,
                                          IntTy, TruncTy, InvertStep);

  // Accommodate post-inc mode, if necessary.
  Value *Result;
  if (!PostIncLoops.count(L))
    Result = PN;
  else {
    // In PostInc mode, use the post-incremented value.
    BasicBlock *LatchBlock = L->getLoopLatch();
    assert(LatchBlock && "PostInc mode requires a unique loop latch!");
    Result = PN->getIncomingValueForBlock(LatchBlock);

    // We might be introducing a new use of the post-inc IV that is not poison
    // safe, in which case we should drop poison generating flags. Only keep
    // those flags for which SCEV has proven that they always hold.
    if (isa<OverflowingBinaryOperator>(Result)) {
      auto *I = cast<Instruction>(Result);
      if (!S->hasNoUnsignedWrap())
        I->setHasNoUnsignedWrap(false);
      if (!S->hasNoSignedWrap())
        I->setHasNoSignedWrap(false);
    }

    // For an expansion to use the postinc form, the client must call
    // expandCodeFor with an InsertPoint that is either outside the PostIncLoop
    // or dominated by IVIncInsertPos.
    if (isa<Instruction>(Result) &&
        !SE.DT.dominates(cast<Instruction>(Result),
                         &*Builder.GetInsertPoint())) {
      // The induction variable's postinc expansion does not dominate this use.
      // IVUsers tries to prevent this case, so it is rare. However, it can
      // happen when an IVUser outside the loop is not dominated by the latch
      // block. Adjusting IVIncInsertPos before expansion begins cannot handle
      // all cases. Consider a phi outside whose operand is replaced during
      // expansion with the value of the postinc user. Without fundamentally
      // changing the way postinc users are tracked, the only remedy is
      // inserting an extra IV increment. StepV might fold into PostLoopOffset,
      // but hopefully expandCodeFor handles that.
      bool useSubtract =
        !ExpandTy->isPointerTy() && Step->isNonConstantNegative();
      if (useSubtract)
        Step = SE.getNegativeSCEV(Step);
      Value *StepV;
      {
        // Expand the step somewhere that dominates the loop header.
        SCEVInsertPointGuard Guard(Builder, this);
        StepV = expandCodeForImpl(
            Step, IntTy, &*L->getHeader()->getFirstInsertionPt());
      }
      Result = expandIVInc(PN, StepV, L, ExpandTy, IntTy, useSubtract);
    }
  }

  // We have decided to reuse an induction variable of a dominating loop. Apply
  // truncation and/or inversion of the step.
  if (TruncTy) {
    Type *ResTy = Result->getType();
    // Normalize the result type.
    if (ResTy != SE.getEffectiveSCEVType(ResTy))
      Result = InsertNoopCastOfTo(Result, SE.getEffectiveSCEVType(ResTy));
    // Truncate the result.
    if (TruncTy != Result->getType())
      Result = Builder.CreateTrunc(Result, TruncTy);

    // Invert the result.
    if (InvertStep)
      Result = Builder.CreateSub(
          expandCodeForImpl(Normalized->getStart(), TruncTy), Result);
  }

  // Re-apply any non-loop-dominating scale.
  if (PostLoopScale) {
    assert(S->isAffine() && "Can't linearly scale non-affine recurrences.");
    Result = InsertNoopCastOfTo(Result, IntTy);
    Result = Builder.CreateMul(Result,
                               expandCodeForImpl(PostLoopScale, IntTy));
  }

  // Re-apply any non-loop-dominating offset.
  if (PostLoopOffset) {
<<<<<<< HEAD
    if (isa<PointerType>(ExpandTy)) {
      if (Result->getType()->isIntegerTy()) {
        Value *Base = expandCodeForImpl(PostLoopOffset, ExpandTy);
        Result = expandAddToGEP(SE.getUnknown(Result), IntTy, Base);
      } else {
        Result = expandAddToGEP(PostLoopOffset, IntTy, Result);
=======
#ifdef INTEL_SYCL_OPAQUEPOINTER_READY
    if (isa<PointerType>(ExpandTy)) {
#else //INTEL_SYCL_OPAQUEPOINTER_READY
    if (PointerType *PTy = dyn_cast<PointerType>(ExpandTy)) {
#endif //INTEL_SYCL_OPAQUEPOINTER_READY
      if (Result->getType()->isIntegerTy()) {
        Value *Base = expandCodeForImpl(PostLoopOffset, ExpandTy);
#ifdef INTEL_SYCL_OPAQUEPOINTER_READY
        Result = expandAddToGEP(SE.getUnknown(Result), IntTy, Base);
#else //INTEL_SYCL_OPAQUEPOINTER_READY
        Result = expandAddToGEP(SE.getUnknown(Result), PTy, IntTy, Base);
#endif //INTEL_SYCL_OPAQUEPOINTER_READY
      } else {
#ifdef INTEL_SYCL_OPAQUEPOINTER_READY
        Result = expandAddToGEP(PostLoopOffset, IntTy, Result);
#else //INTEL_SYCL_OPAQUEPOINTER_READY
        Result = expandAddToGEP(PostLoopOffset, PTy, IntTy, Result);
#endif //INTEL_SYCL_OPAQUEPOINTER_READY
>>>>>>> 8e921930
      }
    } else {
      Result = InsertNoopCastOfTo(Result, IntTy);
      Result = Builder.CreateAdd(
          Result, expandCodeForImpl(PostLoopOffset, IntTy));
    }
  }

  return Result;
}

Value *SCEVExpander::visitAddRecExpr(const SCEVAddRecExpr *S) {
  // In canonical mode we compute the addrec as an expression of a canonical IV
  // using evaluateAtIteration and expand the resulting SCEV expression. This
  // way we avoid introducing new IVs to carry on the computation of the addrec
  // throughout the loop.
  //
  // For nested addrecs evaluateAtIteration might need a canonical IV of a
  // type wider than the addrec itself. Emitting a canonical IV of the
  // proper type might produce non-legal types, for example expanding an i64
  // {0,+,2,+,1} addrec would need an i65 canonical IV. To avoid this just fall
  // back to non-canonical mode for nested addrecs.
  if (!CanonicalMode || (S->getNumOperands() > 2))
    return expandAddRecExprLiterally(S);

  Type *Ty = SE.getEffectiveSCEVType(S->getType());
  const Loop *L = S->getLoop();

  // First check for an existing canonical IV in a suitable type.
  PHINode *CanonicalIV = nullptr;
  if (PHINode *PN = L->getCanonicalInductionVariable())
    if (SE.getTypeSizeInBits(PN->getType()) >= SE.getTypeSizeInBits(Ty))
      CanonicalIV = PN;

  // Rewrite an AddRec in terms of the canonical induction variable, if
  // its type is more narrow.
  if (CanonicalIV &&
      SE.getTypeSizeInBits(CanonicalIV->getType()) > SE.getTypeSizeInBits(Ty) &&
      !S->getType()->isPointerTy()) {
    SmallVector<const SCEV *, 4> NewOps(S->getNumOperands());
    for (unsigned i = 0, e = S->getNumOperands(); i != e; ++i)
      NewOps[i] = SE.getAnyExtendExpr(S->getOperand(i), CanonicalIV->getType());
    Value *V = expand(SE.getAddRecExpr(NewOps, S->getLoop(),
                                       S->getNoWrapFlags(SCEV::FlagNW)));
    BasicBlock::iterator NewInsertPt =
        findInsertPointAfter(cast<Instruction>(V), &*Builder.GetInsertPoint());
    V = expandCodeForImpl(SE.getTruncateExpr(SE.getUnknown(V), Ty), nullptr,
                          &*NewInsertPt);
    return V;
  }

  // {X,+,F} --> X + {0,+,F}
  if (!S->getStart()->isZero()) {
<<<<<<< HEAD
    if (isa<PointerType>(S->getType())) {
      Value *StartV = expand(SE.getPointerBase(S));
      return expandAddToGEP(SE.removePointerBase(S), Ty, StartV);
=======
#ifdef INTEL_SYCL_OPAQUEPOINTER_READY
    if (isa<PointerType>(S->getType())) {
#else //INTEL_SYCL_OPAQUEPOINTER_READY
    if (PointerType *PTy = dyn_cast<PointerType>(S->getType())) {
#endif //INTEL_SYCL_OPAQUEPOINTER_READY
      Value *StartV = expand(SE.getPointerBase(S));
#ifdef INTEL_SYCL_OPAQUEPOINTER_READY
      return expandAddToGEP(SE.removePointerBase(S), Ty, StartV);
#else //INTEL_SYCL_OPAQUEPOINTER_READY
      assert(StartV->getType() == PTy && "Pointer type mismatch for GEP!");
      return expandAddToGEP(SE.removePointerBase(S), PTy, Ty, StartV);
#endif //INTEL_SYCL_OPAQUEPOINTER_READY
>>>>>>> 8e921930
    }

    SmallVector<const SCEV *, 4> NewOps(S->operands());
    NewOps[0] = SE.getConstant(Ty, 0);
    const SCEV *Rest = SE.getAddRecExpr(NewOps, L,
                                        S->getNoWrapFlags(SCEV::FlagNW));

    // Just do a normal add. Pre-expand the operands to suppress folding.
    //
    // The LHS and RHS values are factored out of the expand call to make the
    // output independent of the argument evaluation order.
    const SCEV *AddExprLHS = SE.getUnknown(expand(S->getStart()));
    const SCEV *AddExprRHS = SE.getUnknown(expand(Rest));
    return expand(SE.getAddExpr(AddExprLHS, AddExprRHS));
  }

  // If we don't yet have a canonical IV, create one.
  if (!CanonicalIV) {
    // Create and insert the PHI node for the induction variable in the
    // specified loop.
    BasicBlock *Header = L->getHeader();
    pred_iterator HPB = pred_begin(Header), HPE = pred_end(Header);
    CanonicalIV = PHINode::Create(Ty, std::distance(HPB, HPE), "indvar",
                                  &Header->front());
    rememberInstruction(CanonicalIV);

    SmallSet<BasicBlock *, 4> PredSeen;
    Constant *One = ConstantInt::get(Ty, 1);
    for (pred_iterator HPI = HPB; HPI != HPE; ++HPI) {
      BasicBlock *HP = *HPI;
      if (!PredSeen.insert(HP).second) {
        // There must be an incoming value for each predecessor, even the
        // duplicates!
        CanonicalIV->addIncoming(CanonicalIV->getIncomingValueForBlock(HP), HP);
        continue;
      }

      if (L->contains(HP)) {
        // Insert a unit add instruction right before the terminator
        // corresponding to the back-edge.
        Instruction *Add = BinaryOperator::CreateAdd(CanonicalIV, One,
                                                     "indvar.next",
                                                     HP->getTerminator());
        Add->setDebugLoc(HP->getTerminator()->getDebugLoc());
        rememberInstruction(Add);
        CanonicalIV->addIncoming(Add, HP);
      } else {
        CanonicalIV->addIncoming(Constant::getNullValue(Ty), HP);
      }
    }
  }

  // {0,+,1} --> Insert a canonical induction variable into the loop!
  if (S->isAffine() && S->getOperand(1)->isOne()) {
    assert(Ty == SE.getEffectiveSCEVType(CanonicalIV->getType()) &&
           "IVs with types different from the canonical IV should "
           "already have been handled!");
    return CanonicalIV;
  }

  // {0,+,F} --> {0,+,1} * F

  // If this is a simple linear addrec, emit it now as a special case.
  if (S->isAffine())    // {0,+,F} --> i*F
    return
      expand(SE.getTruncateOrNoop(
        SE.getMulExpr(SE.getUnknown(CanonicalIV),
                      SE.getNoopOrAnyExtend(S->getOperand(1),
                                            CanonicalIV->getType())),
        Ty));

  // If this is a chain of recurrences, turn it into a closed form, using the
  // folders, then expandCodeFor the closed form.  This allows the folders to
  // simplify the expression without having to build a bunch of special code
  // into this folder.
  const SCEV *IH = SE.getUnknown(CanonicalIV);   // Get I as a "symbolic" SCEV.

  // Promote S up to the canonical IV type, if the cast is foldable.
  const SCEV *NewS = S;
  const SCEV *Ext = SE.getNoopOrAnyExtend(S, CanonicalIV->getType());
  if (isa<SCEVAddRecExpr>(Ext))
    NewS = Ext;

  const SCEV *V = cast<SCEVAddRecExpr>(NewS)->evaluateAtIteration(IH, SE);

  // Truncate the result down to the original type, if needed.
  const SCEV *T = SE.getTruncateOrNoop(V, Ty);
  return expand(T);
}

Value *SCEVExpander::visitPtrToIntExpr(const SCEVPtrToIntExpr *S) {
  Value *V =
      expandCodeForImpl(S->getOperand(), S->getOperand()->getType());
  return ReuseOrCreateCast(V, S->getType(), CastInst::PtrToInt,
                           GetOptimalInsertionPointForCastOf(V));
}

Value *SCEVExpander::visitTruncateExpr(const SCEVTruncateExpr *S) {
  Type *Ty = SE.getEffectiveSCEVType(S->getType());
  Value *V = expandCodeForImpl(
      S->getOperand(), SE.getEffectiveSCEVType(S->getOperand()->getType())
      );
  return Builder.CreateTrunc(V, Ty);
}

Value *SCEVExpander::visitZeroExtendExpr(const SCEVZeroExtendExpr *S) {
  Type *Ty = SE.getEffectiveSCEVType(S->getType());
  Value *V = expandCodeForImpl(
      S->getOperand(), SE.getEffectiveSCEVType(S->getOperand()->getType())
      );
  return Builder.CreateZExt(V, Ty);
}

Value *SCEVExpander::visitSignExtendExpr(const SCEVSignExtendExpr *S) {
  Type *Ty = SE.getEffectiveSCEVType(S->getType());
  Value *V = expandCodeForImpl(
      S->getOperand(), SE.getEffectiveSCEVType(S->getOperand()->getType())
      );
  return Builder.CreateSExt(V, Ty);
}

Value *SCEVExpander::expandMinMaxExpr(const SCEVNAryExpr *S,
                                      Intrinsic::ID IntrinID, Twine Name,
                                      bool IsSequential) {
  Value *LHS = expand(S->getOperand(S->getNumOperands() - 1));
  Type *Ty = LHS->getType();
  if (IsSequential)
    LHS = Builder.CreateFreeze(LHS);
  for (int i = S->getNumOperands() - 2; i >= 0; --i) {
    Value *RHS = expandCodeForImpl(S->getOperand(i), Ty);
    if (IsSequential && i != 0)
      RHS = Builder.CreateFreeze(RHS);
    Value *Sel;
    if (Ty->isIntegerTy())
      Sel = Builder.CreateIntrinsic(IntrinID, {Ty}, {LHS, RHS},
                                    /*FMFSource=*/nullptr, Name);
    else {
      Value *ICmp =
          Builder.CreateICmp(MinMaxIntrinsic::getPredicate(IntrinID), LHS, RHS);
      Sel = Builder.CreateSelect(ICmp, LHS, RHS, Name);
    }
    LHS = Sel;
  }
  return LHS;
}

Value *SCEVExpander::visitSMaxExpr(const SCEVSMaxExpr *S) {
  return expandMinMaxExpr(S, Intrinsic::smax, "smax");
}

Value *SCEVExpander::visitUMaxExpr(const SCEVUMaxExpr *S) {
  return expandMinMaxExpr(S, Intrinsic::umax, "umax");
}

Value *SCEVExpander::visitSMinExpr(const SCEVSMinExpr *S) {
  return expandMinMaxExpr(S, Intrinsic::smin, "smin");
}

Value *SCEVExpander::visitUMinExpr(const SCEVUMinExpr *S) {
  return expandMinMaxExpr(S, Intrinsic::umin, "umin");
}

Value *SCEVExpander::visitSequentialUMinExpr(const SCEVSequentialUMinExpr *S) {
  return expandMinMaxExpr(S, Intrinsic::umin, "umin", /*IsSequential*/true);
}

Value *SCEVExpander::visitVScale(const SCEVVScale *S) {
  return Builder.CreateVScale(ConstantInt::get(S->getType(), 1));
}

Value *SCEVExpander::expandCodeForImpl(const SCEV *SH, Type *Ty,
                                       Instruction *IP) {
  setInsertPoint(IP);
  Value *V = expandCodeForImpl(SH, Ty);
  return V;
}

Value *SCEVExpander::expandCodeForImpl(const SCEV *SH, Type *Ty) {
  // Expand the code for this SCEV.
  Value *V = expand(SH);

  if (Ty) {
    assert(SE.getTypeSizeInBits(Ty) == SE.getTypeSizeInBits(SH->getType()) &&
           "non-trivial casts should be done with the SCEVs directly!");
    V = InsertNoopCastOfTo(V, Ty);
  }
  return V;
}

Value *SCEVExpander::FindValueInExprValueMap(const SCEV *S,
                                             const Instruction *InsertPt) {
  // If the expansion is not in CanonicalMode, and the SCEV contains any
  // sub scAddRecExpr type SCEV, it is required to expand the SCEV literally.
  if (!CanonicalMode && SE.containsAddRecurrence(S))
    return nullptr;

  // If S is a constant, it may be worse to reuse an existing Value.
  if (isa<SCEVConstant>(S))
    return nullptr;

  for (Value *V : SE.getSCEVValues(S)) {
    Instruction *EntInst = dyn_cast<Instruction>(V);
    if (!EntInst)
      continue;

    // Choose a Value from the set which dominates the InsertPt.
    // InsertPt should be inside the Value's parent loop so as not to break
    // the LCSSA form.
    assert(EntInst->getFunction() == InsertPt->getFunction());
    if (S->getType() != V->getType() || !SE.DT.dominates(EntInst, InsertPt) ||
        !(SE.LI.getLoopFor(EntInst->getParent()) == nullptr ||
          SE.LI.getLoopFor(EntInst->getParent())->contains(InsertPt)))
      continue;

    return V;
  }
  return nullptr;
}

// The expansion of SCEV will either reuse a previous Value in ExprValueMap,
// or expand the SCEV literally. Specifically, if the expansion is in LSRMode,
// and the SCEV contains any sub scAddRecExpr type SCEV, it will be expanded
// literally, to prevent LSR's transformed SCEV from being reverted. Otherwise,
// the expansion will try to reuse Value from ExprValueMap, and only when it
// fails, expand the SCEV literally.
Value *SCEVExpander::expand(const SCEV *S) {
  // Compute an insertion point for this SCEV object. Hoist the instructions
  // as far out in the loop nest as possible.
  Instruction *InsertPt = &*Builder.GetInsertPoint();

  // We can move insertion point only if there is no div or rem operations
  // otherwise we are risky to move it over the check for zero denominator.
  auto SafeToHoist = [](const SCEV *S) {
    return !SCEVExprContains(S, [](const SCEV *S) {
              if (const auto *D = dyn_cast<SCEVUDivExpr>(S)) {
                if (const auto *SC = dyn_cast<SCEVConstant>(D->getRHS()))
                  // Division by non-zero constants can be hoisted.
                  return SC->getValue()->isZero();
                // All other divisions should not be moved as they may be
                // divisions by zero and should be kept within the
                // conditions of the surrounding loops that guard their
                // execution (see PR35406).
                return true;
              }
              return false;
            });
  };
  if (SafeToHoist(S)) {
    for (Loop *L = SE.LI.getLoopFor(Builder.GetInsertBlock());;
         L = L->getParentLoop()) {
      if (SE.isLoopInvariant(S, L)) {
        if (!L) break;
        if (BasicBlock *Preheader = L->getLoopPreheader())
          InsertPt = Preheader->getTerminator();
        else
          // LSR sets the insertion point for AddRec start/step values to the
          // block start to simplify value reuse, even though it's an invalid
          // position. SCEVExpander must correct for this in all cases.
          InsertPt = &*L->getHeader()->getFirstInsertionPt();
      } else {
        // If the SCEV is computable at this level, insert it into the header
        // after the PHIs (and after any other instructions that we've inserted
        // there) so that it is guaranteed to dominate any user inside the loop.
        if (L && SE.hasComputableLoopEvolution(S, L) && !PostIncLoops.count(L))
          InsertPt = &*L->getHeader()->getFirstInsertionPt();

        while (InsertPt->getIterator() != Builder.GetInsertPoint() &&
               (isInsertedInstruction(InsertPt) ||
                isa<DbgInfoIntrinsic>(InsertPt))) {
          InsertPt = &*std::next(InsertPt->getIterator());
        }
        break;
      }
    }
  }

  // Check to see if we already expanded this here.
  auto I = InsertedExpressions.find(std::make_pair(S, InsertPt));
  if (I != InsertedExpressions.end())
    return I->second;

  SCEVInsertPointGuard Guard(Builder, this);
  Builder.SetInsertPoint(InsertPt);

  // Expand the expression into instructions.
  Value *V = FindValueInExprValueMap(S, InsertPt);
  if (!V) {
    V = visit(S);
    V = fixupLCSSAFormFor(V);
  } else {
    // If we're reusing an existing instruction, we are effectively CSEing two
    // copies of the instruction (with potentially different flags).  As such,
    // we need to drop any poison generating flags unless we can prove that
    // said flags must be valid for all new users.
    if (auto *I = dyn_cast<Instruction>(V))
      if (I->hasPoisonGeneratingFlags() && !programUndefinedIfPoison(I))
        I->dropPoisonGeneratingFlags();
  }
  // Remember the expanded value for this SCEV at this location.
  //
  // This is independent of PostIncLoops. The mapped value simply materializes
  // the expression at this insertion point. If the mapped value happened to be
  // a postinc expansion, it could be reused by a non-postinc user, but only if
  // its insertion point was already at the head of the loop.
  InsertedExpressions[std::make_pair(S, InsertPt)] = V;
  return V;
}

void SCEVExpander::rememberInstruction(Value *I) {
  auto DoInsert = [this](Value *V) {
    if (!PostIncLoops.empty())
      InsertedPostIncValues.insert(V);
    else
      InsertedValues.insert(V);
  };
  DoInsert(I);
}

/// replaceCongruentIVs - Check for congruent phis in this loop header and
/// replace them with their most canonical representative. Return the number of
/// phis eliminated.
///
/// This does not depend on any SCEVExpander state but should be used in
/// the same context that SCEVExpander is used.
unsigned
SCEVExpander::replaceCongruentIVs(Loop *L, const DominatorTree *DT,
                                  SmallVectorImpl<WeakTrackingVH> &DeadInsts,
                                  const TargetTransformInfo *TTI) {
  // Find integer phis in order of increasing width.
  SmallVector<PHINode*, 8> Phis;
  for (PHINode &PN : L->getHeader()->phis())
    Phis.push_back(&PN);

  if (TTI)
    // Use stable_sort to preserve order of equivalent PHIs, so the order
    // of the sorted Phis is the same from run to run on the same loop.
    llvm::stable_sort(Phis, [](Value *LHS, Value *RHS) {
      // Put pointers at the back and make sure pointer < pointer = false.
      if (!LHS->getType()->isIntegerTy() || !RHS->getType()->isIntegerTy())
        return RHS->getType()->isIntegerTy() && !LHS->getType()->isIntegerTy();
      return RHS->getType()->getPrimitiveSizeInBits().getFixedValue() <
             LHS->getType()->getPrimitiveSizeInBits().getFixedValue();
    });

  unsigned NumElim = 0;
  DenseMap<const SCEV *, PHINode *> ExprToIVMap;
  // Process phis from wide to narrow. Map wide phis to their truncation
  // so narrow phis can reuse them.
  for (PHINode *Phi : Phis) {
    auto SimplifyPHINode = [&](PHINode *PN) -> Value * {
      if (Value *V = simplifyInstruction(PN, {DL, &SE.TLI, &SE.DT, &SE.AC}))
        return V;
      if (!SE.isSCEVable(PN->getType()))
        return nullptr;
      auto *Const = dyn_cast<SCEVConstant>(SE.getSCEV(PN));
      if (!Const)
        return nullptr;
      return Const->getValue();
    };

    // Fold constant phis. They may be congruent to other constant phis and
    // would confuse the logic below that expects proper IVs.
    if (Value *V = SimplifyPHINode(Phi)) {
      if (V->getType() != Phi->getType())
        continue;
      SE.forgetValue(Phi);
      Phi->replaceAllUsesWith(V);
      DeadInsts.emplace_back(Phi);
      ++NumElim;
      SCEV_DEBUG_WITH_TYPE(DebugType,
                           dbgs() << "INDVARS: Eliminated constant iv: " << *Phi
                                  << '\n');
      continue;
    }

    if (!SE.isSCEVable(Phi->getType()))
      continue;

    PHINode *&OrigPhiRef = ExprToIVMap[SE.getSCEV(Phi)];
    if (!OrigPhiRef) {
      OrigPhiRef = Phi;
      if (Phi->getType()->isIntegerTy() && TTI &&
          TTI->isTruncateFree(Phi->getType(), Phis.back()->getType())) {
        // Make sure we only rewrite using simple induction variables;
        // otherwise, we can make the trip count of a loop unanalyzable
        // to SCEV.
        const SCEV *PhiExpr = SE.getSCEV(Phi);
        if (isa<SCEVAddRecExpr>(PhiExpr)) {
          // This phi can be freely truncated to the narrowest phi type. Map the
          // truncated expression to it so it will be reused for narrow types.
          const SCEV *TruncExpr =
              SE.getTruncateExpr(PhiExpr, Phis.back()->getType());
          ExprToIVMap[TruncExpr] = Phi;
        }
      }
      continue;
    }

    // Replacing a pointer phi with an integer phi or vice-versa doesn't make
    // sense.
    if (OrigPhiRef->getType()->isPointerTy() != Phi->getType()->isPointerTy())
      continue;

    if (BasicBlock *LatchBlock = L->getLoopLatch()) {
      Instruction *OrigInc = dyn_cast<Instruction>(
          OrigPhiRef->getIncomingValueForBlock(LatchBlock));
      Instruction *IsomorphicInc =
          dyn_cast<Instruction>(Phi->getIncomingValueForBlock(LatchBlock));

      if (OrigInc && IsomorphicInc) {
        // If this phi has the same width but is more canonical, replace the
        // original with it. As part of the "more canonical" determination,
        // respect a prior decision to use an IV chain.
        if (OrigPhiRef->getType() == Phi->getType() &&
            !(ChainedPhis.count(Phi) ||
              isExpandedAddRecExprPHI(OrigPhiRef, OrigInc, L)) &&
            (ChainedPhis.count(Phi) ||
             isExpandedAddRecExprPHI(Phi, IsomorphicInc, L))) {
          std::swap(OrigPhiRef, Phi);
          std::swap(OrigInc, IsomorphicInc);
        }
        // Replacing the congruent phi is sufficient because acyclic
        // redundancy elimination, CSE/GVN, should handle the
        // rest. However, once SCEV proves that a phi is congruent,
        // it's often the head of an IV user cycle that is isomorphic
        // with the original phi. It's worth eagerly cleaning up the
        // common case of a single IV increment so that DeleteDeadPHIs
        // can remove cycles that had postinc uses.
        // Because we may potentially introduce a new use of OrigIV that didn't
        // exist before at this point, its poison flags need readjustment.
        const SCEV *TruncExpr =
            SE.getTruncateOrNoop(SE.getSCEV(OrigInc), IsomorphicInc->getType());
        if (OrigInc != IsomorphicInc &&
            TruncExpr == SE.getSCEV(IsomorphicInc) &&
            SE.LI.replacementPreservesLCSSAForm(IsomorphicInc, OrigInc) &&
            hoistIVInc(OrigInc, IsomorphicInc, /*RecomputePoisonFlags*/ true)) {
          SCEV_DEBUG_WITH_TYPE(
              DebugType, dbgs() << "INDVARS: Eliminated congruent iv.inc: "
                                << *IsomorphicInc << '\n');
          Value *NewInc = OrigInc;
          if (OrigInc->getType() != IsomorphicInc->getType()) {
            Instruction *IP = nullptr;
            if (PHINode *PN = dyn_cast<PHINode>(OrigInc))
              IP = &*PN->getParent()->getFirstInsertionPt();
            else
              IP = OrigInc->getNextNode();

            IRBuilder<> Builder(IP);
            Builder.SetCurrentDebugLocation(IsomorphicInc->getDebugLoc());
            NewInc = Builder.CreateTruncOrBitCast(
                OrigInc, IsomorphicInc->getType(), IVName);
          }
          IsomorphicInc->replaceAllUsesWith(NewInc);
          DeadInsts.emplace_back(IsomorphicInc);
        }
      }
    }
    SCEV_DEBUG_WITH_TYPE(DebugType,
                         dbgs() << "INDVARS: Eliminated congruent iv: " << *Phi
                                << '\n');
    SCEV_DEBUG_WITH_TYPE(
        DebugType, dbgs() << "INDVARS: Original iv: " << *OrigPhiRef << '\n');
    ++NumElim;
    Value *NewIV = OrigPhiRef;
    if (OrigPhiRef->getType() != Phi->getType()) {
      IRBuilder<> Builder(&*L->getHeader()->getFirstInsertionPt());
      Builder.SetCurrentDebugLocation(Phi->getDebugLoc());
      NewIV = Builder.CreateTruncOrBitCast(OrigPhiRef, Phi->getType(), IVName);
    }
    Phi->replaceAllUsesWith(NewIV);
    DeadInsts.emplace_back(Phi);
  }
  return NumElim;
}

Value *SCEVExpander::getRelatedExistingExpansion(const SCEV *S,
                                                 const Instruction *At,
                                                 Loop *L) {
  using namespace llvm::PatternMatch;

  SmallVector<BasicBlock *, 4> ExitingBlocks;
  L->getExitingBlocks(ExitingBlocks);

  // Look for suitable value in simple conditions at the loop exits.
  for (BasicBlock *BB : ExitingBlocks) {
    ICmpInst::Predicate Pred;
    Instruction *LHS, *RHS;

    if (!match(BB->getTerminator(),
               m_Br(m_ICmp(Pred, m_Instruction(LHS), m_Instruction(RHS)),
                    m_BasicBlock(), m_BasicBlock())))
      continue;

    if (SE.getSCEV(LHS) == S && SE.DT.dominates(LHS, At))
      return LHS;

    if (SE.getSCEV(RHS) == S && SE.DT.dominates(RHS, At))
      return RHS;
  }

  // Use expand's logic which is used for reusing a previous Value in
  // ExprValueMap.  Note that we don't currently model the cost of
  // needing to drop poison generating flags on the instruction if we
  // want to reuse it.  We effectively assume that has zero cost.
  return FindValueInExprValueMap(S, At);
}

template<typename T> static InstructionCost costAndCollectOperands(
  const SCEVOperand &WorkItem, const TargetTransformInfo &TTI,
  TargetTransformInfo::TargetCostKind CostKind,
  SmallVectorImpl<SCEVOperand> &Worklist) {

  const T *S = cast<T>(WorkItem.S);
  InstructionCost Cost = 0;
  // Object to help map SCEV operands to expanded IR instructions.
  struct OperationIndices {
    OperationIndices(unsigned Opc, size_t min, size_t max) :
      Opcode(Opc), MinIdx(min), MaxIdx(max) { }
    unsigned Opcode;
    size_t MinIdx;
    size_t MaxIdx;
  };

  // Collect the operations of all the instructions that will be needed to
  // expand the SCEVExpr. This is so that when we come to cost the operands,
  // we know what the generated user(s) will be.
  SmallVector<OperationIndices, 2> Operations;

  auto CastCost = [&](unsigned Opcode) -> InstructionCost {
    Operations.emplace_back(Opcode, 0, 0);
    return TTI.getCastInstrCost(Opcode, S->getType(),
                                S->getOperand(0)->getType(),
                                TTI::CastContextHint::None, CostKind);
  };

  auto ArithCost = [&](unsigned Opcode, unsigned NumRequired,
                       unsigned MinIdx = 0,
                       unsigned MaxIdx = 1) -> InstructionCost {
    Operations.emplace_back(Opcode, MinIdx, MaxIdx);
    return NumRequired *
      TTI.getArithmeticInstrCost(Opcode, S->getType(), CostKind);
  };

  auto CmpSelCost = [&](unsigned Opcode, unsigned NumRequired, unsigned MinIdx,
                        unsigned MaxIdx) -> InstructionCost {
    Operations.emplace_back(Opcode, MinIdx, MaxIdx);
    Type *OpType = S->getType();
    return NumRequired * TTI.getCmpSelInstrCost(
                             Opcode, OpType, CmpInst::makeCmpResultType(OpType),
                             CmpInst::BAD_ICMP_PREDICATE, CostKind);
  };

  switch (S->getSCEVType()) {
  case scCouldNotCompute:
    llvm_unreachable("Attempt to use a SCEVCouldNotCompute object!");
  case scUnknown:
  case scConstant:
  case scVScale:
    return 0;
  case scPtrToInt:
    Cost = CastCost(Instruction::PtrToInt);
    break;
  case scTruncate:
    Cost = CastCost(Instruction::Trunc);
    break;
  case scZeroExtend:
    Cost = CastCost(Instruction::ZExt);
    break;
  case scSignExtend:
    Cost = CastCost(Instruction::SExt);
    break;
  case scUDivExpr: {
    unsigned Opcode = Instruction::UDiv;
    if (auto *SC = dyn_cast<SCEVConstant>(S->getOperand(1)))
      if (SC->getAPInt().isPowerOf2())
        Opcode = Instruction::LShr;
    Cost = ArithCost(Opcode, 1);
    break;
  }
  case scAddExpr:
    Cost = ArithCost(Instruction::Add, S->getNumOperands() - 1);
    break;
  case scMulExpr:
    // TODO: this is a very pessimistic cost modelling for Mul,
    // because of Bin Pow algorithm actually used by the expander,
    // see SCEVExpander::visitMulExpr(), ExpandOpBinPowN().
    Cost = ArithCost(Instruction::Mul, S->getNumOperands() - 1);
    break;
  case scSMaxExpr:
  case scUMaxExpr:
  case scSMinExpr:
  case scUMinExpr:
  case scSequentialUMinExpr: {
    // FIXME: should this ask the cost for Intrinsic's?
    // The reduction tree.
    Cost += CmpSelCost(Instruction::ICmp, S->getNumOperands() - 1, 0, 1);
    Cost += CmpSelCost(Instruction::Select, S->getNumOperands() - 1, 0, 2);
    switch (S->getSCEVType()) {
    case scSequentialUMinExpr: {
      // The safety net against poison.
      // FIXME: this is broken.
      Cost += CmpSelCost(Instruction::ICmp, S->getNumOperands() - 1, 0, 0);
      Cost += ArithCost(Instruction::Or,
                        S->getNumOperands() > 2 ? S->getNumOperands() - 2 : 0);
      Cost += CmpSelCost(Instruction::Select, 1, 0, 1);
      break;
    }
    default:
      assert(!isa<SCEVSequentialMinMaxExpr>(S) &&
             "Unhandled SCEV expression type?");
      break;
    }
    break;
  }
  case scAddRecExpr: {
    // In this polynominal, we may have some zero operands, and we shouldn't
    // really charge for those. So how many non-zero coefficients are there?
    int NumTerms = llvm::count_if(S->operands(), [](const SCEV *Op) {
                                    return !Op->isZero();
                                  });

    assert(NumTerms >= 1 && "Polynominal should have at least one term.");
    assert(!(*std::prev(S->operands().end()))->isZero() &&
           "Last operand should not be zero");

    // Ignoring constant term (operand 0), how many of the coefficients are u> 1?
    int NumNonZeroDegreeNonOneTerms =
      llvm::count_if(S->operands(), [](const SCEV *Op) {
                      auto *SConst = dyn_cast<SCEVConstant>(Op);
                      return !SConst || SConst->getAPInt().ugt(1);
                    });

    // Much like with normal add expr, the polynominal will require
    // one less addition than the number of it's terms.
    InstructionCost AddCost = ArithCost(Instruction::Add, NumTerms - 1,
                                        /*MinIdx*/ 1, /*MaxIdx*/ 1);
    // Here, *each* one of those will require a multiplication.
    InstructionCost MulCost =
        ArithCost(Instruction::Mul, NumNonZeroDegreeNonOneTerms);
    Cost = AddCost + MulCost;

    // What is the degree of this polynominal?
    int PolyDegree = S->getNumOperands() - 1;
    assert(PolyDegree >= 1 && "Should be at least affine.");

    // The final term will be:
    //   Op_{PolyDegree} * x ^ {PolyDegree}
    // Where  x ^ {PolyDegree}  will again require PolyDegree-1 mul operations.
    // Note that  x ^ {PolyDegree} = x * x ^ {PolyDegree-1}  so charging for
    // x ^ {PolyDegree}  will give us  x ^ {2} .. x ^ {PolyDegree-1}  for free.
    // FIXME: this is conservatively correct, but might be overly pessimistic.
    Cost += MulCost * (PolyDegree - 1);
    break;
  }
  }

  for (auto &CostOp : Operations) {
    for (auto SCEVOp : enumerate(S->operands())) {
      // Clamp the index to account for multiple IR operations being chained.
      size_t MinIdx = std::max(SCEVOp.index(), CostOp.MinIdx);
      size_t OpIdx = std::min(MinIdx, CostOp.MaxIdx);
      Worklist.emplace_back(CostOp.Opcode, OpIdx, SCEVOp.value());
    }
  }
  return Cost;
}

bool SCEVExpander::isHighCostExpansionHelper(
    const SCEVOperand &WorkItem, Loop *L, const Instruction &At,
    InstructionCost &Cost, unsigned Budget, const TargetTransformInfo &TTI,
    SmallPtrSetImpl<const SCEV *> &Processed,
    SmallVectorImpl<SCEVOperand> &Worklist) {
  if (Cost > Budget)
    return true; // Already run out of budget, give up.

  const SCEV *S = WorkItem.S;
  // Was the cost of expansion of this expression already accounted for?
  if (!isa<SCEVConstant>(S) && !Processed.insert(S).second)
    return false; // We have already accounted for this expression.

  // If we can find an existing value for this scev available at the point "At"
  // then consider the expression cheap.
  if (getRelatedExistingExpansion(S, &At, L))
    return false; // Consider the expression to be free.

  TargetTransformInfo::TargetCostKind CostKind =
      L->getHeader()->getParent()->hasMinSize()
          ? TargetTransformInfo::TCK_CodeSize
          : TargetTransformInfo::TCK_RecipThroughput;

  switch (S->getSCEVType()) {
  case scCouldNotCompute:
    llvm_unreachable("Attempt to use a SCEVCouldNotCompute object!");
  case scUnknown:
  case scVScale:
    // Assume to be zero-cost.
    return false;
  case scConstant: {
    // Only evalulate the costs of constants when optimizing for size.
    if (CostKind != TargetTransformInfo::TCK_CodeSize)
      return false;
    const APInt &Imm = cast<SCEVConstant>(S)->getAPInt();
    Type *Ty = S->getType();
    Cost += TTI.getIntImmCostInst(
        WorkItem.ParentOpcode, WorkItem.OperandIdx, Imm, Ty, CostKind);
    return Cost > Budget;
  }
  case scTruncate:
  case scPtrToInt:
  case scZeroExtend:
  case scSignExtend: {
    Cost +=
        costAndCollectOperands<SCEVCastExpr>(WorkItem, TTI, CostKind, Worklist);
    return false; // Will answer upon next entry into this function.
  }
  case scUDivExpr: {
    // UDivExpr is very likely a UDiv that ScalarEvolution's HowFarToZero or
    // HowManyLessThans produced to compute a precise expression, rather than a
    // UDiv from the user's code. If we can't find a UDiv in the code with some
    // simple searching, we need to account for it's cost.

    // At the beginning of this function we already tried to find existing
    // value for plain 'S'. Now try to lookup 'S + 1' since it is common
    // pattern involving division. This is just a simple search heuristic.
    if (getRelatedExistingExpansion(
            SE.getAddExpr(S, SE.getConstant(S->getType(), 1)), &At, L))
      return false; // Consider it to be free.

    Cost +=
        costAndCollectOperands<SCEVUDivExpr>(WorkItem, TTI, CostKind, Worklist);
    return false; // Will answer upon next entry into this function.
  }
  case scAddExpr:
  case scMulExpr:
  case scUMaxExpr:
  case scSMaxExpr:
  case scUMinExpr:
  case scSMinExpr:
  case scSequentialUMinExpr: {
    assert(cast<SCEVNAryExpr>(S)->getNumOperands() > 1 &&
           "Nary expr should have more than 1 operand.");
    // The simple nary expr will require one less op (or pair of ops)
    // than the number of it's terms.
    Cost +=
        costAndCollectOperands<SCEVNAryExpr>(WorkItem, TTI, CostKind, Worklist);
    return Cost > Budget;
  }
  case scAddRecExpr: {
    assert(cast<SCEVAddRecExpr>(S)->getNumOperands() >= 2 &&
           "Polynomial should be at least linear");
    Cost += costAndCollectOperands<SCEVAddRecExpr>(
        WorkItem, TTI, CostKind, Worklist);
    return Cost > Budget;
  }
  }
  llvm_unreachable("Unknown SCEV kind!");
}

Value *SCEVExpander::expandCodeForPredicate(const SCEVPredicate *Pred,
                                            Instruction *IP) {
  assert(IP);
  switch (Pred->getKind()) {
  case SCEVPredicate::P_Union:
    return expandUnionPredicate(cast<SCEVUnionPredicate>(Pred), IP);
  case SCEVPredicate::P_Compare:
    return expandComparePredicate(cast<SCEVComparePredicate>(Pred), IP);
  case SCEVPredicate::P_Wrap: {
    auto *AddRecPred = cast<SCEVWrapPredicate>(Pred);
    return expandWrapPredicate(AddRecPred, IP);
  }
  }
  llvm_unreachable("Unknown SCEV predicate type");
}

Value *SCEVExpander::expandComparePredicate(const SCEVComparePredicate *Pred,
                                            Instruction *IP) {
  Value *Expr0 =
      expandCodeForImpl(Pred->getLHS(), Pred->getLHS()->getType(), IP);
  Value *Expr1 =
      expandCodeForImpl(Pred->getRHS(), Pred->getRHS()->getType(), IP);

  Builder.SetInsertPoint(IP);
  auto InvPred = ICmpInst::getInversePredicate(Pred->getPredicate());
  auto *I = Builder.CreateICmp(InvPred, Expr0, Expr1, "ident.check");
  return I;
}

Value *SCEVExpander::generateOverflowCheck(const SCEVAddRecExpr *AR,
                                           Instruction *Loc, bool Signed) {
  assert(AR->isAffine() && "Cannot generate RT check for "
                           "non-affine expression");

  // FIXME: It is highly suspicious that we're ignoring the predicates here.
  SmallVector<const SCEVPredicate *, 4> Pred;
  const SCEV *ExitCount =
      SE.getPredicatedBackedgeTakenCount(AR->getLoop(), Pred);

  assert(!isa<SCEVCouldNotCompute>(ExitCount) && "Invalid loop count");

  const SCEV *Step = AR->getStepRecurrence(SE);
  const SCEV *Start = AR->getStart();

  Type *ARTy = AR->getType();
  unsigned SrcBits = SE.getTypeSizeInBits(ExitCount->getType());
  unsigned DstBits = SE.getTypeSizeInBits(ARTy);

  // The expression {Start,+,Step} has nusw/nssw if
  //   Step < 0, Start - |Step| * Backedge <= Start
  //   Step >= 0, Start + |Step| * Backedge > Start
  // and |Step| * Backedge doesn't unsigned overflow.

  IntegerType *CountTy = IntegerType::get(Loc->getContext(), SrcBits);
  Builder.SetInsertPoint(Loc);
  Value *TripCountVal = expandCodeForImpl(ExitCount, CountTy, Loc);

  IntegerType *Ty =
      IntegerType::get(Loc->getContext(), SE.getTypeSizeInBits(ARTy));

  Value *StepValue = expandCodeForImpl(Step, Ty, Loc);
  Value *NegStepValue =
      expandCodeForImpl(SE.getNegativeSCEV(Step), Ty, Loc);
  Value *StartValue = expandCodeForImpl(Start, ARTy, Loc);

  ConstantInt *Zero =
      ConstantInt::get(Loc->getContext(), APInt::getZero(DstBits));

  Builder.SetInsertPoint(Loc);
  // Compute |Step|
  Value *StepCompare = Builder.CreateICmp(ICmpInst::ICMP_SLT, StepValue, Zero);
  Value *AbsStep = Builder.CreateSelect(StepCompare, NegStepValue, StepValue);

  // Compute |Step| * Backedge
  // Compute:
  //   1. Start + |Step| * Backedge < Start
  //   2. Start - |Step| * Backedge > Start
  //
  // And select either 1. or 2. depending on whether step is positive or
  // negative. If Step is known to be positive or negative, only create
  // either 1. or 2.
  auto ComputeEndCheck = [&]() -> Value * {
    // Checking <u 0 is always false.
    if (!Signed && Start->isZero() && SE.isKnownPositive(Step))
      return ConstantInt::getFalse(Loc->getContext());

    // Get the backedge taken count and truncate or extended to the AR type.
    Value *TruncTripCount = Builder.CreateZExtOrTrunc(TripCountVal, Ty);

    Value *MulV, *OfMul;
    if (Step->isOne()) {
      // Special-case Step of one. Potentially-costly `umul_with_overflow` isn't
      // needed, there is never an overflow, so to avoid artificially inflating
      // the cost of the check, directly emit the optimized IR.
      MulV = TruncTripCount;
      OfMul = ConstantInt::getFalse(MulV->getContext());
    } else {
      auto *MulF = Intrinsic::getDeclaration(Loc->getModule(),
                                             Intrinsic::umul_with_overflow, Ty);
      CallInst *Mul =
          Builder.CreateCall(MulF, {AbsStep, TruncTripCount}, "mul");
      MulV = Builder.CreateExtractValue(Mul, 0, "mul.result");
      OfMul = Builder.CreateExtractValue(Mul, 1, "mul.overflow");
    }

    Value *Add = nullptr, *Sub = nullptr;
    bool NeedPosCheck = !SE.isKnownNegative(Step);
    bool NeedNegCheck = !SE.isKnownPositive(Step);

    if (PointerType *ARPtrTy = dyn_cast<PointerType>(ARTy)) {
      StartValue = InsertNoopCastOfTo(StartValue, ARPtrTy);
      Value *NegMulV = Builder.CreateNeg(MulV);
      if (NeedPosCheck)
        Add = Builder.CreateGEP(Builder.getInt8Ty(), StartValue, MulV);
      if (NeedNegCheck)
        Sub = Builder.CreateGEP(Builder.getInt8Ty(), StartValue, NegMulV);
    } else {
      if (NeedPosCheck)
        Add = Builder.CreateAdd(StartValue, MulV);
      if (NeedNegCheck)
        Sub = Builder.CreateSub(StartValue, MulV);
    }

    Value *EndCompareLT = nullptr;
    Value *EndCompareGT = nullptr;
    Value *EndCheck = nullptr;
    if (NeedPosCheck)
      EndCheck = EndCompareLT = Builder.CreateICmp(
          Signed ? ICmpInst::ICMP_SLT : ICmpInst::ICMP_ULT, Add, StartValue);
    if (NeedNegCheck)
      EndCheck = EndCompareGT = Builder.CreateICmp(
          Signed ? ICmpInst::ICMP_SGT : ICmpInst::ICMP_UGT, Sub, StartValue);
    if (NeedPosCheck && NeedNegCheck) {
      // Select the answer based on the sign of Step.
      EndCheck = Builder.CreateSelect(StepCompare, EndCompareGT, EndCompareLT);
    }
    return Builder.CreateOr(EndCheck, OfMul);
  };
  Value *EndCheck = ComputeEndCheck();

  // If the backedge taken count type is larger than the AR type,
  // check that we don't drop any bits by truncating it. If we are
  // dropping bits, then we have overflow (unless the step is zero).
  if (SE.getTypeSizeInBits(CountTy) > SE.getTypeSizeInBits(Ty)) {
    auto MaxVal = APInt::getMaxValue(DstBits).zext(SrcBits);
    auto *BackedgeCheck =
        Builder.CreateICmp(ICmpInst::ICMP_UGT, TripCountVal,
                           ConstantInt::get(Loc->getContext(), MaxVal));
    BackedgeCheck = Builder.CreateAnd(
        BackedgeCheck, Builder.CreateICmp(ICmpInst::ICMP_NE, StepValue, Zero));

    EndCheck = Builder.CreateOr(EndCheck, BackedgeCheck);
  }

  return EndCheck;
}

Value *SCEVExpander::expandWrapPredicate(const SCEVWrapPredicate *Pred,
                                         Instruction *IP) {
  const auto *A = cast<SCEVAddRecExpr>(Pred->getExpr());
  Value *NSSWCheck = nullptr, *NUSWCheck = nullptr;

  // Add a check for NUSW
  if (Pred->getFlags() & SCEVWrapPredicate::IncrementNUSW)
    NUSWCheck = generateOverflowCheck(A, IP, false);

  // Add a check for NSSW
  if (Pred->getFlags() & SCEVWrapPredicate::IncrementNSSW)
    NSSWCheck = generateOverflowCheck(A, IP, true);

  if (NUSWCheck && NSSWCheck)
    return Builder.CreateOr(NUSWCheck, NSSWCheck);

  if (NUSWCheck)
    return NUSWCheck;

  if (NSSWCheck)
    return NSSWCheck;

  return ConstantInt::getFalse(IP->getContext());
}

Value *SCEVExpander::expandUnionPredicate(const SCEVUnionPredicate *Union,
                                          Instruction *IP) {
  // Loop over all checks in this set.
  SmallVector<Value *> Checks;
  for (const auto *Pred : Union->getPredicates()) {
    Checks.push_back(expandCodeForPredicate(Pred, IP));
    Builder.SetInsertPoint(IP);
  }

  if (Checks.empty())
    return ConstantInt::getFalse(IP->getContext());
  return Builder.CreateOr(Checks);
}

Value *SCEVExpander::fixupLCSSAFormFor(Value *V) {
  auto *DefI = dyn_cast<Instruction>(V);
  if (!PreserveLCSSA || !DefI)
    return V;

  Instruction *InsertPt = &*Builder.GetInsertPoint();
  Loop *DefLoop = SE.LI.getLoopFor(DefI->getParent());
  Loop *UseLoop = SE.LI.getLoopFor(InsertPt->getParent());
  if (!DefLoop || UseLoop == DefLoop || DefLoop->contains(UseLoop))
    return V;

  // Create a temporary instruction to at the current insertion point, so we
  // can hand it off to the helper to create LCSSA PHIs if required for the
  // new use.
  // FIXME: Ideally formLCSSAForInstructions (used in fixupLCSSAFormFor)
  // would accept a insertion point and return an LCSSA phi for that
  // insertion point, so there is no need to insert & remove the temporary
  // instruction.
  Type *ToTy;
  if (DefI->getType()->isIntegerTy())
    ToTy = PointerType::get(DefI->getContext(), 0);
  else
    ToTy = Type::getInt32Ty(DefI->getContext());
  Instruction *User =
      CastInst::CreateBitOrPointerCast(DefI, ToTy, "tmp.lcssa.user", InsertPt);
  auto RemoveUserOnExit =
      make_scope_exit([User]() { User->eraseFromParent(); });

  SmallVector<Instruction *, 1> ToUpdate;
  ToUpdate.push_back(DefI);
  SmallVector<PHINode *, 16> PHIsToRemove;
  SmallVector<PHINode *, 16> InsertedPHIs;
  formLCSSAForInstructions(ToUpdate, SE.DT, SE.LI, &SE, &PHIsToRemove,
                           &InsertedPHIs);
  for (PHINode *PN : InsertedPHIs)
    rememberInstruction(PN);
  for (PHINode *PN : PHIsToRemove) {
    if (!PN->use_empty())
      continue;
    InsertedValues.erase(PN);
    InsertedPostIncValues.erase(PN);
    PN->eraseFromParent();
  }

  return User->getOperand(0);
}

namespace {
// Search for a SCEV subexpression that is not safe to expand.  Any expression
// that may expand to a !isSafeToSpeculativelyExecute value is unsafe, namely
// UDiv expressions. We don't know if the UDiv is derived from an IR divide
// instruction, but the important thing is that we prove the denominator is
// nonzero before expansion.
//
// IVUsers already checks that IV-derived expressions are safe. So this check is
// only needed when the expression includes some subexpression that is not IV
// derived.
//
// Currently, we only allow division by a value provably non-zero here.
//
// We cannot generally expand recurrences unless the step dominates the loop
// header. The expander handles the special case of affine recurrences by
// scaling the recurrence outside the loop, but this technique isn't generally
// applicable. Expanding a nested recurrence outside a loop requires computing
// binomial coefficients. This could be done, but the recurrence has to be in a
// perfectly reduced form, which can't be guaranteed.
struct SCEVFindUnsafe {
  ScalarEvolution &SE;
  bool CanonicalMode;
  bool IsUnsafe = false;

  SCEVFindUnsafe(ScalarEvolution &SE, bool CanonicalMode)
      : SE(SE), CanonicalMode(CanonicalMode) {}

  bool follow(const SCEV *S) {
    if (const SCEVUDivExpr *D = dyn_cast<SCEVUDivExpr>(S)) {
      if (!SE.isKnownNonZero(D->getRHS())) {
        IsUnsafe = true;
        return false;
      }
    }
    if (const SCEVAddRecExpr *AR = dyn_cast<SCEVAddRecExpr>(S)) {
      const SCEV *Step = AR->getStepRecurrence(SE);
      if (!AR->isAffine() && !SE.dominates(Step, AR->getLoop()->getHeader())) {
        IsUnsafe = true;
        return false;
      }

      // For non-affine addrecs or in non-canonical mode we need a preheader
      // to insert into.
      if (!AR->getLoop()->getLoopPreheader() &&
          (!CanonicalMode || !AR->isAffine())) {
        IsUnsafe = true;
        return false;
      }
    }
    return true;
  }
  bool isDone() const { return IsUnsafe; }
};
} // namespace

bool SCEVExpander::isSafeToExpand(const SCEV *S) const {
  SCEVFindUnsafe Search(SE, CanonicalMode);
  visitAll(S, Search);
  return !Search.IsUnsafe;
}

bool SCEVExpander::isSafeToExpandAt(const SCEV *S,
                                    const Instruction *InsertionPoint) const {
  if (!isSafeToExpand(S))
    return false;
  // We have to prove that the expanded site of S dominates InsertionPoint.
  // This is easy when not in the same block, but hard when S is an instruction
  // to be expanded somewhere inside the same block as our insertion point.
  // What we really need here is something analogous to an OrderedBasicBlock,
  // but for the moment, we paper over the problem by handling two common and
  // cheap to check cases.
  if (SE.properlyDominates(S, InsertionPoint->getParent()))
    return true;
  if (SE.dominates(S, InsertionPoint->getParent())) {
    if (InsertionPoint->getParent()->getTerminator() == InsertionPoint)
      return true;
    if (const SCEVUnknown *U = dyn_cast<SCEVUnknown>(S))
      if (llvm::is_contained(InsertionPoint->operand_values(), U->getValue()))
        return true;
  }
  return false;
}

void SCEVExpanderCleaner::cleanup() {
  // Result is used, nothing to remove.
  if (ResultUsed)
    return;

  auto InsertedInstructions = Expander.getAllInsertedInstructions();
#ifndef NDEBUG
  SmallPtrSet<Instruction *, 8> InsertedSet(InsertedInstructions.begin(),
                                            InsertedInstructions.end());
  (void)InsertedSet;
#endif
  // Remove sets with value handles.
  Expander.clear();

  // Remove all inserted instructions.
  for (Instruction *I : reverse(InsertedInstructions)) {
#ifndef NDEBUG
    assert(all_of(I->users(),
                  [&InsertedSet](Value *U) {
                    return InsertedSet.contains(cast<Instruction>(U));
                  }) &&
           "removed instruction should only be used by instructions inserted "
           "during expansion");
#endif
    assert(!I->getType()->isVoidTy() &&
           "inserted instruction should have non-void types");
    I->replaceAllUsesWith(PoisonValue::get(I->getType()));
    I->eraseFromParent();
  }
}<|MERGE_RESOLUTION|>--- conflicted
+++ resolved
@@ -163,15 +163,11 @@
          "InsertNoopCastOfTo cannot change sizes!");
 
   // inttoptr only works for integral pointers. For non-integral pointers, we
-<<<<<<< HEAD
-  // can create a GEP on null with the integral value as index. Note that
-=======
 #ifdef INTEL_SYCL_OPAQUEPOINTER_READY
   // can create a GEP on null with the integral value as index. Note that
 #else //INTEL_SYCL_OPAQUEPOINTER_READY
   // can create a GEP on i8* null  with the integral value as index. Note that
 #endif //INTEL_SYCL_OPAQUEPOINTER_READY
->>>>>>> 8e921930
   // it is safe to use GEP of null instead of inttoptr here, because only
   // expressions already based on a GEP of null should be converted to pointers
   // during expansion.
@@ -180,20 +176,15 @@
     if (DL.isNonIntegralPointerType(PtrTy)) {
       assert(DL.getTypeAllocSize(Builder.getInt8Ty()) == 1 &&
              "alloc size of i8 must by 1 byte for the GEP to be correct");
-<<<<<<< HEAD
+#ifdef INTEL_SYCL_OPAQUEPOINTER_READY
       return Builder.CreateGEP(
           Builder.getInt8Ty(), Constant::getNullValue(PtrTy), V, "scevgep");
-=======
-#ifdef INTEL_SYCL_OPAQUEPOINTER_READY
-      return Builder.CreateGEP(
 #else //INTEL_SYCL_OPAQUEPOINTER_READY
+      auto *Int8PtrTy = Builder.getInt8PtrTy(PtrTy->getAddressSpace());
       auto *GEP = Builder.CreateGEP(
-#endif //INTEL_SYCL_OPAQUEPOINTER_READY
           Builder.getInt8Ty(), Constant::getNullValue(Int8PtrTy), V, "scevgep");
-#ifndef INTEL_SYCL_OPAQUEPOINTER_READY
       return Builder.CreateBitCast(GEP, Ty);
 #endif //INTEL_SYCL_OPAQUEPOINTER_READY
->>>>>>> 8e921930
     }
   }
   // Short-circuit unnecessary bitcasts.
@@ -305,8 +296,6 @@
   return BO;
 }
 
-<<<<<<< HEAD
-=======
 #ifndef INTEL_SYCL_OPAQUEPOINTER_READY
 /// FactorOutConstant - Test if S is divisible by Factor, using signed
 /// division. If so, update S with Factor divided out and return true.
@@ -445,7 +434,6 @@
 }
 
 #endif //INTEL_SYCL_OPAQUEPOINTER_READY
->>>>>>> 8e921930
 /// expandAddToGEP - Expand an addition expression with a pointer type into
 /// a GEP instead of using ptrtoint+arithmetic+inttoptr. This helps
 /// BasicAliasAnalysis and other passes analyze the result. See the rules
@@ -473,18 +461,6 @@
 /// loop-invariant portions of expressions, after considering what
 /// can be folded using target addressing modes.
 ///
-<<<<<<< HEAD
-Value *SCEVExpander::expandAddToGEP(const SCEV *Offset, Type *Ty, Value *V) {
-  assert(!isa<Instruction>(V) ||
-         SE.DT.dominates(cast<Instruction>(V), &*Builder.GetInsertPoint()));
-
-  Value *Idx = expandCodeForImpl(Offset, Ty);
-
-  // Fold a GEP with constant operands.
-  if (Constant *CLHS = dyn_cast<Constant>(V))
-    if (Constant *CRHS = dyn_cast<Constant>(Idx))
-      return Builder.CreateGEP(Builder.getInt8Ty(), CLHS, CRHS);
-=======
 #ifdef INTEL_SYCL_OPAQUEPOINTER_READY
 Value *SCEVExpander::expandAddToGEP(const SCEV *Offset, Type *Ty, Value *V) {
   assert(!isa<Instruction>(V) ||
@@ -675,33 +651,19 @@
 #endif //INTEL_SYCL_OPAQUEPOINTER_READY
     }
 #ifndef INTEL_SYCL_OPAQUEPOINTER_READY
->>>>>>> 8e921930
-
-  // Do a quick scan to see if we have this GEP nearby.  If so, reuse it.
-  unsigned ScanLimit = 6;
-  BasicBlock::iterator BlockBegin = Builder.GetInsertBlock()->begin();
-  // Scanning starts from the last instruction before the insertion point.
-  BasicBlock::iterator IP = Builder.GetInsertPoint();
-  if (IP != BlockBegin) {
-    --IP;
-    for (; ScanLimit; --IP, --ScanLimit) {
-      // Don't count dbg.value against the ScanLimit, to avoid perturbing the
-      // generated code.
-      if (isa<DbgInfoIntrinsic>(IP))
-        ScanLimit++;
-      if (IP->getOpcode() == Instruction::GetElementPtr &&
-          IP->getOperand(0) == V && IP->getOperand(1) == Idx &&
-          cast<GEPOperator>(&*IP)->getSourceElementType() ==
-              Type::getInt8Ty(Ty->getContext()))
-        return &*IP;
-      if (IP == BlockBegin) break;
-    }
-<<<<<<< HEAD
-  }
-
-  // Save the original insertion point so we can restore it when we're done.
-  SCEVInsertPointGuard Guard(Builder, this);
-=======
+
+    // Save the original insertion point so we can restore it when we're done.
+    SCEVInsertPointGuard Guard(Builder, this);
+
+    // Move the insertion point out of as many loops as we can.
+    while (const Loop *L = SE.LI.getLoopFor(Builder.GetInsertBlock())) {
+      if (!L->isLoopInvariant(V) || !L->isLoopInvariant(Idx)) break;
+      BasicBlock *Preheader = L->getLoopPreheader();
+      if (!Preheader) break;
+
+      // Ok, move up a level.
+      Builder.SetInsertPoint(Preheader->getTerminator());
+    }
 
     // Emit a GEP.
     return Builder.CreateGEP(Builder.getInt8Ty(), V, Idx, "scevgep");
@@ -737,22 +699,10 @@
 
       if (AnyIndexNotLoopInvariant)
         break;
->>>>>>> 8e921930
-
-  // Move the insertion point out of as many loops as we can.
-  while (const Loop *L = SE.LI.getLoopFor(Builder.GetInsertBlock())) {
-    if (!L->isLoopInvariant(V) || !L->isLoopInvariant(Idx)) break;
-    BasicBlock *Preheader = L->getLoopPreheader();
-    if (!Preheader) break;
-
-<<<<<<< HEAD
-    // Ok, move up a level.
-    Builder.SetInsertPoint(Preheader->getTerminator());
-  }
-
-  // Emit a GEP.
-  return Builder.CreateGEP(Builder.getInt8Ty(), V, Idx, "scevgep");
-=======
+
+      BasicBlock *Preheader = L->getLoopPreheader();
+      if (!Preheader) break;
+
       // Ok, move up a level.
       Builder.SetInsertPoint(Preheader->getTerminator());
     }
@@ -781,7 +731,6 @@
   const SCEV *const Ops[1] = {Op};
   return expandAddToGEP(Ops, Ops + 1, PTy, Ty, V);
 #endif //INTEL_SYCL_OPAQUEPOINTER_READY
->>>>>>> 8e921930
 }
 
 /// PickMostRelevantLoop - Given two loops pick the one that's most relevant for
@@ -907,15 +856,11 @@
     }
 
     assert(!Op->getType()->isPointerTy() && "Only first op can be pointer");
-<<<<<<< HEAD
-    if (isa<PointerType>(Sum->getType())) {
-=======
 #ifdef INTEL_SYCL_OPAQUEPOINTER_READY
     if (isa<PointerType>(Sum->getType())) {
 #else //INTEL_SYCL_OPAQUEPOINTER_READY
     if (PointerType *PTy = dyn_cast<PointerType>(Sum->getType())) {
 #endif //INTEL_SYCL_OPAQUEPOINTER_READY
->>>>>>> 8e921930
       // The running sum expression is a pointer. Try to form a getelementptr
       // at this level with that as the base.
       SmallVector<const SCEV *, 4> NewOps;
@@ -928,15 +873,11 @@
             X = SE.getSCEV(U->getValue());
         NewOps.push_back(X);
       }
-<<<<<<< HEAD
-      Sum = expandAddToGEP(SE.getAddExpr(NewOps), Ty, Sum);
-=======
 #ifdef INTEL_SYCL_OPAQUEPOINTER_READY
       Sum = expandAddToGEP(SE.getAddExpr(NewOps), Ty, Sum);
 #else //INTEL_SYCL_OPAQUEPOINTER_READY
       Sum = expandAddToGEP(NewOps.begin(), NewOps.end(), PTy, Ty, Sum);
 #endif //INTEL_SYCL_OPAQUEPOINTER_READY
->>>>>>> 8e921930
     } else if (Op->isNonConstantNegative()) {
       // Instead of doing a negate and add, just do a subtract.
       Value *W = expandCodeForImpl(SE.getNegativeSCEV(Op), Ty);
@@ -1246,9 +1187,6 @@
   Value *IncV;
   // If the PHI is a pointer, use a GEP, otherwise use an add or sub.
   if (ExpandTy->isPointerTy()) {
-<<<<<<< HEAD
-    IncV = expandAddToGEP(SE.getSCEV(StepV), IntTy, PN);
-=======
 #ifdef INTEL_SYCL_OPAQUEPOINTER_READY
     IncV = expandAddToGEP(SE.getSCEV(StepV), IntTy, PN);
 #else //INTEL_SYCL_OPAQUEPOINTER_READY
@@ -1262,7 +1200,6 @@
     if (IncV->getType() != PN->getType())
       IncV = Builder.CreateBitCast(IncV, PN->getType());
 #endif //INTEL_SYCL_OPAQUEPOINTER_READY
->>>>>>> 8e921930
   } else {
     IncV = useSubtract ?
       Builder.CreateSub(PN, StepV, Twine(IVName) + ".iv.next") :
@@ -1662,14 +1599,6 @@
 
   // Re-apply any non-loop-dominating offset.
   if (PostLoopOffset) {
-<<<<<<< HEAD
-    if (isa<PointerType>(ExpandTy)) {
-      if (Result->getType()->isIntegerTy()) {
-        Value *Base = expandCodeForImpl(PostLoopOffset, ExpandTy);
-        Result = expandAddToGEP(SE.getUnknown(Result), IntTy, Base);
-      } else {
-        Result = expandAddToGEP(PostLoopOffset, IntTy, Result);
-=======
 #ifdef INTEL_SYCL_OPAQUEPOINTER_READY
     if (isa<PointerType>(ExpandTy)) {
 #else //INTEL_SYCL_OPAQUEPOINTER_READY
@@ -1688,7 +1617,6 @@
 #else //INTEL_SYCL_OPAQUEPOINTER_READY
         Result = expandAddToGEP(PostLoopOffset, PTy, IntTy, Result);
 #endif //INTEL_SYCL_OPAQUEPOINTER_READY
->>>>>>> 8e921930
       }
     } else {
       Result = InsertNoopCastOfTo(Result, IntTy);
@@ -1742,11 +1670,6 @@
 
   // {X,+,F} --> X + {0,+,F}
   if (!S->getStart()->isZero()) {
-<<<<<<< HEAD
-    if (isa<PointerType>(S->getType())) {
-      Value *StartV = expand(SE.getPointerBase(S));
-      return expandAddToGEP(SE.removePointerBase(S), Ty, StartV);
-=======
 #ifdef INTEL_SYCL_OPAQUEPOINTER_READY
     if (isa<PointerType>(S->getType())) {
 #else //INTEL_SYCL_OPAQUEPOINTER_READY
@@ -1759,7 +1682,6 @@
       assert(StartV->getType() == PTy && "Pointer type mismatch for GEP!");
       return expandAddToGEP(SE.removePointerBase(S), PTy, Ty, StartV);
 #endif //INTEL_SYCL_OPAQUEPOINTER_READY
->>>>>>> 8e921930
     }
 
     SmallVector<const SCEV *, 4> NewOps(S->operands());
