//===------- VectorCombine.cpp - Optimize partial vector operations -------===//
//
// Part of the LLVM Project, under the Apache License v2.0 with LLVM Exceptions.
// See https://llvm.org/LICENSE.txt for license information.
// SPDX-License-Identifier: Apache-2.0 WITH LLVM-exception
//
//===----------------------------------------------------------------------===//
//
// This pass optimizes scalar/vector interactions using target cost models. The
// transforms implemented here may not fit in traditional loop-based or SLP
// vectorization passes.
//
//===----------------------------------------------------------------------===//

#include "llvm/Transforms/Vectorize/VectorCombine.h"
#include "llvm/ADT/Statistic.h"
#include "llvm/Analysis/AssumptionCache.h"
#include "llvm/Analysis/BasicAliasAnalysis.h"
#include "llvm/Analysis/GlobalsModRef.h"
#include "llvm/Analysis/Loads.h"
#include "llvm/Analysis/TargetTransformInfo.h"
#include "llvm/Analysis/ValueTracking.h"
#include "llvm/Analysis/VectorUtils.h"
#include "llvm/IR/Dominators.h"
#include "llvm/IR/Function.h"
#include "llvm/IR/IRBuilder.h"
#include "llvm/IR/PatternMatch.h"
#include "llvm/InitializePasses.h"
#include "llvm/Pass.h"
#include "llvm/Support/CommandLine.h"
#include "llvm/Transforms/Utils/Local.h"
#include "llvm/Transforms/Vectorize.h"

using namespace llvm;
using namespace llvm::PatternMatch;

#define DEBUG_TYPE "vector-combine"
STATISTIC(NumVecLoad, "Number of vector loads formed");
STATISTIC(NumVecCmp, "Number of vector compares formed");
STATISTIC(NumVecBO, "Number of vector binops formed");
STATISTIC(NumVecCmpBO, "Number of vector compare + binop formed");
STATISTIC(NumShufOfBitcast, "Number of shuffles moved after bitcast");
STATISTIC(NumScalarBO, "Number of scalar binops formed");
STATISTIC(NumScalarCmp, "Number of scalar compares formed");

static cl::opt<bool> DisableVectorCombine(
    "disable-vector-combine", cl::init(false), cl::Hidden,
    cl::desc("Disable all vector combine transforms"));

static cl::opt<bool> DisableBinopExtractShuffle(
    "disable-binop-extract-shuffle", cl::init(false), cl::Hidden,
    cl::desc("Disable binop extract to shuffle transforms"));

static cl::opt<unsigned> MaxInstrsToScan(
    "vector-combine-max-scan-instrs", cl::init(30), cl::Hidden,
    cl::desc("Max number of instructions to scan for vector combining."));

static const unsigned InvalidIndex = std::numeric_limits<unsigned>::max();

namespace {
class VectorCombine {
public:
  VectorCombine(Function &F, const TargetTransformInfo &TTI,
                const DominatorTree &DT, AAResults &AA, AssumptionCache &AC)
      : F(F), Builder(F.getContext()), TTI(TTI), DT(DT), AA(AA), AC(AC) {}

  bool run();

private:
  Function &F;
  IRBuilder<> Builder;
  const TargetTransformInfo &TTI;
  const DominatorTree &DT;
  AAResults &AA;
  AssumptionCache &AC;

  bool vectorizeLoadInsert(Instruction &I);
  ExtractElementInst *getShuffleExtract(ExtractElementInst *Ext0,
                                        ExtractElementInst *Ext1,
                                        unsigned PreferredExtractIndex) const;
  bool isExtractExtractCheap(ExtractElementInst *Ext0, ExtractElementInst *Ext1,
                             unsigned Opcode,
                             ExtractElementInst *&ConvertToShuffle,
                             unsigned PreferredExtractIndex);
  void foldExtExtCmp(ExtractElementInst *Ext0, ExtractElementInst *Ext1,
                     Instruction &I);
  void foldExtExtBinop(ExtractElementInst *Ext0, ExtractElementInst *Ext1,
                       Instruction &I);
  bool foldExtractExtract(Instruction &I);
  bool foldBitcastShuf(Instruction &I);
  bool scalarizeBinopOrCmp(Instruction &I);
  bool foldExtractedCmps(Instruction &I);
  bool foldSingleElementStore(Instruction &I);
  bool scalarizeLoadExtract(Instruction &I);
};
} // namespace

static void replaceValue(Value &Old, Value &New) {
  Old.replaceAllUsesWith(&New);
  New.takeName(&Old);
}

bool VectorCombine::vectorizeLoadInsert(Instruction &I) {
  // Match insert into fixed vector of scalar value.
  // TODO: Handle non-zero insert index.
  auto *Ty = dyn_cast<FixedVectorType>(I.getType());
  Value *Scalar;
  if (!Ty || !match(&I, m_InsertElt(m_Undef(), m_Value(Scalar), m_ZeroInt())) ||
      !Scalar->hasOneUse())
    return false;

  // Optionally match an extract from another vector.
  Value *X;
  bool HasExtract = match(Scalar, m_ExtractElt(m_Value(X), m_ZeroInt()));
  if (!HasExtract)
    X = Scalar;

  // Match source value as load of scalar or vector.
  // Do not vectorize scalar load (widening) if atomic/volatile or under
  // asan/hwasan/memtag/tsan. The widened load may load data from dirty regions
  // or create data races non-existent in the source.
  auto *Load = dyn_cast<LoadInst>(X);
  if (!Load || !Load->isSimple() || !Load->hasOneUse() ||
      Load->getFunction()->hasFnAttribute(Attribute::SanitizeMemTag) ||
      mustSuppressSpeculation(*Load))
    return false;

  const DataLayout &DL = I.getModule()->getDataLayout();
  Value *SrcPtr = Load->getPointerOperand()->stripPointerCasts();
  assert(isa<PointerType>(SrcPtr->getType()) && "Expected a pointer type");

  // If original AS != Load's AS, we can't bitcast the original pointer and have
  // to use Load's operand instead. Ideally we would want to strip pointer casts
  // without changing AS, but there's no API to do that ATM.
  unsigned AS = Load->getPointerAddressSpace();
  if (AS != SrcPtr->getType()->getPointerAddressSpace())
    SrcPtr = Load->getPointerOperand();

  // We are potentially transforming byte-sized (8-bit) memory accesses, so make
  // sure we have all of our type-based constraints in place for this target.
  Type *ScalarTy = Scalar->getType();
  uint64_t ScalarSize = ScalarTy->getPrimitiveSizeInBits();
  unsigned MinVectorSize = TTI.getMinVectorRegisterBitWidth();
  if (!ScalarSize || !MinVectorSize || MinVectorSize % ScalarSize != 0 ||
      ScalarSize % 8 != 0)
    return false;

  // Check safety of replacing the scalar load with a larger vector load.
  // We use minimal alignment (maximum flexibility) because we only care about
  // the dereferenceable region. When calculating cost and creating a new op,
  // we may use a larger value based on alignment attributes.
  unsigned MinVecNumElts = MinVectorSize / ScalarSize;
  auto *MinVecTy = VectorType::get(ScalarTy, MinVecNumElts, false);
  unsigned OffsetEltIndex = 0;
  Align Alignment = Load->getAlign();
  if (!isSafeToLoadUnconditionally(SrcPtr, MinVecTy, Align(1), DL, Load, &DT)) {
    // It is not safe to load directly from the pointer, but we can still peek
    // through gep offsets and check if it safe to load from a base address with
    // updated alignment. If it is, we can shuffle the element(s) into place
    // after loading.
    unsigned OffsetBitWidth = DL.getIndexTypeSizeInBits(SrcPtr->getType());
    APInt Offset(OffsetBitWidth, 0);
    SrcPtr = SrcPtr->stripAndAccumulateInBoundsConstantOffsets(DL, Offset);

    // We want to shuffle the result down from a high element of a vector, so
    // the offset must be positive.
    if (Offset.isNegative())
      return false;

    // The offset must be a multiple of the scalar element to shuffle cleanly
    // in the element's size.
    uint64_t ScalarSizeInBytes = ScalarSize / 8;
    if (Offset.urem(ScalarSizeInBytes) != 0)
      return false;

    // If we load MinVecNumElts, will our target element still be loaded?
    OffsetEltIndex = Offset.udiv(ScalarSizeInBytes).getZExtValue();
    if (OffsetEltIndex >= MinVecNumElts)
      return false;

    if (!isSafeToLoadUnconditionally(SrcPtr, MinVecTy, Align(1), DL, Load, &DT))
      return false;

    // Update alignment with offset value. Note that the offset could be negated
    // to more accurately represent "(new) SrcPtr - Offset = (old) SrcPtr", but
    // negation does not change the result of the alignment calculation.
    Alignment = commonAlignment(Alignment, Offset.getZExtValue());
  }

  // Original pattern: insertelt undef, load [free casts of] PtrOp, 0
  // Use the greater of the alignment on the load or its source pointer.
  Alignment = std::max(SrcPtr->getPointerAlignment(DL), Alignment);
  Type *LoadTy = Load->getType();
  InstructionCost OldCost =
      TTI.getMemoryOpCost(Instruction::Load, LoadTy, Alignment, AS);
  APInt DemandedElts = APInt::getOneBitSet(MinVecNumElts, 0);
  OldCost += TTI.getScalarizationOverhead(MinVecTy, DemandedElts,
                                          /* Insert */ true, HasExtract);

  // New pattern: load VecPtr
  InstructionCost NewCost =
      TTI.getMemoryOpCost(Instruction::Load, MinVecTy, Alignment, AS);
  // Optionally, we are shuffling the loaded vector element(s) into place.
  // For the mask set everything but element 0 to undef to prevent poison from
  // propagating from the extra loaded memory. This will also optionally
  // shrink/grow the vector from the loaded size to the output size.
  // We assume this operation has no cost in codegen if there was no offset.
  // Note that we could use freeze to avoid poison problems, but then we might
  // still need a shuffle to change the vector size.
  unsigned OutputNumElts = Ty->getNumElements();
  SmallVector<int, 16> Mask(OutputNumElts, UndefMaskElem);
  assert(OffsetEltIndex < MinVecNumElts && "Address offset too big");
  Mask[0] = OffsetEltIndex;
  if (OffsetEltIndex)
    NewCost += TTI.getShuffleCost(TTI::SK_PermuteSingleSrc, MinVecTy, Mask);

  // We can aggressively convert to the vector form because the backend can
  // invert this transform if it does not result in a performance win.
  if (OldCost < NewCost || !NewCost.isValid())
    return false;

  // It is safe and potentially profitable to load a vector directly:
  // inselt undef, load Scalar, 0 --> load VecPtr
  IRBuilder<> Builder(Load);
  Value *CastedPtr = Builder.CreateBitCast(SrcPtr, MinVecTy->getPointerTo(AS));
  Value *VecLd = Builder.CreateAlignedLoad(MinVecTy, CastedPtr, Alignment);
  VecLd = Builder.CreateShuffleVector(VecLd, Mask);

  replaceValue(I, *VecLd);
  ++NumVecLoad;
  return true;
}

/// Determine which, if any, of the inputs should be replaced by a shuffle
/// followed by extract from a different index.
ExtractElementInst *VectorCombine::getShuffleExtract(
    ExtractElementInst *Ext0, ExtractElementInst *Ext1,
    unsigned PreferredExtractIndex = InvalidIndex) const {
  assert(isa<ConstantInt>(Ext0->getIndexOperand()) &&
         isa<ConstantInt>(Ext1->getIndexOperand()) &&
         "Expected constant extract indexes");

  unsigned Index0 = cast<ConstantInt>(Ext0->getIndexOperand())->getZExtValue();
  unsigned Index1 = cast<ConstantInt>(Ext1->getIndexOperand())->getZExtValue();

  // If the extract indexes are identical, no shuffle is needed.
  if (Index0 == Index1)
    return nullptr;

  Type *VecTy = Ext0->getVectorOperand()->getType();
  assert(VecTy == Ext1->getVectorOperand()->getType() && "Need matching types");
  InstructionCost Cost0 =
      TTI.getVectorInstrCost(Ext0->getOpcode(), VecTy, Index0);
  InstructionCost Cost1 =
      TTI.getVectorInstrCost(Ext1->getOpcode(), VecTy, Index1);

  // If both costs are invalid no shuffle is needed
  if (!Cost0.isValid() && !Cost1.isValid())
    return nullptr;

  // We are extracting from 2 different indexes, so one operand must be shuffled
  // before performing a vector operation and/or extract. The more expensive
  // extract will be replaced by a shuffle.
  if (Cost0 > Cost1)
    return Ext0;
  if (Cost1 > Cost0)
    return Ext1;

  // If the costs are equal and there is a preferred extract index, shuffle the
  // opposite operand.
  if (PreferredExtractIndex == Index0)
    return Ext1;
  if (PreferredExtractIndex == Index1)
    return Ext0;

  // Otherwise, replace the extract with the higher index.
  return Index0 > Index1 ? Ext0 : Ext1;
}

/// Compare the relative costs of 2 extracts followed by scalar operation vs.
/// vector operation(s) followed by extract. Return true if the existing
/// instructions are cheaper than a vector alternative. Otherwise, return false
/// and if one of the extracts should be transformed to a shufflevector, set
/// \p ConvertToShuffle to that extract instruction.
bool VectorCombine::isExtractExtractCheap(ExtractElementInst *Ext0,
                                          ExtractElementInst *Ext1,
                                          unsigned Opcode,
                                          ExtractElementInst *&ConvertToShuffle,
                                          unsigned PreferredExtractIndex) {
  assert(isa<ConstantInt>(Ext0->getOperand(1)) &&
         isa<ConstantInt>(Ext1->getOperand(1)) &&
         "Expected constant extract indexes");
  Type *ScalarTy = Ext0->getType();
  auto *VecTy = cast<VectorType>(Ext0->getOperand(0)->getType());
  InstructionCost ScalarOpCost, VectorOpCost;

  // Get cost estimates for scalar and vector versions of the operation.
  bool IsBinOp = Instruction::isBinaryOp(Opcode);
  if (IsBinOp) {
    ScalarOpCost = TTI.getArithmeticInstrCost(Opcode, ScalarTy);
    VectorOpCost = TTI.getArithmeticInstrCost(Opcode, VecTy);
  } else {
    assert((Opcode == Instruction::ICmp || Opcode == Instruction::FCmp) &&
           "Expected a compare");
    ScalarOpCost = TTI.getCmpSelInstrCost(Opcode, ScalarTy,
                                          CmpInst::makeCmpResultType(ScalarTy));
    VectorOpCost = TTI.getCmpSelInstrCost(Opcode, VecTy,
                                          CmpInst::makeCmpResultType(VecTy));
  }

  // Get cost estimates for the extract elements. These costs will factor into
  // both sequences.
  unsigned Ext0Index = cast<ConstantInt>(Ext0->getOperand(1))->getZExtValue();
  unsigned Ext1Index = cast<ConstantInt>(Ext1->getOperand(1))->getZExtValue();

  InstructionCost Extract0Cost =
      TTI.getVectorInstrCost(Instruction::ExtractElement, VecTy, Ext0Index);
  InstructionCost Extract1Cost =
      TTI.getVectorInstrCost(Instruction::ExtractElement, VecTy, Ext1Index);

  // A more expensive extract will always be replaced by a splat shuffle.
  // For example, if Ext0 is more expensive:
  // opcode (extelt V0, Ext0), (ext V1, Ext1) -->
  // extelt (opcode (splat V0, Ext0), V1), Ext1
  // TODO: Evaluate whether that always results in lowest cost. Alternatively,
  //       check the cost of creating a broadcast shuffle and shuffling both
  //       operands to element 0.
  InstructionCost CheapExtractCost = std::min(Extract0Cost, Extract1Cost);

  // Extra uses of the extracts mean that we include those costs in the
  // vector total because those instructions will not be eliminated.
  InstructionCost OldCost, NewCost;
  if (Ext0->getOperand(0) == Ext1->getOperand(0) && Ext0Index == Ext1Index) {
    // Handle a special case. If the 2 extracts are identical, adjust the
    // formulas to account for that. The extra use charge allows for either the
    // CSE'd pattern or an unoptimized form with identical values:
    // opcode (extelt V, C), (extelt V, C) --> extelt (opcode V, V), C
    bool HasUseTax = Ext0 == Ext1 ? !Ext0->hasNUses(2)
                                  : !Ext0->hasOneUse() || !Ext1->hasOneUse();
    OldCost = CheapExtractCost + ScalarOpCost;
    NewCost = VectorOpCost + CheapExtractCost + HasUseTax * CheapExtractCost;
  } else {
    // Handle the general case. Each extract is actually a different value:
    // opcode (extelt V0, C0), (extelt V1, C1) --> extelt (opcode V0, V1), C
    OldCost = Extract0Cost + Extract1Cost + ScalarOpCost;
    NewCost = VectorOpCost + CheapExtractCost +
              !Ext0->hasOneUse() * Extract0Cost +
              !Ext1->hasOneUse() * Extract1Cost;
  }

  ConvertToShuffle = getShuffleExtract(Ext0, Ext1, PreferredExtractIndex);
  if (ConvertToShuffle) {
    if (IsBinOp && DisableBinopExtractShuffle)
      return true;

    // If we are extracting from 2 different indexes, then one operand must be
    // shuffled before performing the vector operation. The shuffle mask is
    // undefined except for 1 lane that is being translated to the remaining
    // extraction lane. Therefore, it is a splat shuffle. Ex:
    // ShufMask = { undef, undef, 0, undef }
    // TODO: The cost model has an option for a "broadcast" shuffle
    //       (splat-from-element-0), but no option for a more general splat.
    NewCost +=
        TTI.getShuffleCost(TargetTransformInfo::SK_PermuteSingleSrc, VecTy);
  }

  // Aggressively form a vector op if the cost is equal because the transform
  // may enable further optimization.
  // Codegen can reverse this transform (scalarize) if it was not profitable.
  return OldCost < NewCost;
}

/// Create a shuffle that translates (shifts) 1 element from the input vector
/// to a new element location.
static Value *createShiftShuffle(Value *Vec, unsigned OldIndex,
                                 unsigned NewIndex, IRBuilder<> &Builder) {
  // The shuffle mask is undefined except for 1 lane that is being translated
  // to the new element index. Example for OldIndex == 2 and NewIndex == 0:
  // ShufMask = { 2, undef, undef, undef }
  auto *VecTy = cast<FixedVectorType>(Vec->getType());
  SmallVector<int, 32> ShufMask(VecTy->getNumElements(), UndefMaskElem);
  ShufMask[NewIndex] = OldIndex;
  return Builder.CreateShuffleVector(Vec, ShufMask, "shift");
}

/// Given an extract element instruction with constant index operand, shuffle
/// the source vector (shift the scalar element) to a NewIndex for extraction.
/// Return null if the input can be constant folded, so that we are not creating
/// unnecessary instructions.
static ExtractElementInst *translateExtract(ExtractElementInst *ExtElt,
                                            unsigned NewIndex,
                                            IRBuilder<> &Builder) {
  // If the extract can be constant-folded, this code is unsimplified. Defer
  // to other passes to handle that.
  Value *X = ExtElt->getVectorOperand();
  Value *C = ExtElt->getIndexOperand();
  assert(isa<ConstantInt>(C) && "Expected a constant index operand");
  if (isa<Constant>(X))
    return nullptr;

  Value *Shuf = createShiftShuffle(X, cast<ConstantInt>(C)->getZExtValue(),
                                   NewIndex, Builder);
  return cast<ExtractElementInst>(Builder.CreateExtractElement(Shuf, NewIndex));
}

/// Try to reduce extract element costs by converting scalar compares to vector
/// compares followed by extract.
/// cmp (ext0 V0, C), (ext1 V1, C)
void VectorCombine::foldExtExtCmp(ExtractElementInst *Ext0,
                                  ExtractElementInst *Ext1, Instruction &I) {
  assert(isa<CmpInst>(&I) && "Expected a compare");
  assert(cast<ConstantInt>(Ext0->getIndexOperand())->getZExtValue() ==
             cast<ConstantInt>(Ext1->getIndexOperand())->getZExtValue() &&
         "Expected matching constant extract indexes");

  // cmp Pred (extelt V0, C), (extelt V1, C) --> extelt (cmp Pred V0, V1), C
  ++NumVecCmp;
  CmpInst::Predicate Pred = cast<CmpInst>(&I)->getPredicate();
  Value *V0 = Ext0->getVectorOperand(), *V1 = Ext1->getVectorOperand();
  Value *VecCmp = Builder.CreateCmp(Pred, V0, V1);
  Value *NewExt = Builder.CreateExtractElement(VecCmp, Ext0->getIndexOperand());
  replaceValue(I, *NewExt);
}

/// Try to reduce extract element costs by converting scalar binops to vector
/// binops followed by extract.
/// bo (ext0 V0, C), (ext1 V1, C)
void VectorCombine::foldExtExtBinop(ExtractElementInst *Ext0,
                                    ExtractElementInst *Ext1, Instruction &I) {
  assert(isa<BinaryOperator>(&I) && "Expected a binary operator");
  assert(cast<ConstantInt>(Ext0->getIndexOperand())->getZExtValue() ==
             cast<ConstantInt>(Ext1->getIndexOperand())->getZExtValue() &&
         "Expected matching constant extract indexes");

  // bo (extelt V0, C), (extelt V1, C) --> extelt (bo V0, V1), C
  ++NumVecBO;
  Value *V0 = Ext0->getVectorOperand(), *V1 = Ext1->getVectorOperand();
  Value *VecBO =
      Builder.CreateBinOp(cast<BinaryOperator>(&I)->getOpcode(), V0, V1);

  // All IR flags are safe to back-propagate because any potential poison
  // created in unused vector elements is discarded by the extract.
  if (auto *VecBOInst = dyn_cast<Instruction>(VecBO))
    VecBOInst->copyIRFlags(&I);

  Value *NewExt = Builder.CreateExtractElement(VecBO, Ext0->getIndexOperand());
  replaceValue(I, *NewExt);
}

/// Match an instruction with extracted vector operands.
bool VectorCombine::foldExtractExtract(Instruction &I) {
  // It is not safe to transform things like div, urem, etc. because we may
  // create undefined behavior when executing those on unknown vector elements.
  if (!isSafeToSpeculativelyExecute(&I))
    return false;

  Instruction *I0, *I1;
  CmpInst::Predicate Pred = CmpInst::BAD_ICMP_PREDICATE;
  if (!match(&I, m_Cmp(Pred, m_Instruction(I0), m_Instruction(I1))) &&
      !match(&I, m_BinOp(m_Instruction(I0), m_Instruction(I1))))
    return false;

  Value *V0, *V1;
  uint64_t C0, C1;
  if (!match(I0, m_ExtractElt(m_Value(V0), m_ConstantInt(C0))) ||
      !match(I1, m_ExtractElt(m_Value(V1), m_ConstantInt(C1))) ||
      V0->getType() != V1->getType())
    return false;

  // If the scalar value 'I' is going to be re-inserted into a vector, then try
  // to create an extract to that same element. The extract/insert can be
  // reduced to a "select shuffle".
  // TODO: If we add a larger pattern match that starts from an insert, this
  //       probably becomes unnecessary.
  auto *Ext0 = cast<ExtractElementInst>(I0);
  auto *Ext1 = cast<ExtractElementInst>(I1);
  uint64_t InsertIndex = InvalidIndex;
  if (I.hasOneUse())
    match(I.user_back(),
          m_InsertElt(m_Value(), m_Value(), m_ConstantInt(InsertIndex)));

  ExtractElementInst *ExtractToChange;
  if (isExtractExtractCheap(Ext0, Ext1, I.getOpcode(), ExtractToChange,
                            InsertIndex))
    return false;

  if (ExtractToChange) {
    unsigned CheapExtractIdx = ExtractToChange == Ext0 ? C1 : C0;
    ExtractElementInst *NewExtract =
        translateExtract(ExtractToChange, CheapExtractIdx, Builder);
    if (!NewExtract)
      return false;
    if (ExtractToChange == Ext0)
      Ext0 = NewExtract;
    else
      Ext1 = NewExtract;
  }

  if (Pred != CmpInst::BAD_ICMP_PREDICATE)
    foldExtExtCmp(Ext0, Ext1, I);
  else
    foldExtExtBinop(Ext0, Ext1, I);

  return true;
}

/// If this is a bitcast of a shuffle, try to bitcast the source vector to the
/// destination type followed by shuffle. This can enable further transforms by
/// moving bitcasts or shuffles together.
bool VectorCombine::foldBitcastShuf(Instruction &I) {
  Value *V;
  ArrayRef<int> Mask;
  if (!match(&I, m_BitCast(
                     m_OneUse(m_Shuffle(m_Value(V), m_Undef(), m_Mask(Mask))))))
    return false;

  // 1) Do not fold bitcast shuffle for scalable type. First, shuffle cost for
  // scalable type is unknown; Second, we cannot reason if the narrowed shuffle
  // mask for scalable type is a splat or not.
  // 2) Disallow non-vector casts and length-changing shuffles.
  // TODO: We could allow any shuffle.
  auto *DestTy = dyn_cast<FixedVectorType>(I.getType());
  auto *SrcTy = dyn_cast<FixedVectorType>(V->getType());
  if (!SrcTy || !DestTy || I.getOperand(0)->getType() != SrcTy)
    return false;

  unsigned DestNumElts = DestTy->getNumElements();
  unsigned SrcNumElts = SrcTy->getNumElements();
  SmallVector<int, 16> NewMask;
  if (SrcNumElts <= DestNumElts) {
    // The bitcast is from wide to narrow/equal elements. The shuffle mask can
    // always be expanded to the equivalent form choosing narrower elements.
    assert(DestNumElts % SrcNumElts == 0 && "Unexpected shuffle mask");
    unsigned ScaleFactor = DestNumElts / SrcNumElts;
    narrowShuffleMaskElts(ScaleFactor, Mask, NewMask);
  } else {
    // The bitcast is from narrow elements to wide elements. The shuffle mask
    // must choose consecutive elements to allow casting first.
    assert(SrcNumElts % DestNumElts == 0 && "Unexpected shuffle mask");
    unsigned ScaleFactor = SrcNumElts / DestNumElts;
    if (!widenShuffleMaskElts(ScaleFactor, Mask, NewMask))
      return false;
  }

  // The new shuffle must not cost more than the old shuffle. The bitcast is
  // moved ahead of the shuffle, so assume that it has the same cost as before.
  InstructionCost DestCost = TTI.getShuffleCost(
      TargetTransformInfo::SK_PermuteSingleSrc, DestTy, NewMask);
  InstructionCost SrcCost =
      TTI.getShuffleCost(TargetTransformInfo::SK_PermuteSingleSrc, SrcTy, Mask);
  if (DestCost > SrcCost || !DestCost.isValid())
    return false;

  // bitcast (shuf V, MaskC) --> shuf (bitcast V), MaskC'
  ++NumShufOfBitcast;
  Value *CastV = Builder.CreateBitCast(V, DestTy);
  Value *Shuf = Builder.CreateShuffleVector(CastV, NewMask);
  replaceValue(I, *Shuf);
  return true;
}

/// Match a vector binop or compare instruction with at least one inserted
/// scalar operand and convert to scalar binop/cmp followed by insertelement.
bool VectorCombine::scalarizeBinopOrCmp(Instruction &I) {
  CmpInst::Predicate Pred = CmpInst::BAD_ICMP_PREDICATE;
  Value *Ins0, *Ins1;
  if (!match(&I, m_BinOp(m_Value(Ins0), m_Value(Ins1))) &&
      !match(&I, m_Cmp(Pred, m_Value(Ins0), m_Value(Ins1))))
    return false;

  // Do not convert the vector condition of a vector select into a scalar
  // condition. That may cause problems for codegen because of differences in
  // boolean formats and register-file transfers.
  // TODO: Can we account for that in the cost model?
  bool IsCmp = Pred != CmpInst::Predicate::BAD_ICMP_PREDICATE;
  if (IsCmp)
    for (User *U : I.users())
      if (match(U, m_Select(m_Specific(&I), m_Value(), m_Value())))
        return false;

  // Match against one or both scalar values being inserted into constant
  // vectors:
  // vec_op VecC0, (inselt VecC1, V1, Index)
  // vec_op (inselt VecC0, V0, Index), VecC1
  // vec_op (inselt VecC0, V0, Index), (inselt VecC1, V1, Index)
  // TODO: Deal with mismatched index constants and variable indexes?
  Constant *VecC0 = nullptr, *VecC1 = nullptr;
  Value *V0 = nullptr, *V1 = nullptr;
  uint64_t Index0 = 0, Index1 = 0;
  if (!match(Ins0, m_InsertElt(m_Constant(VecC0), m_Value(V0),
                               m_ConstantInt(Index0))) &&
      !match(Ins0, m_Constant(VecC0)))
    return false;
  if (!match(Ins1, m_InsertElt(m_Constant(VecC1), m_Value(V1),
                               m_ConstantInt(Index1))) &&
      !match(Ins1, m_Constant(VecC1)))
    return false;

  bool IsConst0 = !V0;
  bool IsConst1 = !V1;
  if (IsConst0 && IsConst1)
    return false;
  if (!IsConst0 && !IsConst1 && Index0 != Index1)
    return false;

  // Bail for single insertion if it is a load.
  // TODO: Handle this once getVectorInstrCost can cost for load/stores.
  auto *I0 = dyn_cast_or_null<Instruction>(V0);
  auto *I1 = dyn_cast_or_null<Instruction>(V1);
  if ((IsConst0 && I1 && I1->mayReadFromMemory()) ||
      (IsConst1 && I0 && I0->mayReadFromMemory()))
    return false;

  uint64_t Index = IsConst0 ? Index1 : Index0;
  Type *ScalarTy = IsConst0 ? V1->getType() : V0->getType();
  Type *VecTy = I.getType();
  assert(VecTy->isVectorTy() &&
         (IsConst0 || IsConst1 || V0->getType() == V1->getType()) &&
         (ScalarTy->isIntegerTy() || ScalarTy->isFloatingPointTy() ||
          ScalarTy->isPointerTy()) &&
         "Unexpected types for insert element into binop or cmp");

  unsigned Opcode = I.getOpcode();
  InstructionCost ScalarOpCost, VectorOpCost;
  if (IsCmp) {
    ScalarOpCost = TTI.getCmpSelInstrCost(Opcode, ScalarTy);
    VectorOpCost = TTI.getCmpSelInstrCost(Opcode, VecTy);
  } else {
    ScalarOpCost = TTI.getArithmeticInstrCost(Opcode, ScalarTy);
    VectorOpCost = TTI.getArithmeticInstrCost(Opcode, VecTy);
  }

  // Get cost estimate for the insert element. This cost will factor into
  // both sequences.
  InstructionCost InsertCost =
      TTI.getVectorInstrCost(Instruction::InsertElement, VecTy, Index);
  InstructionCost OldCost =
      (IsConst0 ? 0 : InsertCost) + (IsConst1 ? 0 : InsertCost) + VectorOpCost;
  InstructionCost NewCost = ScalarOpCost + InsertCost +
                            (IsConst0 ? 0 : !Ins0->hasOneUse() * InsertCost) +
                            (IsConst1 ? 0 : !Ins1->hasOneUse() * InsertCost);

  // We want to scalarize unless the vector variant actually has lower cost.
  if (OldCost < NewCost || !NewCost.isValid())
    return false;

  // vec_op (inselt VecC0, V0, Index), (inselt VecC1, V1, Index) -->
  // inselt NewVecC, (scalar_op V0, V1), Index
  if (IsCmp)
    ++NumScalarCmp;
  else
    ++NumScalarBO;

  // For constant cases, extract the scalar element, this should constant fold.
  if (IsConst0)
    V0 = ConstantExpr::getExtractElement(VecC0, Builder.getInt64(Index));
  if (IsConst1)
    V1 = ConstantExpr::getExtractElement(VecC1, Builder.getInt64(Index));

  Value *Scalar =
      IsCmp ? Builder.CreateCmp(Pred, V0, V1)
            : Builder.CreateBinOp((Instruction::BinaryOps)Opcode, V0, V1);

  Scalar->setName(I.getName() + ".scalar");

  // All IR flags are safe to back-propagate. There is no potential for extra
  // poison to be created by the scalar instruction.
  if (auto *ScalarInst = dyn_cast<Instruction>(Scalar))
    ScalarInst->copyIRFlags(&I);

  // Fold the vector constants in the original vectors into a new base vector.
  Constant *NewVecC = IsCmp ? ConstantExpr::getCompare(Pred, VecC0, VecC1)
                            : ConstantExpr::get(Opcode, VecC0, VecC1);
  Value *Insert = Builder.CreateInsertElement(NewVecC, Scalar, Index);
  replaceValue(I, *Insert);
  return true;
}

/// Try to combine a scalar binop + 2 scalar compares of extracted elements of
/// a vector into vector operations followed by extract. Note: The SLP pass
/// may miss this pattern because of implementation problems.
bool VectorCombine::foldExtractedCmps(Instruction &I) {
  // We are looking for a scalar binop of booleans.
  // binop i1 (cmp Pred I0, C0), (cmp Pred I1, C1)
  if (!I.isBinaryOp() || !I.getType()->isIntegerTy(1))
    return false;

  // The compare predicates should match, and each compare should have a
  // constant operand.
  // TODO: Relax the one-use constraints.
  Value *B0 = I.getOperand(0), *B1 = I.getOperand(1);
  Instruction *I0, *I1;
  Constant *C0, *C1;
  CmpInst::Predicate P0, P1;
  if (!match(B0, m_OneUse(m_Cmp(P0, m_Instruction(I0), m_Constant(C0)))) ||
      !match(B1, m_OneUse(m_Cmp(P1, m_Instruction(I1), m_Constant(C1)))) ||
      P0 != P1)
    return false;

  // The compare operands must be extracts of the same vector with constant
  // extract indexes.
  // TODO: Relax the one-use constraints.
  Value *X;
  uint64_t Index0, Index1;
  if (!match(I0, m_OneUse(m_ExtractElt(m_Value(X), m_ConstantInt(Index0)))) ||
      !match(I1, m_OneUse(m_ExtractElt(m_Specific(X), m_ConstantInt(Index1)))))
    return false;

  auto *Ext0 = cast<ExtractElementInst>(I0);
  auto *Ext1 = cast<ExtractElementInst>(I1);
  ExtractElementInst *ConvertToShuf = getShuffleExtract(Ext0, Ext1);
  if (!ConvertToShuf)
    return false;

  // The original scalar pattern is:
  // binop i1 (cmp Pred (ext X, Index0), C0), (cmp Pred (ext X, Index1), C1)
  CmpInst::Predicate Pred = P0;
  unsigned CmpOpcode = CmpInst::isFPPredicate(Pred) ? Instruction::FCmp
                                                    : Instruction::ICmp;
  auto *VecTy = dyn_cast<FixedVectorType>(X->getType());
  if (!VecTy)
    return false;

  InstructionCost OldCost =
      TTI.getVectorInstrCost(Ext0->getOpcode(), VecTy, Index0);
  OldCost += TTI.getVectorInstrCost(Ext1->getOpcode(), VecTy, Index1);
  OldCost += TTI.getCmpSelInstrCost(CmpOpcode, I0->getType()) * 2;
  OldCost += TTI.getArithmeticInstrCost(I.getOpcode(), I.getType());

  // The proposed vector pattern is:
  // vcmp = cmp Pred X, VecC
  // ext (binop vNi1 vcmp, (shuffle vcmp, Index1)), Index0
  int CheapIndex = ConvertToShuf == Ext0 ? Index1 : Index0;
  int ExpensiveIndex = ConvertToShuf == Ext0 ? Index0 : Index1;
  auto *CmpTy = cast<FixedVectorType>(CmpInst::makeCmpResultType(X->getType()));
  InstructionCost NewCost = TTI.getCmpSelInstrCost(CmpOpcode, X->getType());
  SmallVector<int, 32> ShufMask(VecTy->getNumElements(), UndefMaskElem);
  ShufMask[CheapIndex] = ExpensiveIndex;
  NewCost += TTI.getShuffleCost(TargetTransformInfo::SK_PermuteSingleSrc, CmpTy,
                                ShufMask);
  NewCost += TTI.getArithmeticInstrCost(I.getOpcode(), CmpTy);
  NewCost += TTI.getVectorInstrCost(Ext0->getOpcode(), CmpTy, CheapIndex);

  // Aggressively form vector ops if the cost is equal because the transform
  // may enable further optimization.
  // Codegen can reverse this transform (scalarize) if it was not profitable.
  if (OldCost < NewCost || !NewCost.isValid())
    return false;

  // Create a vector constant from the 2 scalar constants.
  SmallVector<Constant *, 32> CmpC(VecTy->getNumElements(),
                                   UndefValue::get(VecTy->getElementType()));
  CmpC[Index0] = C0;
  CmpC[Index1] = C1;
  Value *VCmp = Builder.CreateCmp(Pred, X, ConstantVector::get(CmpC));

  Value *Shuf = createShiftShuffle(VCmp, ExpensiveIndex, CheapIndex, Builder);
  Value *VecLogic = Builder.CreateBinOp(cast<BinaryOperator>(I).getOpcode(),
                                        VCmp, Shuf);
  Value *NewExt = Builder.CreateExtractElement(VecLogic, CheapIndex);
  replaceValue(I, *NewExt);
  ++NumVecCmpBO;
  return true;
}

// Check if memory loc modified between two instrs in the same BB
static bool isMemModifiedBetween(BasicBlock::iterator Begin,
                                 BasicBlock::iterator End,
                                 const MemoryLocation &Loc, AAResults &AA) {
  unsigned NumScanned = 0;
  return std::any_of(Begin, End, [&](const Instruction &Instr) {
    return isModSet(AA.getModRefInfo(&Instr, Loc)) ||
           ++NumScanned > MaxInstrsToScan;
  });
}

/// Check if it is legal to scalarize a memory access to \p VecTy at index \p
/// Idx. \p Idx must access a valid vector element.
<<<<<<< HEAD
static bool canScalarizeAccess(FixedVectorType *VecTy, ConstantInt *Idx) {
  return Idx->getValue().ult(VecTy->getNumElements());
=======
static bool canScalarizeAccess(FixedVectorType *VecTy, Value *Idx,
                               Instruction *CtxI, AssumptionCache &AC) {
  if (auto *C = dyn_cast<ConstantInt>(Idx))
    return C->getValue().ult(VecTy->getNumElements());

  APInt Zero(Idx->getType()->getScalarSizeInBits(), 0);
  APInt MaxElts(Idx->getType()->getScalarSizeInBits(), VecTy->getNumElements());
  ConstantRange ValidIndices(Zero, MaxElts);
  ConstantRange IdxRange = computeConstantRange(Idx, true, &AC, CtxI, 0);
  return ValidIndices.contains(IdxRange);
>>>>>>> 5e394873
}

// Combine patterns like:
//   %0 = load <4 x i32>, <4 x i32>* %a
//   %1 = insertelement <4 x i32> %0, i32 %b, i32 1
//   store <4 x i32> %1, <4 x i32>* %a
// to:
//   %0 = bitcast <4 x i32>* %a to i32*
//   %1 = getelementptr inbounds i32, i32* %0, i64 0, i64 1
//   store i32 %b, i32* %1
bool VectorCombine::foldSingleElementStore(Instruction &I) {
  StoreInst *SI = dyn_cast<StoreInst>(&I);
  if (!SI || !SI->isSimple() ||
      !isa<FixedVectorType>(SI->getValueOperand()->getType()))
    return false;

  // TODO: Combine more complicated patterns (multiple insert) by referencing
  // TargetTransformInfo.
  Instruction *Source;
  Value *NewElement;
  Value *Idx;
  if (!match(SI->getValueOperand(),
             m_InsertElt(m_Instruction(Source), m_Value(NewElement),
                         m_Value(Idx))))
    return false;

  if (auto *Load = dyn_cast<LoadInst>(Source)) {
    auto VecTy = cast<FixedVectorType>(SI->getValueOperand()->getType());
    const DataLayout &DL = I.getModule()->getDataLayout();
    Value *SrcAddr = Load->getPointerOperand()->stripPointerCasts();
    // Don't optimize for atomic/volatile load or store. Ensure memory is not
    // modified between, vector type matches store size, and index is inbounds.
    if (!Load->isSimple() || Load->getParent() != SI->getParent() ||
        !DL.typeSizeEqualsStoreSize(Load->getType()) ||
<<<<<<< HEAD
        !canScalarizeAccess(VecTy, Idx) ||
=======
        !canScalarizeAccess(VecTy, Idx, Load, AC) ||
>>>>>>> 5e394873
        SrcAddr != SI->getPointerOperand()->stripPointerCasts() ||
        isMemModifiedBetween(Load->getIterator(), SI->getIterator(),
                             MemoryLocation::get(SI), AA))
      return false;

    Value *GEP = GetElementPtrInst::CreateInBounds(
        SI->getPointerOperand(), {ConstantInt::get(Idx->getType(), 0), Idx});
    Builder.Insert(GEP);
    StoreInst *NSI = Builder.CreateStore(NewElement, GEP);
    NSI->copyMetadata(*SI);
    if (SI->getAlign() < NSI->getAlign())
      NSI->setAlignment(SI->getAlign());
    replaceValue(I, *NSI);
    // Need erasing the store manually.
    I.eraseFromParent();
    return true;
  }

  return false;
}

/// Try to scalarize vector loads feeding extractelement instructions.
bool VectorCombine::scalarizeLoadExtract(Instruction &I) {
  Value *Ptr;
<<<<<<< HEAD
  ConstantInt *Idx;
  if (!match(&I, m_ExtractElt(m_Load(m_Value(Ptr)), m_ConstantInt(Idx))))
=======
  Value *Idx;
  if (!match(&I, m_ExtractElt(m_Load(m_Value(Ptr)), m_Value(Idx))))
>>>>>>> 5e394873
    return false;

  auto *LI = cast<LoadInst>(I.getOperand(0));
  const DataLayout &DL = I.getModule()->getDataLayout();
  if (LI->isVolatile() || !DL.typeSizeEqualsStoreSize(LI->getType()))
    return false;

  auto *FixedVT = dyn_cast<FixedVectorType>(LI->getType());
  if (!FixedVT)
    return false;

<<<<<<< HEAD
  if (!canScalarizeAccess(FixedVT, Idx))
=======
  if (!canScalarizeAccess(FixedVT, Idx, &I, AC))
>>>>>>> 5e394873
    return false;

  InstructionCost OriginalCost = TTI.getMemoryOpCost(
      Instruction::Load, LI->getType(), Align(LI->getAlignment()),
      LI->getPointerAddressSpace());
  InstructionCost ScalarizedCost = 0;

  Instruction *LastCheckedInst = LI;
  unsigned NumInstChecked = 0;
  // Check if all users of the load are extracts with no memory modifications
  // between the load and the extract. Compute the cost of both the original
  // code and the scalarized version.
  for (User *U : LI->users()) {
    auto *UI = dyn_cast<ExtractElementInst>(U);
    if (!UI || UI->getParent() != LI->getParent())
      return false;

    // Check if any instruction between the load and the extract may modify
    // memory.
    if (LastCheckedInst->comesBefore(UI)) {
      for (Instruction &I :
           make_range(std::next(LI->getIterator()), UI->getIterator())) {
        // Bail out if we reached the check limit or the instruction may write
        // to memory.
        if (NumInstChecked == MaxInstrsToScan || I.mayWriteToMemory())
          return false;
        NumInstChecked++;
      }
    }

    if (!LastCheckedInst)
      LastCheckedInst = UI;
    else if (LastCheckedInst->comesBefore(UI))
      LastCheckedInst = UI;

    auto *Index = dyn_cast<ConstantInt>(UI->getOperand(1));
    OriginalCost +=
        TTI.getVectorInstrCost(Instruction::ExtractElement, LI->getType(),
                               Index ? Index->getZExtValue() : -1);
    ScalarizedCost +=
        TTI.getMemoryOpCost(Instruction::Load, FixedVT->getElementType(),
                            Align(1), LI->getPointerAddressSpace());
    ScalarizedCost += TTI.getAddressComputationCost(FixedVT->getElementType());
  }

  if (ScalarizedCost >= OriginalCost)
    return false;

  // Replace extracts with narrow scalar loads.
  for (User *U : LI->users()) {
    auto *EI = cast<ExtractElementInst>(U);
    IRBuilder<>::InsertPointGuard Guard(Builder);
    Builder.SetInsertPoint(EI);
    Value *GEP = Builder.CreateInBoundsGEP(
        FixedVT, Ptr, {Builder.getInt32(0), EI->getOperand(1)});
    auto *NewLoad = cast<LoadInst>(Builder.CreateLoad(
        FixedVT->getElementType(), GEP, EI->getName() + ".scalar"));

    // Set the alignment for the new load. For index 0, we can use the original
    // alignment. Otherwise choose the common alignment of the load's align and
    // the alignment for the scalar type.
    auto *ConstIdx = dyn_cast<ConstantInt>(EI->getOperand(1));
    if (ConstIdx && ConstIdx->isNullValue())
      NewLoad->setAlignment(LI->getAlign());
    else
      NewLoad->setAlignment(commonAlignment(
          DL.getABITypeAlign(NewLoad->getType()), LI->getAlign()));
    replaceValue(*EI, *NewLoad);
  }

  return true;
}

/// This is the entry point for all transforms. Pass manager differences are
/// handled in the callers of this function.
bool VectorCombine::run() {
  if (DisableVectorCombine)
    return false;

  // Don't attempt vectorization if the target does not support vectors.
  if (!TTI.getNumberOfRegisters(TTI.getRegisterClassForType(/*Vector*/ true)))
    return false;

  bool MadeChange = false;
  for (BasicBlock &BB : F) {
    // Ignore unreachable basic blocks.
    if (!DT.isReachableFromEntry(&BB))
      continue;
    // Use early increment range so that we can erase instructions in loop.
    for (Instruction &I : make_early_inc_range(BB)) {
      if (isa<DbgInfoIntrinsic>(I))
        continue;
      Builder.SetInsertPoint(&I);
      MadeChange |= vectorizeLoadInsert(I);
      MadeChange |= foldExtractExtract(I);
      MadeChange |= foldBitcastShuf(I);
      MadeChange |= scalarizeBinopOrCmp(I);
      MadeChange |= foldExtractedCmps(I);
      MadeChange |= scalarizeLoadExtract(I);
      MadeChange |= foldSingleElementStore(I);
    }
  }

  // We're done with transforms, so remove dead instructions.
  if (MadeChange)
    for (BasicBlock &BB : F)
      SimplifyInstructionsInBlock(&BB);

  return MadeChange;
}

// Pass manager boilerplate below here.

namespace {
class VectorCombineLegacyPass : public FunctionPass {
public:
  static char ID;
  VectorCombineLegacyPass() : FunctionPass(ID) {
    initializeVectorCombineLegacyPassPass(*PassRegistry::getPassRegistry());
  }

  void getAnalysisUsage(AnalysisUsage &AU) const override {
    AU.addRequired<AssumptionCacheTracker>();
    AU.addRequired<DominatorTreeWrapperPass>();
    AU.addRequired<TargetTransformInfoWrapperPass>();
    AU.addRequired<AAResultsWrapperPass>();
    AU.setPreservesCFG();
    AU.addPreserved<DominatorTreeWrapperPass>();
    AU.addPreserved<GlobalsAAWrapperPass>();
    AU.addPreserved<AAResultsWrapperPass>();
    AU.addPreserved<BasicAAWrapperPass>();
    FunctionPass::getAnalysisUsage(AU);
  }

  bool runOnFunction(Function &F) override {
    if (skipFunction(F))
      return false;
    auto &AC = getAnalysis<AssumptionCacheTracker>().getAssumptionCache(F);
    auto &TTI = getAnalysis<TargetTransformInfoWrapperPass>().getTTI(F);
    auto &DT = getAnalysis<DominatorTreeWrapperPass>().getDomTree();
    auto &AA = getAnalysis<AAResultsWrapperPass>().getAAResults();
    VectorCombine Combiner(F, TTI, DT, AA, AC);
    return Combiner.run();
  }
};
} // namespace

char VectorCombineLegacyPass::ID = 0;
INITIALIZE_PASS_BEGIN(VectorCombineLegacyPass, "vector-combine",
                      "Optimize scalar/vector ops", false,
                      false)
INITIALIZE_PASS_DEPENDENCY(AssumptionCacheTracker)
INITIALIZE_PASS_DEPENDENCY(DominatorTreeWrapperPass)
INITIALIZE_PASS_END(VectorCombineLegacyPass, "vector-combine",
                    "Optimize scalar/vector ops", false, false)
Pass *llvm::createVectorCombinePass() {
  return new VectorCombineLegacyPass();
}

PreservedAnalyses VectorCombinePass::run(Function &F,
                                         FunctionAnalysisManager &FAM) {
  auto &AC = FAM.getResult<AssumptionAnalysis>(F);
  TargetTransformInfo &TTI = FAM.getResult<TargetIRAnalysis>(F);
  DominatorTree &DT = FAM.getResult<DominatorTreeAnalysis>(F);
  AAResults &AA = FAM.getResult<AAManager>(F);
  VectorCombine Combiner(F, TTI, DT, AA, AC);
  if (!Combiner.run())
    return PreservedAnalyses::all();
  PreservedAnalyses PA;
  PA.preserveSet<CFGAnalyses>();
  return PA;
}<|MERGE_RESOLUTION|>--- conflicted
+++ resolved
@@ -776,10 +776,6 @@
 
 /// Check if it is legal to scalarize a memory access to \p VecTy at index \p
 /// Idx. \p Idx must access a valid vector element.
-<<<<<<< HEAD
-static bool canScalarizeAccess(FixedVectorType *VecTy, ConstantInt *Idx) {
-  return Idx->getValue().ult(VecTy->getNumElements());
-=======
 static bool canScalarizeAccess(FixedVectorType *VecTy, Value *Idx,
                                Instruction *CtxI, AssumptionCache &AC) {
   if (auto *C = dyn_cast<ConstantInt>(Idx))
@@ -790,7 +786,6 @@
   ConstantRange ValidIndices(Zero, MaxElts);
   ConstantRange IdxRange = computeConstantRange(Idx, true, &AC, CtxI, 0);
   return ValidIndices.contains(IdxRange);
->>>>>>> 5e394873
 }
 
 // Combine patterns like:
@@ -825,11 +820,7 @@
     // modified between, vector type matches store size, and index is inbounds.
     if (!Load->isSimple() || Load->getParent() != SI->getParent() ||
         !DL.typeSizeEqualsStoreSize(Load->getType()) ||
-<<<<<<< HEAD
-        !canScalarizeAccess(VecTy, Idx) ||
-=======
         !canScalarizeAccess(VecTy, Idx, Load, AC) ||
->>>>>>> 5e394873
         SrcAddr != SI->getPointerOperand()->stripPointerCasts() ||
         isMemModifiedBetween(Load->getIterator(), SI->getIterator(),
                              MemoryLocation::get(SI), AA))
@@ -854,13 +845,8 @@
 /// Try to scalarize vector loads feeding extractelement instructions.
 bool VectorCombine::scalarizeLoadExtract(Instruction &I) {
   Value *Ptr;
-<<<<<<< HEAD
-  ConstantInt *Idx;
-  if (!match(&I, m_ExtractElt(m_Load(m_Value(Ptr)), m_ConstantInt(Idx))))
-=======
   Value *Idx;
   if (!match(&I, m_ExtractElt(m_Load(m_Value(Ptr)), m_Value(Idx))))
->>>>>>> 5e394873
     return false;
 
   auto *LI = cast<LoadInst>(I.getOperand(0));
@@ -872,11 +858,7 @@
   if (!FixedVT)
     return false;
 
-<<<<<<< HEAD
-  if (!canScalarizeAccess(FixedVT, Idx))
-=======
   if (!canScalarizeAccess(FixedVT, Idx, &I, AC))
->>>>>>> 5e394873
     return false;
 
   InstructionCost OriginalCost = TTI.getMemoryOpCost(
