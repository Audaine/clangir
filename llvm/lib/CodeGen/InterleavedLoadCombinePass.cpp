//===- InterleavedLoadCombine.cpp - Combine Interleaved Loads ---*- C++ -*-===//
//
// Part of the LLVM Project, under the Apache License v2.0 with LLVM Exceptions.
// See https://llvm.org/LICENSE.txt for license information.
// SPDX-License-Identifier: Apache-2.0 WITH LLVM-exception
//
//===----------------------------------------------------------------------===//
//
// \file
//
// This file defines the interleaved-load-combine pass. The pass searches for
// ShuffleVectorInstruction that execute interleaving loads. If a matching
// pattern is found, it adds a combined load and further instructions in a
// pattern that is detectable by InterleavedAccesPass. The old instructions are
// left dead to be removed later. The pass is specifically designed to be
// executed just before InterleavedAccesPass to find any left-over instances
// that are not detected within former passes.
//
//===----------------------------------------------------------------------===//

#include "llvm/ADT/Statistic.h"
#include "llvm/Analysis/MemoryLocation.h"
#include "llvm/Analysis/MemorySSA.h"
#include "llvm/Analysis/MemorySSAUpdater.h"
#include "llvm/Analysis/OptimizationRemarkEmitter.h"
#include "llvm/Analysis/TargetTransformInfo.h"
#include "llvm/CodeGen/Passes.h"
#include "llvm/CodeGen/TargetLowering.h"
#include "llvm/CodeGen/TargetPassConfig.h"
#include "llvm/CodeGen/TargetSubtargetInfo.h"
#include "llvm/IR/DataLayout.h"
#include "llvm/IR/Dominators.h"
#include "llvm/IR/Function.h"
#include "llvm/IR/Instructions.h"
#include "llvm/IR/IRBuilder.h"
#include "llvm/IR/LegacyPassManager.h"
#include "llvm/IR/Module.h"
#include "llvm/InitializePasses.h"
#include "llvm/Pass.h"
#include "llvm/Support/Debug.h"
#include "llvm/Support/ErrorHandling.h"
#include "llvm/Support/raw_ostream.h"
#include "llvm/Target/TargetMachine.h"

#include <algorithm>
#include <cassert>
#include <list>

using namespace llvm;

#define DEBUG_TYPE "interleaved-load-combine"

namespace {

/// Statistic counter
STATISTIC(NumInterleavedLoadCombine, "Number of combined loads");

/// Option to disable the pass
static cl::opt<bool> DisableInterleavedLoadCombine(
    "disable-" DEBUG_TYPE, cl::init(false), cl::Hidden,
    cl::desc("Disable combining of interleaved loads"));

struct VectorInfo;

struct InterleavedLoadCombineImpl {
public:
  InterleavedLoadCombineImpl(Function &F, DominatorTree &DT, MemorySSA &MSSA,
                             TargetMachine &TM)
      : F(F), DT(DT), MSSA(MSSA),
        TLI(*TM.getSubtargetImpl(F)->getTargetLowering()),
        TTI(TM.getTargetTransformInfo(F)) {}

  /// Scan the function for interleaved load candidates and execute the
  /// replacement if applicable.
  bool run();

private:
  /// Function this pass is working on
  Function &F;

  /// Dominator Tree Analysis
  DominatorTree &DT;

  /// Memory Alias Analyses
  MemorySSA &MSSA;

  /// Target Lowering Information
  const TargetLowering &TLI;

  /// Target Transform Information
  const TargetTransformInfo TTI;

  /// Find the instruction in sets LIs that dominates all others, return nullptr
  /// if there is none.
  LoadInst *findFirstLoad(const std::set<LoadInst *> &LIs);

  /// Replace interleaved load candidates. It does additional
  /// analyses if this makes sense. Returns true on success and false
  /// of nothing has been changed.
  bool combine(std::list<VectorInfo> &InterleavedLoad,
               OptimizationRemarkEmitter &ORE);

  /// Given a set of VectorInfo containing candidates for a given interleave
  /// factor, find a set that represents a 'factor' interleaved load.
  bool findPattern(std::list<VectorInfo> &Candidates,
                   std::list<VectorInfo> &InterleavedLoad, unsigned Factor,
                   const DataLayout &DL);
}; // InterleavedLoadCombine

/// First Order Polynomial on an n-Bit Integer Value
///
/// Polynomial(Value) = Value * B + A + E*2^(n-e)
///
/// A and B are the coefficients. E*2^(n-e) is an error within 'e' most
/// significant bits. It is introduced if an exact computation cannot be proven
/// (e.q. division by 2).
///
/// As part of this optimization multiple loads will be combined. It necessary
/// to prove that loads are within some relative offset to each other. This
/// class is used to prove relative offsets of values loaded from memory.
///
/// Representing an integer in this form is sound since addition in two's
/// complement is associative (trivial) and multiplication distributes over the
/// addition (see Proof(1) in Polynomial::mul). Further, both operations
/// commute.
//
// Example:
// declare @fn(i64 %IDX, <4 x float>* %PTR) {
//   %Pa1 = add i64 %IDX, 2
//   %Pa2 = lshr i64 %Pa1, 1
//   %Pa3 = getelementptr inbounds <4 x float>, <4 x float>* %PTR, i64 %Pa2
//   %Va = load <4 x float>, <4 x float>* %Pa3
//
//   %Pb1 = add i64 %IDX, 4
//   %Pb2 = lshr i64 %Pb1, 1
//   %Pb3 = getelementptr inbounds <4 x float>, <4 x float>* %PTR, i64 %Pb2
//   %Vb = load <4 x float>, <4 x float>* %Pb3
// ... }
//
// The goal is to prove that two loads load consecutive addresses.
//
// In this case the polynomials are constructed by the following
// steps.
//
// The number tag #e specifies the error bits.
//
// Pa_0 = %IDX              #0
// Pa_1 = %IDX + 2          #0 | add 2
// Pa_2 = %IDX/2 + 1        #1 | lshr 1
// Pa_3 = %IDX/2 + 1        #1 | GEP, step signext to i64
// Pa_4 = (%IDX/2)*16 + 16  #0 | GEP, multiply index by sizeof(4) for floats
// Pa_5 = (%IDX/2)*16 + 16  #0 | GEP, add offset of leading components
//
// Pb_0 = %IDX              #0
// Pb_1 = %IDX + 4          #0 | add 2
// Pb_2 = %IDX/2 + 2        #1 | lshr 1
// Pb_3 = %IDX/2 + 2        #1 | GEP, step signext to i64
// Pb_4 = (%IDX/2)*16 + 32  #0 | GEP, multiply index by sizeof(4) for floats
// Pb_5 = (%IDX/2)*16 + 16  #0 | GEP, add offset of leading components
//
// Pb_5 - Pa_5 = 16         #0 | subtract to get the offset
//
// Remark: %PTR is not maintained within this class. So in this instance the
// offset of 16 can only be assumed if the pointers are equal.
//
class Polynomial {
  /// Operations on B
  enum BOps {
    LShr,
    Mul,
    SExt,
    Trunc,
  };

  /// Number of Error Bits e
  unsigned ErrorMSBs;

  /// Value
  Value *V;

  /// Coefficient B
  SmallVector<std::pair<BOps, APInt>, 4> B;

  /// Coefficient A
  APInt A;

public:
  Polynomial(Value *V) : ErrorMSBs((unsigned)-1), V(V) {
    IntegerType *Ty = dyn_cast<IntegerType>(V->getType());
    if (Ty) {
      ErrorMSBs = 0;
      this->V = V;
      A = APInt(Ty->getBitWidth(), 0);
    }
  }

  Polynomial(const APInt &A, unsigned ErrorMSBs = 0)
<<<<<<< HEAD
      : ErrorMSBs(ErrorMSBs), V(nullptr), B(), A(A) {}

  Polynomial(unsigned BitWidth, uint64_t A, unsigned ErrorMSBs = 0)
      : ErrorMSBs(ErrorMSBs), V(nullptr), B(), A(BitWidth, A) {}

  Polynomial() : ErrorMSBs((unsigned)-1), V(nullptr), B(), A() {}
=======
      : ErrorMSBs(ErrorMSBs), V(nullptr), A(A) {}

  Polynomial(unsigned BitWidth, uint64_t A, unsigned ErrorMSBs = 0)
      : ErrorMSBs(ErrorMSBs), V(nullptr), A(BitWidth, A) {}

  Polynomial() : ErrorMSBs((unsigned)-1), V(nullptr) {}
>>>>>>> 1e8336c5

  /// Increment and clamp the number of undefined bits.
  void incErrorMSBs(unsigned amt) {
    if (ErrorMSBs == (unsigned)-1)
      return;

    ErrorMSBs += amt;
    if (ErrorMSBs > A.getBitWidth())
      ErrorMSBs = A.getBitWidth();
  }

  /// Decrement and clamp the number of undefined bits.
  void decErrorMSBs(unsigned amt) {
    if (ErrorMSBs == (unsigned)-1)
      return;

    if (ErrorMSBs > amt)
      ErrorMSBs -= amt;
    else
      ErrorMSBs = 0;
  }

  /// Apply an add on the polynomial
  Polynomial &add(const APInt &C) {
    // Note: Addition is associative in two's complement even when in case of
    // signed overflow.
    //
    // Error bits can only propagate into higher significant bits. As these are
    // already regarded as undefined, there is no change.
    //
    // Theorem: Adding a constant to a polynomial does not change the error
    // term.
    //
    // Proof:
    //
    //   Since the addition is associative and commutes:
    //
    //   (B + A + E*2^(n-e)) + C = B + (A + C) + E*2^(n-e)
    // [qed]

    if (C.getBitWidth() != A.getBitWidth()) {
      ErrorMSBs = (unsigned)-1;
      return *this;
    }

    A += C;
    return *this;
  }

  /// Apply a multiplication onto the polynomial.
  Polynomial &mul(const APInt &C) {
    // Note: Multiplication distributes over the addition
    //
    // Theorem: Multiplication distributes over the addition
    //
    // Proof(1):
    //
    //   (B+A)*C =-
    //        = (B + A) + (B + A) + .. {C Times}
    //         addition is associative and commutes, hence
    //        = B + B + .. {C Times} .. + A + A + .. {C times}
    //        = B*C + A*C
    //   (see (function add) for signed values and overflows)
    // [qed]
    //
    // Theorem: If C has c trailing zeros, errors bits in A or B are shifted out
    // to the left.
    //
    // Proof(2):
    //
    //   Let B' and A' be the n-Bit inputs with some unknown errors EA,
    //   EB at e leading bits. B' and A' can be written down as:
    //
    //     B' = B + 2^(n-e)*EB
    //     A' = A + 2^(n-e)*EA
    //
    //   Let C' be an input with c trailing zero bits. C' can be written as
    //
    //     C' = C*2^c
    //
    //   Therefore we can compute the result by using distributivity and
    //   commutativity.
    //
    //     (B'*C' + A'*C') = [B + 2^(n-e)*EB] * C' + [A + 2^(n-e)*EA] * C' =
    //                     = [B + 2^(n-e)*EB + A + 2^(n-e)*EA] * C' =
    //                     = (B'+A') * C' =
    //                     = [B + 2^(n-e)*EB + A + 2^(n-e)*EA] * C' =
    //                     = [B + A + 2^(n-e)*EB + 2^(n-e)*EA] * C' =
    //                     = (B + A) * C' + [2^(n-e)*EB + 2^(n-e)*EA)] * C' =
    //                     = (B + A) * C' + [2^(n-e)*EB + 2^(n-e)*EA)] * C*2^c =
    //                     = (B + A) * C' + C*(EB + EA)*2^(n-e)*2^c =
    //
    //   Let EC be the final error with EC = C*(EB + EA)
    //
    //                     = (B + A)*C' + EC*2^(n-e)*2^c =
    //                     = (B + A)*C' + EC*2^(n-(e-c))
    //
    //   Since EC is multiplied by 2^(n-(e-c)) the resulting error contains c
    //   less error bits than the input. c bits are shifted out to the left.
    // [qed]

    if (C.getBitWidth() != A.getBitWidth()) {
      ErrorMSBs = (unsigned)-1;
      return *this;
    }

    // Multiplying by one is a no-op.
    if (C.isOne()) {
      return *this;
    }

    // Multiplying by zero removes the coefficient B and defines all bits.
    if (C.isZero()) {
      ErrorMSBs = 0;
      deleteB();
    }

    // See Proof(2): Trailing zero bits indicate a left shift. This removes
    // leading bits from the result even if they are undefined.
    decErrorMSBs(C.countTrailingZeros());

    A *= C;
    pushBOperation(Mul, C);
    return *this;
  }

  /// Apply a logical shift right on the polynomial
  Polynomial &lshr(const APInt &C) {
    // Theorem(1): (B + A + E*2^(n-e)) >> 1 => (B >> 1) + (A >> 1) + E'*2^(n-e')
    //          where
    //             e' = e + 1,
    //             E is a e-bit number,
    //             E' is a e'-bit number,
    //   holds under the following precondition:
    //          pre(1): A % 2 = 0
    //          pre(2): e < n, (see Theorem(2) for the trivial case with e=n)
    //   where >> expresses a logical shift to the right, with adding zeros.
    //
    //  We need to show that for every, E there is a E'
    //
    //  B = b_h * 2^(n-1) + b_m * 2 + b_l
    //  A = a_h * 2^(n-1) + a_m * 2         (pre(1))
    //
    //  where a_h, b_h, b_l are single bits, and a_m, b_m are (n-2) bit numbers
    //
    //  Let X = (B + A + E*2^(n-e)) >> 1
    //  Let Y = (B >> 1) + (A >> 1) + E*2^(n-e) >> 1
    //
    //    X = [B + A + E*2^(n-e)] >> 1 =
    //      = [  b_h * 2^(n-1) + b_m * 2 + b_l +
    //         + a_h * 2^(n-1) + a_m * 2 +
    //         + E * 2^(n-e) ] >> 1 =
    //
    //    The sum is built by putting the overflow of [a_m + b+n] into the term
    //    2^(n-1). As there are no more bits beyond 2^(n-1) the overflow within
    //    this bit is discarded. This is expressed by % 2.
    //
    //    The bit in position 0 cannot overflow into the term (b_m + a_m).
    //
    //      = [  ([b_h + a_h + (b_m + a_m) >> (n-2)] % 2) * 2^(n-1) +
    //         + ((b_m + a_m) % 2^(n-2)) * 2 +
    //         + b_l + E * 2^(n-e) ] >> 1 =
    //
    //    The shift is computed by dividing the terms by 2 and by cutting off
    //    b_l.
    //
    //      =    ([b_h + a_h + (b_m + a_m) >> (n-2)] % 2) * 2^(n-2) +
    //         + ((b_m + a_m) % 2^(n-2)) +
    //         + E * 2^(n-(e+1)) =
    //
    //    by the definition in the Theorem e+1 = e'
    //
    //      =    ([b_h + a_h + (b_m + a_m) >> (n-2)] % 2) * 2^(n-2) +
    //         + ((b_m + a_m) % 2^(n-2)) +
    //         + E * 2^(n-e') =
    //
    //    Compute Y by applying distributivity first
    //
    //    Y =  (B >> 1) + (A >> 1) + E*2^(n-e') =
    //      =    (b_h * 2^(n-1) + b_m * 2 + b_l) >> 1 +
    //         + (a_h * 2^(n-1) + a_m * 2) >> 1 +
    //         + E * 2^(n-e) >> 1 =
    //
    //    Again, the shift is computed by dividing the terms by 2 and by cutting
    //    off b_l.
    //
    //      =     b_h * 2^(n-2) + b_m +
    //         +  a_h * 2^(n-2) + a_m +
    //         +  E * 2^(n-(e+1)) =
    //
    //    Again, the sum is built by putting the overflow of [a_m + b+n] into
    //    the term 2^(n-1). But this time there is room for a second bit in the
    //    term 2^(n-2) we add this bit to a new term and denote it o_h in a
    //    second step.
    //
    //      =    ([b_h + a_h + (b_m + a_m) >> (n-2)] >> 1) * 2^(n-1) +
    //         + ([b_h + a_h + (b_m + a_m) >> (n-2)] % 2) * 2^(n-2) +
    //         + ((b_m + a_m) % 2^(n-2)) +
    //         + E * 2^(n-(e+1)) =
    //
    //    Let o_h = [b_h + a_h + (b_m + a_m) >> (n-2)] >> 1
    //    Further replace e+1 by e'.
    //
    //      =    o_h * 2^(n-1) +
    //         + ([b_h + a_h + (b_m + a_m) >> (n-2)] % 2) * 2^(n-2) +
    //         + ((b_m + a_m) % 2^(n-2)) +
    //         + E * 2^(n-e') =
    //
    //    Move o_h into the error term and construct E'. To ensure that there is
    //    no 2^x with negative x, this step requires pre(2) (e < n).
    //
    //      =    ([b_h + a_h + (b_m + a_m) >> (n-2)] % 2) * 2^(n-2) +
    //         + ((b_m + a_m) % 2^(n-2)) +
    //         + o_h * 2^(e'-1) * 2^(n-e') +               | pre(2), move 2^(e'-1)
    //                                                     | out of the old exponent
    //         + E * 2^(n-e') =
    //      =    ([b_h + a_h + (b_m + a_m) >> (n-2)] % 2) * 2^(n-2) +
    //         + ((b_m + a_m) % 2^(n-2)) +
    //         + [o_h * 2^(e'-1) + E] * 2^(n-e') +         | move 2^(e'-1) out of
    //                                                     | the old exponent
    //
    //    Let E' = o_h * 2^(e'-1) + E
    //
    //      =    ([b_h + a_h + (b_m + a_m) >> (n-2)] % 2) * 2^(n-2) +
    //         + ((b_m + a_m) % 2^(n-2)) +
    //         + E' * 2^(n-e')
    //
    //    Because X and Y are distinct only in there error terms and E' can be
    //    constructed as shown the theorem holds.
    // [qed]
    //
    // For completeness in case of the case e=n it is also required to show that
    // distributivity can be applied.
    //
    // In this case Theorem(1) transforms to (the pre-condition on A can also be
    // dropped)
    //
    // Theorem(2): (B + A + E) >> 1 => (B >> 1) + (A >> 1) + E'
    //          where
    //             A, B, E, E' are two's complement numbers with the same bit
    //             width
    //
    //   Let A + B + E = X
    //   Let (B >> 1) + (A >> 1) = Y
    //
    //   Therefore we need to show that for every X and Y there is an E' which
    //   makes the equation
    //
    //     X = Y + E'
    //
    //   hold. This is trivially the case for E' = X - Y.
    //
    // [qed]
    //
    // Remark: Distributing lshr with and arbitrary number n can be expressed as
    //   ((((B + A) lshr 1) lshr 1) ... ) {n times}.
    // This construction induces n additional error bits at the left.

    if (C.getBitWidth() != A.getBitWidth()) {
      ErrorMSBs = (unsigned)-1;
      return *this;
    }

    if (C.isZero())
      return *this;

    // Test if the result will be zero
    unsigned shiftAmt = C.getZExtValue();
    if (shiftAmt >= C.getBitWidth())
      return mul(APInt(C.getBitWidth(), 0));

    // The proof that shiftAmt LSBs are zero for at least one summand is only
    // possible for the constant number.
    //
    // If this can be proven add shiftAmt to the error counter
    // `ErrorMSBs`. Otherwise set all bits as undefined.
    if (A.countTrailingZeros() < shiftAmt)
      ErrorMSBs = A.getBitWidth();
    else
      incErrorMSBs(shiftAmt);

    // Apply the operation.
    pushBOperation(LShr, C);
    A = A.lshr(shiftAmt);

    return *this;
  }

  /// Apply a sign-extend or truncate operation on the polynomial.
  Polynomial &sextOrTrunc(unsigned n) {
    if (n < A.getBitWidth()) {
      // Truncate: Clearly undefined Bits on the MSB side are removed
      // if there are any.
      decErrorMSBs(A.getBitWidth() - n);
      A = A.trunc(n);
      pushBOperation(Trunc, APInt(sizeof(n) * 8, n));
    }
    if (n > A.getBitWidth()) {
      // Extend: Clearly extending first and adding later is different
      // to adding first and extending later in all extended bits.
      incErrorMSBs(n - A.getBitWidth());
      A = A.sext(n);
      pushBOperation(SExt, APInt(sizeof(n) * 8, n));
    }

    return *this;
  }

  /// Test if there is a coefficient B.
  bool isFirstOrder() const { return V != nullptr; }

  /// Test coefficient B of two Polynomials are equal.
  bool isCompatibleTo(const Polynomial &o) const {
    // The polynomial use different bit width.
    if (A.getBitWidth() != o.A.getBitWidth())
      return false;

    // If neither Polynomial has the Coefficient B.
    if (!isFirstOrder() && !o.isFirstOrder())
      return true;

    // The index variable is different.
    if (V != o.V)
      return false;

    // Check the operations.
    if (B.size() != o.B.size())
      return false;

    auto ob = o.B.begin();
    for (auto &b : B) {
      if (b != *ob)
        return false;
      ob++;
    }

    return true;
  }

  /// Subtract two polynomials, return an undefined polynomial if
  /// subtraction is not possible.
  Polynomial operator-(const Polynomial &o) const {
    // Return an undefined polynomial if incompatible.
    if (!isCompatibleTo(o))
      return Polynomial();

    // If the polynomials are compatible (meaning they have the same
    // coefficient on B), B is eliminated. Thus a polynomial solely
    // containing A is returned
    return Polynomial(A - o.A, std::max(ErrorMSBs, o.ErrorMSBs));
  }

  /// Subtract a constant from a polynomial,
  Polynomial operator-(uint64_t C) const {
    Polynomial Result(*this);
    Result.A -= C;
    return Result;
  }

  /// Add a constant to a polynomial,
  Polynomial operator+(uint64_t C) const {
    Polynomial Result(*this);
    Result.A += C;
    return Result;
  }

  /// Returns true if it can be proven that two Polynomials are equal.
  bool isProvenEqualTo(const Polynomial &o) {
    // Subtract both polynomials and test if it is fully defined and zero.
    Polynomial r = *this - o;
    return (r.ErrorMSBs == 0) && (!r.isFirstOrder()) && (r.A.isZero());
  }

  /// Print the polynomial into a stream.
  void print(raw_ostream &OS) const {
    OS << "[{#ErrBits:" << ErrorMSBs << "} ";

    if (V) {
      for (auto b : B)
        OS << "(";
      OS << "(" << *V << ") ";

      for (auto b : B) {
        switch (b.first) {
        case LShr:
          OS << "LShr ";
          break;
        case Mul:
          OS << "Mul ";
          break;
        case SExt:
          OS << "SExt ";
          break;
        case Trunc:
          OS << "Trunc ";
          break;
        }

        OS << b.second << ") ";
      }
    }

    OS << "+ " << A << "]";
  }

private:
  void deleteB() {
    V = nullptr;
    B.clear();
  }

  void pushBOperation(const BOps Op, const APInt &C) {
    if (isFirstOrder()) {
      B.push_back(std::make_pair(Op, C));
      return;
    }
  }
};

#ifndef NDEBUG
static raw_ostream &operator<<(raw_ostream &OS, const Polynomial &S) {
  S.print(OS);
  return OS;
}
#endif

/// VectorInfo stores abstract the following information for each vector
/// element:
///
/// 1) The the memory address loaded into the element as Polynomial
/// 2) a set of load instruction necessary to construct the vector,
/// 3) a set of all other instructions that are necessary to create the vector and
/// 4) a pointer value that can be used as relative base for all elements.
struct VectorInfo {
private:
  VectorInfo(const VectorInfo &c) : VTy(c.VTy) {
    llvm_unreachable(
        "Copying VectorInfo is neither implemented nor necessary,");
  }

public:
  /// Information of a Vector Element
  struct ElementInfo {
    /// Offset Polynomial.
    Polynomial Ofs;

    /// The Load Instruction used to Load the entry. LI is null if the pointer
    /// of the load instruction does not point on to the entry
    LoadInst *LI;

    ElementInfo(Polynomial Offset = Polynomial(), LoadInst *LI = nullptr)
        : Ofs(Offset), LI(LI) {}
  };

  /// Basic-block the load instructions are within
  BasicBlock *BB;

  /// Pointer value of all participation load instructions
  Value *PV;

  /// Participating load instructions
  std::set<LoadInst *> LIs;

  /// Participating instructions
  std::set<Instruction *> Is;

  /// Final shuffle-vector instruction
  ShuffleVectorInst *SVI;

  /// Information of the offset for each vector element
  ElementInfo *EI;

  /// Vector Type
  FixedVectorType *const VTy;

  VectorInfo(FixedVectorType *VTy)
      : BB(nullptr), PV(nullptr), SVI(nullptr), VTy(VTy) {
    EI = new ElementInfo[VTy->getNumElements()];
  }

  virtual ~VectorInfo() { delete[] EI; }

  unsigned getDimension() const { return VTy->getNumElements(); }

  /// Test if the VectorInfo can be part of an interleaved load with the
  /// specified factor.
  ///
  /// \param Factor of the interleave
  /// \param DL Targets Datalayout
  ///
  /// \returns true if this is possible and false if not
  bool isInterleaved(unsigned Factor, const DataLayout &DL) const {
    unsigned Size = DL.getTypeAllocSize(VTy->getElementType());
    for (unsigned i = 1; i < getDimension(); i++) {
      if (!EI[i].Ofs.isProvenEqualTo(EI[0].Ofs + i * Factor * Size)) {
        return false;
      }
    }
    return true;
  }

  /// Recursively computes the vector information stored in V.
  ///
  /// This function delegates the work to specialized implementations
  ///
  /// \param V Value to operate on
  /// \param Result Result of the computation
  ///
  /// \returns false if no sensible information can be gathered.
  static bool compute(Value *V, VectorInfo &Result, const DataLayout &DL) {
    ShuffleVectorInst *SVI = dyn_cast<ShuffleVectorInst>(V);
    if (SVI)
      return computeFromSVI(SVI, Result, DL);
    LoadInst *LI = dyn_cast<LoadInst>(V);
    if (LI)
      return computeFromLI(LI, Result, DL);
    BitCastInst *BCI = dyn_cast<BitCastInst>(V);
    if (BCI)
      return computeFromBCI(BCI, Result, DL);
    return false;
  }

  /// BitCastInst specialization to compute the vector information.
  ///
  /// \param BCI BitCastInst to operate on
  /// \param Result Result of the computation
  ///
  /// \returns false if no sensible information can be gathered.
  static bool computeFromBCI(BitCastInst *BCI, VectorInfo &Result,
                             const DataLayout &DL) {
    Instruction *Op = dyn_cast<Instruction>(BCI->getOperand(0));

    if (!Op)
      return false;

    FixedVectorType *VTy = dyn_cast<FixedVectorType>(Op->getType());
    if (!VTy)
      return false;

    // We can only cast from large to smaller vectors
    if (Result.VTy->getNumElements() % VTy->getNumElements())
      return false;

    unsigned Factor = Result.VTy->getNumElements() / VTy->getNumElements();
    unsigned NewSize = DL.getTypeAllocSize(Result.VTy->getElementType());
    unsigned OldSize = DL.getTypeAllocSize(VTy->getElementType());

    if (NewSize * Factor != OldSize)
      return false;

    VectorInfo Old(VTy);
    if (!compute(Op, Old, DL))
      return false;

    for (unsigned i = 0; i < Result.VTy->getNumElements(); i += Factor) {
      for (unsigned j = 0; j < Factor; j++) {
        Result.EI[i + j] =
            ElementInfo(Old.EI[i / Factor].Ofs + j * NewSize,
                        j == 0 ? Old.EI[i / Factor].LI : nullptr);
      }
    }

    Result.BB = Old.BB;
    Result.PV = Old.PV;
    Result.LIs.insert(Old.LIs.begin(), Old.LIs.end());
    Result.Is.insert(Old.Is.begin(), Old.Is.end());
    Result.Is.insert(BCI);
    Result.SVI = nullptr;

    return true;
  }

  /// ShuffleVectorInst specialization to compute vector information.
  ///
  /// \param SVI ShuffleVectorInst to operate on
  /// \param Result Result of the computation
  ///
  /// Compute the left and the right side vector information and merge them by
  /// applying the shuffle operation. This function also ensures that the left
  /// and right side have compatible loads. This means that all loads are with
  /// in the same basic block and are based on the same pointer.
  ///
  /// \returns false if no sensible information can be gathered.
  static bool computeFromSVI(ShuffleVectorInst *SVI, VectorInfo &Result,
                             const DataLayout &DL) {
    FixedVectorType *ArgTy =
        cast<FixedVectorType>(SVI->getOperand(0)->getType());

    // Compute the left hand vector information.
    VectorInfo LHS(ArgTy);
    if (!compute(SVI->getOperand(0), LHS, DL))
      LHS.BB = nullptr;

    // Compute the right hand vector information.
    VectorInfo RHS(ArgTy);
    if (!compute(SVI->getOperand(1), RHS, DL))
      RHS.BB = nullptr;

    // Neither operand produced sensible results?
    if (!LHS.BB && !RHS.BB)
      return false;
    // Only RHS produced sensible results?
    else if (!LHS.BB) {
      Result.BB = RHS.BB;
      Result.PV = RHS.PV;
    }
    // Only LHS produced sensible results?
    else if (!RHS.BB) {
      Result.BB = LHS.BB;
      Result.PV = LHS.PV;
    }
    // Both operands produced sensible results?
    else if ((LHS.BB == RHS.BB) && (LHS.PV == RHS.PV)) {
      Result.BB = LHS.BB;
      Result.PV = LHS.PV;
    }
    // Both operands produced sensible results but they are incompatible.
    else {
      return false;
    }

    // Merge and apply the operation on the offset information.
    if (LHS.BB) {
      Result.LIs.insert(LHS.LIs.begin(), LHS.LIs.end());
      Result.Is.insert(LHS.Is.begin(), LHS.Is.end());
    }
    if (RHS.BB) {
      Result.LIs.insert(RHS.LIs.begin(), RHS.LIs.end());
      Result.Is.insert(RHS.Is.begin(), RHS.Is.end());
    }
    Result.Is.insert(SVI);
    Result.SVI = SVI;

    int j = 0;
    for (int i : SVI->getShuffleMask()) {
      assert((i < 2 * (signed)ArgTy->getNumElements()) &&
             "Invalid ShuffleVectorInst (index out of bounds)");

      if (i < 0)
        Result.EI[j] = ElementInfo();
      else if (i < (signed)ArgTy->getNumElements()) {
        if (LHS.BB)
          Result.EI[j] = LHS.EI[i];
        else
          Result.EI[j] = ElementInfo();
      } else {
        if (RHS.BB)
          Result.EI[j] = RHS.EI[i - ArgTy->getNumElements()];
        else
          Result.EI[j] = ElementInfo();
      }
      j++;
    }

    return true;
  }

  /// LoadInst specialization to compute vector information.
  ///
  /// This function also acts as abort condition to the recursion.
  ///
  /// \param LI LoadInst to operate on
  /// \param Result Result of the computation
  ///
  /// \returns false if no sensible information can be gathered.
  static bool computeFromLI(LoadInst *LI, VectorInfo &Result,
                            const DataLayout &DL) {
    Value *BasePtr;
    Polynomial Offset;

    if (LI->isVolatile())
      return false;

    if (LI->isAtomic())
      return false;

    // Get the base polynomial
    computePolynomialFromPointer(*LI->getPointerOperand(), Offset, BasePtr, DL);

    Result.BB = LI->getParent();
    Result.PV = BasePtr;
    Result.LIs.insert(LI);
    Result.Is.insert(LI);

    for (unsigned i = 0; i < Result.getDimension(); i++) {
      Value *Idx[2] = {
          ConstantInt::get(Type::getInt32Ty(LI->getContext()), 0),
          ConstantInt::get(Type::getInt32Ty(LI->getContext()), i),
      };
      int64_t Ofs = DL.getIndexedOffsetInType(Result.VTy, makeArrayRef(Idx, 2));
      Result.EI[i] = ElementInfo(Offset + Ofs, i == 0 ? LI : nullptr);
    }

    return true;
  }

  /// Recursively compute polynomial of a value.
  ///
  /// \param BO Input binary operation
  /// \param Result Result polynomial
  static void computePolynomialBinOp(BinaryOperator &BO, Polynomial &Result) {
    Value *LHS = BO.getOperand(0);
    Value *RHS = BO.getOperand(1);

    // Find the RHS Constant if any
    ConstantInt *C = dyn_cast<ConstantInt>(RHS);
    if ((!C) && BO.isCommutative()) {
      C = dyn_cast<ConstantInt>(LHS);
      if (C)
        std::swap(LHS, RHS);
    }

    switch (BO.getOpcode()) {
    case Instruction::Add:
      if (!C)
        break;

      computePolynomial(*LHS, Result);
      Result.add(C->getValue());
      return;

    case Instruction::LShr:
      if (!C)
        break;

      computePolynomial(*LHS, Result);
      Result.lshr(C->getValue());
      return;

    default:
      break;
    }

    Result = Polynomial(&BO);
  }

  /// Recursively compute polynomial of a value
  ///
  /// \param V input value
  /// \param Result result polynomial
  static void computePolynomial(Value &V, Polynomial &Result) {
    if (auto *BO = dyn_cast<BinaryOperator>(&V))
      computePolynomialBinOp(*BO, Result);
    else
      Result = Polynomial(&V);
  }

  /// Compute the Polynomial representation of a Pointer type.
  ///
  /// \param Ptr input pointer value
  /// \param Result result polynomial
  /// \param BasePtr pointer the polynomial is based on
  /// \param DL Datalayout of the target machine
  static void computePolynomialFromPointer(Value &Ptr, Polynomial &Result,
                                           Value *&BasePtr,
                                           const DataLayout &DL) {
    // Not a pointer type? Return an undefined polynomial
    PointerType *PtrTy = dyn_cast<PointerType>(Ptr.getType());
    if (!PtrTy) {
      Result = Polynomial();
      BasePtr = nullptr;
      return;
    }
    unsigned PointerBits =
        DL.getIndexSizeInBits(PtrTy->getPointerAddressSpace());

    /// Skip pointer casts. Return Zero polynomial otherwise
    if (isa<CastInst>(&Ptr)) {
      CastInst &CI = *cast<CastInst>(&Ptr);
      switch (CI.getOpcode()) {
      case Instruction::BitCast:
        computePolynomialFromPointer(*CI.getOperand(0), Result, BasePtr, DL);
        break;
      default:
        BasePtr = &Ptr;
        Polynomial(PointerBits, 0);
        break;
      }
    }
    /// Resolve GetElementPtrInst.
    else if (isa<GetElementPtrInst>(&Ptr)) {
      GetElementPtrInst &GEP = *cast<GetElementPtrInst>(&Ptr);

      APInt BaseOffset(PointerBits, 0);

      // Check if we can compute the Offset with accumulateConstantOffset
      if (GEP.accumulateConstantOffset(DL, BaseOffset)) {
        Result = Polynomial(BaseOffset);
        BasePtr = GEP.getPointerOperand();
        return;
      } else {
        // Otherwise we allow that the last index operand of the GEP is
        // non-constant.
        unsigned idxOperand, e;
        SmallVector<Value *, 4> Indices;
        for (idxOperand = 1, e = GEP.getNumOperands(); idxOperand < e;
             idxOperand++) {
          ConstantInt *IDX = dyn_cast<ConstantInt>(GEP.getOperand(idxOperand));
          if (!IDX)
            break;
          Indices.push_back(IDX);
        }

        // It must also be the last operand.
        if (idxOperand + 1 != e) {
          Result = Polynomial();
          BasePtr = nullptr;
          return;
        }

        // Compute the polynomial of the index operand.
        computePolynomial(*GEP.getOperand(idxOperand), Result);

        // Compute base offset from zero based index, excluding the last
        // variable operand.
        BaseOffset =
            DL.getIndexedOffsetInType(GEP.getSourceElementType(), Indices);

        // Apply the operations of GEP to the polynomial.
        unsigned ResultSize = DL.getTypeAllocSize(GEP.getResultElementType());
        Result.sextOrTrunc(PointerBits);
        Result.mul(APInt(PointerBits, ResultSize));
        Result.add(BaseOffset);
        BasePtr = GEP.getPointerOperand();
      }
    }
    // All other instructions are handled by using the value as base pointer and
    // a zero polynomial.
    else {
      BasePtr = &Ptr;
      Polynomial(DL.getIndexSizeInBits(PtrTy->getPointerAddressSpace()), 0);
    }
  }

#ifndef NDEBUG
  void print(raw_ostream &OS) const {
    if (PV)
      OS << *PV;
    else
      OS << "(none)";
    OS << " + ";
    for (unsigned i = 0; i < getDimension(); i++)
      OS << ((i == 0) ? "[" : ", ") << EI[i].Ofs;
    OS << "]";
  }
#endif
};

} // anonymous namespace

bool InterleavedLoadCombineImpl::findPattern(
    std::list<VectorInfo> &Candidates, std::list<VectorInfo> &InterleavedLoad,
    unsigned Factor, const DataLayout &DL) {
  for (auto C0 = Candidates.begin(), E0 = Candidates.end(); C0 != E0; ++C0) {
    unsigned i;
    // Try to find an interleaved load using the front of Worklist as first line
    unsigned Size = DL.getTypeAllocSize(C0->VTy->getElementType());

    // List containing iterators pointing to the VectorInfos of the candidates
    std::vector<std::list<VectorInfo>::iterator> Res(Factor, Candidates.end());

    for (auto C = Candidates.begin(), E = Candidates.end(); C != E; C++) {
      if (C->VTy != C0->VTy)
        continue;
      if (C->BB != C0->BB)
        continue;
      if (C->PV != C0->PV)
        continue;

      // Check the current value matches any of factor - 1 remaining lines
      for (i = 1; i < Factor; i++) {
        if (C->EI[0].Ofs.isProvenEqualTo(C0->EI[0].Ofs + i * Size)) {
          Res[i] = C;
        }
      }

      for (i = 1; i < Factor; i++) {
        if (Res[i] == Candidates.end())
          break;
      }
      if (i == Factor) {
        Res[0] = C0;
        break;
      }
    }

    if (Res[0] != Candidates.end()) {
      // Move the result into the output
      for (unsigned i = 0; i < Factor; i++) {
        InterleavedLoad.splice(InterleavedLoad.end(), Candidates, Res[i]);
      }

      return true;
    }
  }
  return false;
}

LoadInst *
InterleavedLoadCombineImpl::findFirstLoad(const std::set<LoadInst *> &LIs) {
  assert(!LIs.empty() && "No load instructions given.");

  // All LIs are within the same BB. Select the first for a reference.
  BasicBlock *BB = (*LIs.begin())->getParent();
  BasicBlock::iterator FLI = llvm::find_if(
      *BB, [&LIs](Instruction &I) -> bool { return is_contained(LIs, &I); });
  assert(FLI != BB->end());

  return cast<LoadInst>(FLI);
}

bool InterleavedLoadCombineImpl::combine(std::list<VectorInfo> &InterleavedLoad,
                                         OptimizationRemarkEmitter &ORE) {
  LLVM_DEBUG(dbgs() << "Checking interleaved load\n");

  // The insertion point is the LoadInst which loads the first values. The
  // following tests are used to proof that the combined load can be inserted
  // just before InsertionPoint.
  LoadInst *InsertionPoint = InterleavedLoad.front().EI[0].LI;

  // Test if the offset is computed
  if (!InsertionPoint)
    return false;

  std::set<LoadInst *> LIs;
  std::set<Instruction *> Is;
  std::set<Instruction *> SVIs;

  InstructionCost InterleavedCost;
  InstructionCost InstructionCost = 0;
  const TTI::TargetCostKind CostKind = TTI::TCK_SizeAndLatency;

  // Get the interleave factor
  unsigned Factor = InterleavedLoad.size();

  // Merge all input sets used in analysis
  for (auto &VI : InterleavedLoad) {
    // Generate a set of all load instructions to be combined
    LIs.insert(VI.LIs.begin(), VI.LIs.end());

    // Generate a set of all instructions taking part in load
    // interleaved. This list excludes the instructions necessary for the
    // polynomial construction.
    Is.insert(VI.Is.begin(), VI.Is.end());

    // Generate the set of the final ShuffleVectorInst.
    SVIs.insert(VI.SVI);
  }

  // There is nothing to combine.
  if (LIs.size() < 2)
    return false;

  // Test if all participating instruction will be dead after the
  // transformation. If intermediate results are used, no performance gain can
  // be expected. Also sum the cost of the Instructions beeing left dead.
  for (auto &I : Is) {
    // Compute the old cost
    InstructionCost += TTI.getInstructionCost(I, CostKind);

    // The final SVIs are allowed not to be dead, all uses will be replaced
    if (SVIs.find(I) != SVIs.end())
      continue;

    // If there are users outside the set to be eliminated, we abort the
    // transformation. No gain can be expected.
    for (auto *U : I->users()) {
      if (Is.find(dyn_cast<Instruction>(U)) == Is.end())
        return false;
    }
  }

  // We need to have a valid cost in order to proceed.
  if (!InstructionCost.isValid())
    return false;

  // We know that all LoadInst are within the same BB. This guarantees that
  // either everything or nothing is loaded.
  LoadInst *First = findFirstLoad(LIs);

  // To be safe that the loads can be combined, iterate over all loads and test
  // that the corresponding defining access dominates first LI. This guarantees
  // that there are no aliasing stores in between the loads.
  auto FMA = MSSA.getMemoryAccess(First);
  for (auto LI : LIs) {
    auto MADef = MSSA.getMemoryAccess(LI)->getDefiningAccess();
    if (!MSSA.dominates(MADef, FMA))
      return false;
  }
  assert(!LIs.empty() && "There are no LoadInst to combine");

  // It is necessary that insertion point dominates all final ShuffleVectorInst.
  for (auto &VI : InterleavedLoad) {
    if (!DT.dominates(InsertionPoint, VI.SVI))
      return false;
  }

  // All checks are done. Add instructions detectable by InterleavedAccessPass
  // The old instruction will are left dead.
  IRBuilder<> Builder(InsertionPoint);
  Type *ETy = InterleavedLoad.front().SVI->getType()->getElementType();
  unsigned ElementsPerSVI =
      cast<FixedVectorType>(InterleavedLoad.front().SVI->getType())
          ->getNumElements();
  FixedVectorType *ILTy = FixedVectorType::get(ETy, Factor * ElementsPerSVI);

  SmallVector<unsigned, 4> Indices;
  for (unsigned i = 0; i < Factor; i++)
    Indices.push_back(i);
  InterleavedCost = TTI.getInterleavedMemoryOpCost(
      Instruction::Load, ILTy, Factor, Indices, InsertionPoint->getAlign(),
      InsertionPoint->getPointerAddressSpace(), CostKind);

  if (InterleavedCost >= InstructionCost) {
    return false;
  }

  // Create a pointer cast for the wide load.
  auto CI = Builder.CreatePointerCast(InsertionPoint->getOperand(0),
                                      ILTy->getPointerTo(),
                                      "interleaved.wide.ptrcast");

  // Create the wide load and update the MemorySSA.
  auto LI = Builder.CreateAlignedLoad(ILTy, CI, InsertionPoint->getAlign(),
                                      "interleaved.wide.load");
  auto MSSAU = MemorySSAUpdater(&MSSA);
  MemoryUse *MSSALoad = cast<MemoryUse>(MSSAU.createMemoryAccessBefore(
      LI, nullptr, MSSA.getMemoryAccess(InsertionPoint)));
  MSSAU.insertUse(MSSALoad);

  // Create the final SVIs and replace all uses.
  int i = 0;
  for (auto &VI : InterleavedLoad) {
    SmallVector<int, 4> Mask;
    for (unsigned j = 0; j < ElementsPerSVI; j++)
      Mask.push_back(i + j * Factor);

    Builder.SetInsertPoint(VI.SVI);
    auto SVI = Builder.CreateShuffleVector(LI, Mask, "interleaved.shuffle");
    VI.SVI->replaceAllUsesWith(SVI);
    i++;
  }

  NumInterleavedLoadCombine++;
  ORE.emit([&]() {
    return OptimizationRemark(DEBUG_TYPE, "Combined Interleaved Load", LI)
           << "Load interleaved combined with factor "
           << ore::NV("Factor", Factor);
  });

  return true;
}

bool InterleavedLoadCombineImpl::run() {
  OptimizationRemarkEmitter ORE(&F);
  bool changed = false;
  unsigned MaxFactor = TLI.getMaxSupportedInterleaveFactor();

  auto &DL = F.getParent()->getDataLayout();

  // Start with the highest factor to avoid combining and recombining.
  for (unsigned Factor = MaxFactor; Factor >= 2; Factor--) {
    std::list<VectorInfo> Candidates;

    for (BasicBlock &BB : F) {
      for (Instruction &I : BB) {
        if (auto SVI = dyn_cast<ShuffleVectorInst>(&I)) {
          // We don't support scalable vectors in this pass.
          if (isa<ScalableVectorType>(SVI->getType()))
            continue;

          Candidates.emplace_back(cast<FixedVectorType>(SVI->getType()));

          if (!VectorInfo::computeFromSVI(SVI, Candidates.back(), DL)) {
            Candidates.pop_back();
            continue;
          }

          if (!Candidates.back().isInterleaved(Factor, DL)) {
            Candidates.pop_back();
          }
        }
      }
    }

    std::list<VectorInfo> InterleavedLoad;
    while (findPattern(Candidates, InterleavedLoad, Factor, DL)) {
      if (combine(InterleavedLoad, ORE)) {
        changed = true;
      } else {
        // Remove the first element of the Interleaved Load but put the others
        // back on the list and continue searching
        Candidates.splice(Candidates.begin(), InterleavedLoad,
                          std::next(InterleavedLoad.begin()),
                          InterleavedLoad.end());
      }
      InterleavedLoad.clear();
    }
  }

  return changed;
}

namespace {
/// This pass combines interleaved loads into a pattern detectable by
/// InterleavedAccessPass.
struct InterleavedLoadCombine : public FunctionPass {
  static char ID;

  InterleavedLoadCombine() : FunctionPass(ID) {
    initializeInterleavedLoadCombinePass(*PassRegistry::getPassRegistry());
  }

  StringRef getPassName() const override {
    return "Interleaved Load Combine Pass";
  }

  bool runOnFunction(Function &F) override {
    if (DisableInterleavedLoadCombine)
      return false;

    auto *TPC = getAnalysisIfAvailable<TargetPassConfig>();
    if (!TPC)
      return false;

    LLVM_DEBUG(dbgs() << "*** " << getPassName() << ": " << F.getName()
                      << "\n");

    return InterleavedLoadCombineImpl(
               F, getAnalysis<DominatorTreeWrapperPass>().getDomTree(),
               getAnalysis<MemorySSAWrapperPass>().getMSSA(),
               TPC->getTM<TargetMachine>())
        .run();
  }

  void getAnalysisUsage(AnalysisUsage &AU) const override {
    AU.addRequired<MemorySSAWrapperPass>();
    AU.addRequired<DominatorTreeWrapperPass>();
    FunctionPass::getAnalysisUsage(AU);
  }

private:
};
} // anonymous namespace

char InterleavedLoadCombine::ID = 0;

INITIALIZE_PASS_BEGIN(
    InterleavedLoadCombine, DEBUG_TYPE,
    "Combine interleaved loads into wide loads and shufflevector instructions",
    false, false)
INITIALIZE_PASS_DEPENDENCY(DominatorTreeWrapperPass)
INITIALIZE_PASS_DEPENDENCY(MemorySSAWrapperPass)
INITIALIZE_PASS_END(
    InterleavedLoadCombine, DEBUG_TYPE,
    "Combine interleaved loads into wide loads and shufflevector instructions",
    false, false)

FunctionPass *
llvm::createInterleavedLoadCombinePass() {
  auto P = new InterleavedLoadCombine();
  return P;
}<|MERGE_RESOLUTION|>--- conflicted
+++ resolved
@@ -195,21 +195,12 @@
   }
 
   Polynomial(const APInt &A, unsigned ErrorMSBs = 0)
-<<<<<<< HEAD
-      : ErrorMSBs(ErrorMSBs), V(nullptr), B(), A(A) {}
-
-  Polynomial(unsigned BitWidth, uint64_t A, unsigned ErrorMSBs = 0)
-      : ErrorMSBs(ErrorMSBs), V(nullptr), B(), A(BitWidth, A) {}
-
-  Polynomial() : ErrorMSBs((unsigned)-1), V(nullptr), B(), A() {}
-=======
       : ErrorMSBs(ErrorMSBs), V(nullptr), A(A) {}
 
   Polynomial(unsigned BitWidth, uint64_t A, unsigned ErrorMSBs = 0)
       : ErrorMSBs(ErrorMSBs), V(nullptr), A(BitWidth, A) {}
 
   Polynomial() : ErrorMSBs((unsigned)-1), V(nullptr) {}
->>>>>>> 1e8336c5
 
   /// Increment and clamp the number of undefined bits.
   void incErrorMSBs(unsigned amt) {
