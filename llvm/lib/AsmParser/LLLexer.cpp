--- conflicted
+++ resolved
@@ -826,11 +826,7 @@
   TYPEKEYWORD("x86_amx",   Type::getX86_AMXTy(Context));
   TYPEKEYWORD("token",     Type::getTokenTy(Context));
 
-<<<<<<< HEAD
-  TYPEKEYWORD("ptr",       PointerType::getUnqual(Context));
-=======
   TYPEKEYWORD("ptr", PointerType::getUnqual(Context));
->>>>>>> 7a9c466c
 
 #undef TYPEKEYWORD
 
