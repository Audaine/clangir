//===-- ConstantFolding.cpp - Fold instructions into constants ------------===//
//
// Part of the LLVM Project, under the Apache License v2.0 with LLVM Exceptions.
// See https://llvm.org/LICENSE.txt for license information.
// SPDX-License-Identifier: Apache-2.0 WITH LLVM-exception
//
//===----------------------------------------------------------------------===//
//
// This file defines routines for folding instructions into constants.
//
// Also, to supplement the basic IR ConstantExpr simplifications,
// this file defines some additional folding routines that can make use of
// DataLayout information. These functions cannot go in IR due to library
// dependency issues.
//
//===----------------------------------------------------------------------===//

#include "llvm/Analysis/ConstantFolding.h"
#include "llvm/ADT/APFloat.h"
#include "llvm/ADT/APInt.h"
#include "llvm/ADT/APSInt.h"
#include "llvm/ADT/ArrayRef.h"
#include "llvm/ADT/DenseMap.h"
#include "llvm/ADT/STLExtras.h"
#include "llvm/ADT/SmallVector.h"
#include "llvm/ADT/StringRef.h"
#include "llvm/Analysis/TargetFolder.h"
#include "llvm/Analysis/TargetLibraryInfo.h"
#include "llvm/Analysis/ValueTracking.h"
#include "llvm/Analysis/VectorUtils.h"
#include "llvm/Config/config.h"
#include "llvm/IR/Constant.h"
#include "llvm/IR/Constants.h"
#include "llvm/IR/DataLayout.h"
#include "llvm/IR/DerivedTypes.h"
#include "llvm/IR/Function.h"
#include "llvm/IR/GlobalValue.h"
#include "llvm/IR/GlobalVariable.h"
#include "llvm/IR/InstrTypes.h"
#include "llvm/IR/Instruction.h"
#include "llvm/IR/Instructions.h"
#include "llvm/IR/IntrinsicInst.h"
#include "llvm/IR/Intrinsics.h"
#include "llvm/IR/IntrinsicsAArch64.h"
#include "llvm/IR/IntrinsicsAMDGPU.h"
#include "llvm/IR/IntrinsicsARM.h"
#include "llvm/IR/IntrinsicsWebAssembly.h"
#include "llvm/IR/IntrinsicsX86.h"
#include "llvm/IR/Operator.h"
#include "llvm/IR/Type.h"
#include "llvm/IR/Value.h"
#include "llvm/Support/Casting.h"
#include "llvm/Support/ErrorHandling.h"
#include "llvm/Support/KnownBits.h"
#include "llvm/Support/MathExtras.h"
#include <cassert>
#include <cerrno>
#include <cfenv>
#include <cmath>
#include <cstddef>
#include <cstdint>

using namespace llvm;

namespace {

//===----------------------------------------------------------------------===//
// Constant Folding internal helper functions
//===----------------------------------------------------------------------===//

static Constant *foldConstVectorToAPInt(APInt &Result, Type *DestTy,
                                        Constant *C, Type *SrcEltTy,
                                        unsigned NumSrcElts,
                                        const DataLayout &DL) {
  // Now that we know that the input value is a vector of integers, just shift
  // and insert them into our result.
  unsigned BitShift = DL.getTypeSizeInBits(SrcEltTy);
  for (unsigned i = 0; i != NumSrcElts; ++i) {
    Constant *Element;
    if (DL.isLittleEndian())
      Element = C->getAggregateElement(NumSrcElts - i - 1);
    else
      Element = C->getAggregateElement(i);

    if (Element && isa<UndefValue>(Element)) {
      Result <<= BitShift;
      continue;
    }

    auto *ElementCI = dyn_cast_or_null<ConstantInt>(Element);
    if (!ElementCI)
      return ConstantExpr::getBitCast(C, DestTy);

    Result <<= BitShift;
    Result |= ElementCI->getValue().zextOrSelf(Result.getBitWidth());
  }

  return nullptr;
}

/// Constant fold bitcast, symbolically evaluating it with DataLayout.
/// This always returns a non-null constant, but it may be a
/// ConstantExpr if unfoldable.
Constant *FoldBitCast(Constant *C, Type *DestTy, const DataLayout &DL) {
  assert(CastInst::castIsValid(Instruction::BitCast, C, DestTy) &&
         "Invalid constantexpr bitcast!");

  // Catch the obvious splat cases.
  if (C->isNullValue() && !DestTy->isX86_MMXTy() && !DestTy->isX86_AMXTy())
    return Constant::getNullValue(DestTy);
  if (C->isAllOnesValue() && !DestTy->isX86_MMXTy() && !DestTy->isX86_AMXTy() &&
      !DestTy->isPtrOrPtrVectorTy()) // Don't get ones for ptr types!
    return Constant::getAllOnesValue(DestTy);

  if (auto *VTy = dyn_cast<VectorType>(C->getType())) {
    // Handle a vector->scalar integer/fp cast.
    if (isa<IntegerType>(DestTy) || DestTy->isFloatingPointTy()) {
      unsigned NumSrcElts = cast<FixedVectorType>(VTy)->getNumElements();
      Type *SrcEltTy = VTy->getElementType();

      // If the vector is a vector of floating point, convert it to vector of int
      // to simplify things.
      if (SrcEltTy->isFloatingPointTy()) {
        unsigned FPWidth = SrcEltTy->getPrimitiveSizeInBits();
        auto *SrcIVTy = FixedVectorType::get(
            IntegerType::get(C->getContext(), FPWidth), NumSrcElts);
        // Ask IR to do the conversion now that #elts line up.
        C = ConstantExpr::getBitCast(C, SrcIVTy);
      }

      APInt Result(DL.getTypeSizeInBits(DestTy), 0);
      if (Constant *CE = foldConstVectorToAPInt(Result, DestTy, C,
                                                SrcEltTy, NumSrcElts, DL))
        return CE;

      if (isa<IntegerType>(DestTy))
        return ConstantInt::get(DestTy, Result);

      APFloat FP(DestTy->getFltSemantics(), Result);
      return ConstantFP::get(DestTy->getContext(), FP);
    }
  }

  // The code below only handles casts to vectors currently.
  auto *DestVTy = dyn_cast<VectorType>(DestTy);
  if (!DestVTy)
    return ConstantExpr::getBitCast(C, DestTy);

  // If this is a scalar -> vector cast, convert the input into a <1 x scalar>
  // vector so the code below can handle it uniformly.
  if (isa<ConstantFP>(C) || isa<ConstantInt>(C)) {
    Constant *Ops = C; // don't take the address of C!
    return FoldBitCast(ConstantVector::get(Ops), DestTy, DL);
  }

  // If this is a bitcast from constant vector -> vector, fold it.
  if (!isa<ConstantDataVector>(C) && !isa<ConstantVector>(C))
    return ConstantExpr::getBitCast(C, DestTy);

  // If the element types match, IR can fold it.
  unsigned NumDstElt = cast<FixedVectorType>(DestVTy)->getNumElements();
  unsigned NumSrcElt = cast<FixedVectorType>(C->getType())->getNumElements();
  if (NumDstElt == NumSrcElt)
    return ConstantExpr::getBitCast(C, DestTy);

  Type *SrcEltTy = cast<VectorType>(C->getType())->getElementType();
  Type *DstEltTy = DestVTy->getElementType();

  // Otherwise, we're changing the number of elements in a vector, which
  // requires endianness information to do the right thing.  For example,
  //    bitcast (<2 x i64> <i64 0, i64 1> to <4 x i32>)
  // folds to (little endian):
  //    <4 x i32> <i32 0, i32 0, i32 1, i32 0>
  // and to (big endian):
  //    <4 x i32> <i32 0, i32 0, i32 0, i32 1>

  // First thing is first.  We only want to think about integer here, so if
  // we have something in FP form, recast it as integer.
  if (DstEltTy->isFloatingPointTy()) {
    // Fold to an vector of integers with same size as our FP type.
    unsigned FPWidth = DstEltTy->getPrimitiveSizeInBits();
    auto *DestIVTy = FixedVectorType::get(
        IntegerType::get(C->getContext(), FPWidth), NumDstElt);
    // Recursively handle this integer conversion, if possible.
    C = FoldBitCast(C, DestIVTy, DL);

    // Finally, IR can handle this now that #elts line up.
    return ConstantExpr::getBitCast(C, DestTy);
  }

  // Okay, we know the destination is integer, if the input is FP, convert
  // it to integer first.
  if (SrcEltTy->isFloatingPointTy()) {
    unsigned FPWidth = SrcEltTy->getPrimitiveSizeInBits();
    auto *SrcIVTy = FixedVectorType::get(
        IntegerType::get(C->getContext(), FPWidth), NumSrcElt);
    // Ask IR to do the conversion now that #elts line up.
    C = ConstantExpr::getBitCast(C, SrcIVTy);
    // If IR wasn't able to fold it, bail out.
    if (!isa<ConstantVector>(C) &&  // FIXME: Remove ConstantVector.
        !isa<ConstantDataVector>(C))
      return C;
  }

  // Now we know that the input and output vectors are both integer vectors
  // of the same size, and that their #elements is not the same.  Do the
  // conversion here, which depends on whether the input or output has
  // more elements.
  bool isLittleEndian = DL.isLittleEndian();

  SmallVector<Constant*, 32> Result;
  if (NumDstElt < NumSrcElt) {
    // Handle: bitcast (<4 x i32> <i32 0, i32 1, i32 2, i32 3> to <2 x i64>)
    Constant *Zero = Constant::getNullValue(DstEltTy);
    unsigned Ratio = NumSrcElt/NumDstElt;
    unsigned SrcBitSize = SrcEltTy->getPrimitiveSizeInBits();
    unsigned SrcElt = 0;
    for (unsigned i = 0; i != NumDstElt; ++i) {
      // Build each element of the result.
      Constant *Elt = Zero;
      unsigned ShiftAmt = isLittleEndian ? 0 : SrcBitSize*(Ratio-1);
      for (unsigned j = 0; j != Ratio; ++j) {
        Constant *Src = C->getAggregateElement(SrcElt++);
        if (Src && isa<UndefValue>(Src))
          Src = Constant::getNullValue(
              cast<VectorType>(C->getType())->getElementType());
        else
          Src = dyn_cast_or_null<ConstantInt>(Src);
        if (!Src)  // Reject constantexpr elements.
          return ConstantExpr::getBitCast(C, DestTy);

        // Zero extend the element to the right size.
        Src = ConstantExpr::getZExt(Src, Elt->getType());

        // Shift it to the right place, depending on endianness.
        Src = ConstantExpr::getShl(Src,
                                   ConstantInt::get(Src->getType(), ShiftAmt));
        ShiftAmt += isLittleEndian ? SrcBitSize : -SrcBitSize;

        // Mix it in.
        Elt = ConstantExpr::getOr(Elt, Src);
      }
      Result.push_back(Elt);
    }
    return ConstantVector::get(Result);
  }

  // Handle: bitcast (<2 x i64> <i64 0, i64 1> to <4 x i32>)
  unsigned Ratio = NumDstElt/NumSrcElt;
  unsigned DstBitSize = DL.getTypeSizeInBits(DstEltTy);

  // Loop over each source value, expanding into multiple results.
  for (unsigned i = 0; i != NumSrcElt; ++i) {
    auto *Element = C->getAggregateElement(i);

    if (!Element) // Reject constantexpr elements.
      return ConstantExpr::getBitCast(C, DestTy);

    if (isa<UndefValue>(Element)) {
      // Correctly Propagate undef values.
      Result.append(Ratio, UndefValue::get(DstEltTy));
      continue;
    }

    auto *Src = dyn_cast<ConstantInt>(Element);
    if (!Src)
      return ConstantExpr::getBitCast(C, DestTy);

    unsigned ShiftAmt = isLittleEndian ? 0 : DstBitSize*(Ratio-1);
    for (unsigned j = 0; j != Ratio; ++j) {
      // Shift the piece of the value into the right place, depending on
      // endianness.
      Constant *Elt = ConstantExpr::getLShr(Src,
                                  ConstantInt::get(Src->getType(), ShiftAmt));
      ShiftAmt += isLittleEndian ? DstBitSize : -DstBitSize;

      // Truncate the element to an integer with the same pointer size and
      // convert the element back to a pointer using a inttoptr.
      if (DstEltTy->isPointerTy()) {
        IntegerType *DstIntTy = Type::getIntNTy(C->getContext(), DstBitSize);
        Constant *CE = ConstantExpr::getTrunc(Elt, DstIntTy);
        Result.push_back(ConstantExpr::getIntToPtr(CE, DstEltTy));
        continue;
      }

      // Truncate and remember this piece.
      Result.push_back(ConstantExpr::getTrunc(Elt, DstEltTy));
    }
  }

  return ConstantVector::get(Result);
}

} // end anonymous namespace

/// If this constant is a constant offset from a global, return the global and
/// the constant. Because of constantexprs, this function is recursive.
bool llvm::IsConstantOffsetFromGlobal(Constant *C, GlobalValue *&GV,
                                      APInt &Offset, const DataLayout &DL,
                                      DSOLocalEquivalent **DSOEquiv) {
  if (DSOEquiv)
    *DSOEquiv = nullptr;

  // Trivial case, constant is the global.
  if ((GV = dyn_cast<GlobalValue>(C))) {
    unsigned BitWidth = DL.getIndexTypeSizeInBits(GV->getType());
    Offset = APInt(BitWidth, 0);
    return true;
  }

  if (auto *FoundDSOEquiv = dyn_cast<DSOLocalEquivalent>(C)) {
    if (DSOEquiv)
      *DSOEquiv = FoundDSOEquiv;
    GV = FoundDSOEquiv->getGlobalValue();
    unsigned BitWidth = DL.getIndexTypeSizeInBits(GV->getType());
    Offset = APInt(BitWidth, 0);
    return true;
  }

  // Otherwise, if this isn't a constant expr, bail out.
  auto *CE = dyn_cast<ConstantExpr>(C);
  if (!CE) return false;

  // Look through ptr->int and ptr->ptr casts.
  if (CE->getOpcode() == Instruction::PtrToInt ||
      CE->getOpcode() == Instruction::BitCast)
    return IsConstantOffsetFromGlobal(CE->getOperand(0), GV, Offset, DL,
                                      DSOEquiv);

  // i32* getelementptr ([5 x i32]* @a, i32 0, i32 5)
  auto *GEP = dyn_cast<GEPOperator>(CE);
  if (!GEP)
    return false;

  unsigned BitWidth = DL.getIndexTypeSizeInBits(GEP->getType());
  APInt TmpOffset(BitWidth, 0);

  // If the base isn't a global+constant, we aren't either.
  if (!IsConstantOffsetFromGlobal(CE->getOperand(0), GV, TmpOffset, DL,
                                  DSOEquiv))
    return false;

  // Otherwise, add any offset that our operands provide.
  if (!GEP->accumulateConstantOffset(DL, TmpOffset))
    return false;

  Offset = TmpOffset;
  return true;
}

Constant *llvm::ConstantFoldLoadThroughBitcast(Constant *C, Type *DestTy,
                                         const DataLayout &DL) {
  do {
    Type *SrcTy = C->getType();
    uint64_t DestSize = DL.getTypeSizeInBits(DestTy);
    uint64_t SrcSize = DL.getTypeSizeInBits(SrcTy);
    if (SrcSize < DestSize)
      return nullptr;

    // Catch the obvious splat cases (since all-zeros can coerce non-integral
    // pointers legally).
    if (C->isNullValue() && !DestTy->isX86_MMXTy() && !DestTy->isX86_AMXTy())
      return Constant::getNullValue(DestTy);
    if (C->isAllOnesValue() &&
        (DestTy->isIntegerTy() || DestTy->isFloatingPointTy() ||
         DestTy->isVectorTy()) &&
        !DestTy->isX86_AMXTy() && !DestTy->isX86_MMXTy() &&
        !DestTy->isPtrOrPtrVectorTy())
      // Get ones when the input is trivial, but
      // only for supported types inside getAllOnesValue.
      return Constant::getAllOnesValue(DestTy);

    // If the type sizes are the same and a cast is legal, just directly
    // cast the constant.
    // But be careful not to coerce non-integral pointers illegally.
    if (SrcSize == DestSize &&
        DL.isNonIntegralPointerType(SrcTy->getScalarType()) ==
            DL.isNonIntegralPointerType(DestTy->getScalarType())) {
      Instruction::CastOps Cast = Instruction::BitCast;
      // If we are going from a pointer to int or vice versa, we spell the cast
      // differently.
      if (SrcTy->isIntegerTy() && DestTy->isPointerTy())
        Cast = Instruction::IntToPtr;
      else if (SrcTy->isPointerTy() && DestTy->isIntegerTy())
        Cast = Instruction::PtrToInt;

      if (CastInst::castIsValid(Cast, C, DestTy))
        return ConstantExpr::getCast(Cast, C, DestTy);
    }

    // If this isn't an aggregate type, there is nothing we can do to drill down
    // and find a bitcastable constant.
    if (!SrcTy->isAggregateType() && !SrcTy->isVectorTy())
      return nullptr;

    // We're simulating a load through a pointer that was bitcast to point to
    // a different type, so we can try to walk down through the initial
    // elements of an aggregate to see if some part of the aggregate is
    // castable to implement the "load" semantic model.
    if (SrcTy->isStructTy()) {
      // Struct types might have leading zero-length elements like [0 x i32],
      // which are certainly not what we are looking for, so skip them.
      unsigned Elem = 0;
      Constant *ElemC;
      do {
        ElemC = C->getAggregateElement(Elem++);
      } while (ElemC && DL.getTypeSizeInBits(ElemC->getType()).isZero());
      C = ElemC;
    } else {
      C = C->getAggregateElement(0u);
    }
  } while (C);

  return nullptr;
}

namespace {

/// Recursive helper to read bits out of global. C is the constant being copied
/// out of. ByteOffset is an offset into C. CurPtr is the pointer to copy
/// results into and BytesLeft is the number of bytes left in
/// the CurPtr buffer. DL is the DataLayout.
bool ReadDataFromGlobal(Constant *C, uint64_t ByteOffset, unsigned char *CurPtr,
                        unsigned BytesLeft, const DataLayout &DL) {
  assert(ByteOffset <= DL.getTypeAllocSize(C->getType()) &&
         "Out of range access");

  // If this element is zero or undefined, we can just return since *CurPtr is
  // zero initialized.
  if (isa<ConstantAggregateZero>(C) || isa<UndefValue>(C))
    return true;

  if (auto *CI = dyn_cast<ConstantInt>(C)) {
    if (CI->getBitWidth() > 64 ||
        (CI->getBitWidth() & 7) != 0)
      return false;

    uint64_t Val = CI->getZExtValue();
    unsigned IntBytes = unsigned(CI->getBitWidth()/8);

    for (unsigned i = 0; i != BytesLeft && ByteOffset != IntBytes; ++i) {
      int n = ByteOffset;
      if (!DL.isLittleEndian())
        n = IntBytes - n - 1;
      CurPtr[i] = (unsigned char)(Val >> (n * 8));
      ++ByteOffset;
    }
    return true;
  }

  if (auto *CFP = dyn_cast<ConstantFP>(C)) {
    if (CFP->getType()->isDoubleTy()) {
      C = FoldBitCast(C, Type::getInt64Ty(C->getContext()), DL);
      return ReadDataFromGlobal(C, ByteOffset, CurPtr, BytesLeft, DL);
    }
    if (CFP->getType()->isFloatTy()){
      C = FoldBitCast(C, Type::getInt32Ty(C->getContext()), DL);
      return ReadDataFromGlobal(C, ByteOffset, CurPtr, BytesLeft, DL);
    }
    if (CFP->getType()->isHalfTy()){
      C = FoldBitCast(C, Type::getInt16Ty(C->getContext()), DL);
      return ReadDataFromGlobal(C, ByteOffset, CurPtr, BytesLeft, DL);
    }
    return false;
  }

  if (auto *CS = dyn_cast<ConstantStruct>(C)) {
    const StructLayout *SL = DL.getStructLayout(CS->getType());
    unsigned Index = SL->getElementContainingOffset(ByteOffset);
    uint64_t CurEltOffset = SL->getElementOffset(Index);
    ByteOffset -= CurEltOffset;

    while (true) {
      // If the element access is to the element itself and not to tail padding,
      // read the bytes from the element.
      uint64_t EltSize = DL.getTypeAllocSize(CS->getOperand(Index)->getType());

      if (ByteOffset < EltSize &&
          !ReadDataFromGlobal(CS->getOperand(Index), ByteOffset, CurPtr,
                              BytesLeft, DL))
        return false;

      ++Index;

      // Check to see if we read from the last struct element, if so we're done.
      if (Index == CS->getType()->getNumElements())
        return true;

      // If we read all of the bytes we needed from this element we're done.
      uint64_t NextEltOffset = SL->getElementOffset(Index);

      if (BytesLeft <= NextEltOffset - CurEltOffset - ByteOffset)
        return true;

      // Move to the next element of the struct.
      CurPtr += NextEltOffset - CurEltOffset - ByteOffset;
      BytesLeft -= NextEltOffset - CurEltOffset - ByteOffset;
      ByteOffset = 0;
      CurEltOffset = NextEltOffset;
    }
    // not reached.
  }

  if (isa<ConstantArray>(C) || isa<ConstantVector>(C) ||
      isa<ConstantDataSequential>(C)) {
    uint64_t NumElts;
    Type *EltTy;
    if (auto *AT = dyn_cast<ArrayType>(C->getType())) {
      NumElts = AT->getNumElements();
      EltTy = AT->getElementType();
    } else {
      NumElts = cast<FixedVectorType>(C->getType())->getNumElements();
      EltTy = cast<FixedVectorType>(C->getType())->getElementType();
    }
    uint64_t EltSize = DL.getTypeAllocSize(EltTy);
    uint64_t Index = ByteOffset / EltSize;
    uint64_t Offset = ByteOffset - Index * EltSize;

    for (; Index != NumElts; ++Index) {
      if (!ReadDataFromGlobal(C->getAggregateElement(Index), Offset, CurPtr,
                              BytesLeft, DL))
        return false;

      uint64_t BytesWritten = EltSize - Offset;
      assert(BytesWritten <= EltSize && "Not indexing into this element?");
      if (BytesWritten >= BytesLeft)
        return true;

      Offset = 0;
      BytesLeft -= BytesWritten;
      CurPtr += BytesWritten;
    }
    return true;
  }

  if (auto *CE = dyn_cast<ConstantExpr>(C)) {
    if (CE->getOpcode() == Instruction::IntToPtr &&
        CE->getOperand(0)->getType() == DL.getIntPtrType(CE->getType())) {
      return ReadDataFromGlobal(CE->getOperand(0), ByteOffset, CurPtr,
                                BytesLeft, DL);
    }
  }

  // Otherwise, unknown initializer type.
  return false;
}

Constant *FoldReinterpretLoadFromConstPtr(Constant *C, Type *LoadTy,
                                          const DataLayout &DL) {
  // Bail out early. Not expect to load from scalable global variable.
  if (isa<ScalableVectorType>(LoadTy))
    return nullptr;

  auto *PTy = cast<PointerType>(C->getType());
  auto *IntType = dyn_cast<IntegerType>(LoadTy);

  // If this isn't an integer load we can't fold it directly.
  if (!IntType) {
    unsigned AS = PTy->getAddressSpace();

    // If this is a float/double load, we can try folding it as an int32/64 load
    // and then bitcast the result.  This can be useful for union cases.  Note
    // that address spaces don't matter here since we're not going to result in
    // an actual new load.
    Type *MapTy;
    if (LoadTy->isHalfTy())
      MapTy = Type::getInt16Ty(C->getContext());
    else if (LoadTy->isFloatTy())
      MapTy = Type::getInt32Ty(C->getContext());
    else if (LoadTy->isDoubleTy())
      MapTy = Type::getInt64Ty(C->getContext());
    else if (LoadTy->isVectorTy()) {
      MapTy = PointerType::getIntNTy(
          C->getContext(), DL.getTypeSizeInBits(LoadTy).getFixedSize());
    } else
      return nullptr;

    C = FoldBitCast(C, MapTy->getPointerTo(AS), DL);
    if (Constant *Res = FoldReinterpretLoadFromConstPtr(C, MapTy, DL)) {
      if (Res->isNullValue() && !LoadTy->isX86_MMXTy() &&
          !LoadTy->isX86_AMXTy())
        // Materializing a zero can be done trivially without a bitcast
        return Constant::getNullValue(LoadTy);
      Type *CastTy = LoadTy->isPtrOrPtrVectorTy() ? DL.getIntPtrType(LoadTy) : LoadTy;
      Res = FoldBitCast(Res, CastTy, DL);
      if (LoadTy->isPtrOrPtrVectorTy()) {
        // For vector of pointer, we needed to first convert to a vector of integer, then do vector inttoptr
        if (Res->isNullValue() && !LoadTy->isX86_MMXTy() &&
            !LoadTy->isX86_AMXTy())
          return Constant::getNullValue(LoadTy);
        if (DL.isNonIntegralPointerType(LoadTy->getScalarType()))
          // Be careful not to replace a load of an addrspace value with an inttoptr here
          return nullptr;
        Res = ConstantExpr::getCast(Instruction::IntToPtr, Res, LoadTy);
      }
      return Res;
    }
    return nullptr;
  }

  unsigned BytesLoaded = (IntType->getBitWidth() + 7) / 8;
  if (BytesLoaded > 32 || BytesLoaded == 0)
    return nullptr;

  GlobalValue *GVal;
  APInt OffsetAI;
  if (!IsConstantOffsetFromGlobal(C, GVal, OffsetAI, DL))
    return nullptr;

  auto *GV = dyn_cast<GlobalVariable>(GVal);
  if (!GV || !GV->isConstant() || !GV->hasDefinitiveInitializer() ||
      !GV->getInitializer()->getType()->isSized())
    return nullptr;

  int64_t Offset = OffsetAI.getSExtValue();
  int64_t InitializerSize =
      DL.getTypeAllocSize(GV->getInitializer()->getType()).getFixedSize();

  // If we're not accessing anything in this constant, the result is undefined.
  if (Offset <= -1 * static_cast<int64_t>(BytesLoaded))
    return UndefValue::get(IntType);

  // If we're not accessing anything in this constant, the result is undefined.
  if (Offset >= InitializerSize)
    return UndefValue::get(IntType);

  unsigned char RawBytes[32] = {0};
  unsigned char *CurPtr = RawBytes;
  unsigned BytesLeft = BytesLoaded;

  // If we're loading off the beginning of the global, some bytes may be valid.
  if (Offset < 0) {
    CurPtr += -Offset;
    BytesLeft += Offset;
    Offset = 0;
  }

  if (!ReadDataFromGlobal(GV->getInitializer(), Offset, CurPtr, BytesLeft, DL))
    return nullptr;

  APInt ResultVal = APInt(IntType->getBitWidth(), 0);
  if (DL.isLittleEndian()) {
    ResultVal = RawBytes[BytesLoaded - 1];
    for (unsigned i = 1; i != BytesLoaded; ++i) {
      ResultVal <<= 8;
      ResultVal |= RawBytes[BytesLoaded - 1 - i];
    }
  } else {
    ResultVal = RawBytes[0];
    for (unsigned i = 1; i != BytesLoaded; ++i) {
      ResultVal <<= 8;
      ResultVal |= RawBytes[i];
    }
  }

  return ConstantInt::get(IntType->getContext(), ResultVal);
}

Constant *ConstantFoldLoadThroughBitcastExpr(ConstantExpr *CE, Type *DestTy,
                                             const DataLayout &DL) {
  auto *SrcPtr = CE->getOperand(0);
  if (!SrcPtr->getType()->isPointerTy())
    return nullptr;

  return ConstantFoldLoadFromConstPtr(SrcPtr, DestTy, DL);
}

} // end anonymous namespace

Constant *llvm::ConstantFoldLoadFromConstPtr(Constant *C, Type *Ty,
                                             const DataLayout &DL) {
  // First, try the easy cases:
  if (auto *GV = dyn_cast<GlobalVariable>(C))
    if (GV->isConstant() && GV->hasDefinitiveInitializer())
      return ConstantFoldLoadThroughBitcast(GV->getInitializer(), Ty, DL);

  if (auto *GA = dyn_cast<GlobalAlias>(C))
    if (GA->getAliasee() && !GA->isInterposable())
      return ConstantFoldLoadFromConstPtr(GA->getAliasee(), Ty, DL);

  // If the loaded value isn't a constant expr, we can't handle it.
  auto *CE = dyn_cast<ConstantExpr>(C);
  if (!CE)
    return nullptr;

  if (CE->getOpcode() == Instruction::GetElementPtr) {
    if (auto *GV = dyn_cast<GlobalVariable>(CE->getOperand(0))) {
      if (GV->isConstant() && GV->hasDefinitiveInitializer()) {
        if (Constant *V = ConstantFoldLoadThroughGEPConstantExpr(
                GV->getInitializer(), CE, Ty, DL))
          return V;
      }
    }
  }

  if (CE->getOpcode() == Instruction::BitCast)
    if (Constant *LoadedC = ConstantFoldLoadThroughBitcastExpr(CE, Ty, DL))
      return LoadedC;

  // Instead of loading constant c string, use corresponding integer value
  // directly if string length is small enough.
  StringRef Str;
  if (getConstantStringInfo(CE, Str) && !Str.empty()) {
    size_t StrLen = Str.size();
    unsigned NumBits = Ty->getPrimitiveSizeInBits();
    // Replace load with immediate integer if the result is an integer or fp
    // value.
    if ((NumBits >> 3) == StrLen + 1 && (NumBits & 7) == 0 &&
        (isa<IntegerType>(Ty) || Ty->isFloatingPointTy())) {
      APInt StrVal(NumBits, 0);
      APInt SingleChar(NumBits, 0);
      if (DL.isLittleEndian()) {
        for (unsigned char C : reverse(Str.bytes())) {
          SingleChar = static_cast<uint64_t>(C);
          StrVal = (StrVal << 8) | SingleChar;
        }
      } else {
        for (unsigned char C : Str.bytes()) {
          SingleChar = static_cast<uint64_t>(C);
          StrVal = (StrVal << 8) | SingleChar;
        }
        // Append NULL at the end.
        SingleChar = 0;
        StrVal = (StrVal << 8) | SingleChar;
      }

      Constant *Res = ConstantInt::get(CE->getContext(), StrVal);
      if (Ty->isFloatingPointTy())
        Res = ConstantExpr::getBitCast(Res, Ty);
      return Res;
    }
  }

  // If this load comes from anywhere in a constant global, and if the global
  // is all undef or zero, we know what it loads.
  if (auto *GV = dyn_cast<GlobalVariable>(getUnderlyingObject(CE))) {
    if (GV->isConstant() && GV->hasDefinitiveInitializer()) {
      if (GV->getInitializer()->isNullValue())
        return Constant::getNullValue(Ty);
      if (isa<UndefValue>(GV->getInitializer()))
        return UndefValue::get(Ty);
    }
  }

  // Try hard to fold loads from bitcasted strange and non-type-safe things.
  return FoldReinterpretLoadFromConstPtr(CE, Ty, DL);
}

namespace {

/// One of Op0/Op1 is a constant expression.
/// Attempt to symbolically evaluate the result of a binary operator merging
/// these together.  If target data info is available, it is provided as DL,
/// otherwise DL is null.
Constant *SymbolicallyEvaluateBinop(unsigned Opc, Constant *Op0, Constant *Op1,
                                    const DataLayout &DL) {
  // SROA

  // Fold (and 0xffffffff00000000, (shl x, 32)) -> shl.
  // Fold (lshr (or X, Y), 32) -> (lshr [X/Y], 32) if one doesn't contribute
  // bits.

  if (Opc == Instruction::And) {
    KnownBits Known0 = computeKnownBits(Op0, DL);
    KnownBits Known1 = computeKnownBits(Op1, DL);
    if ((Known1.One | Known0.Zero).isAllOnesValue()) {
      // All the bits of Op0 that the 'and' could be masking are already zero.
      return Op0;
    }
    if ((Known0.One | Known1.Zero).isAllOnesValue()) {
      // All the bits of Op1 that the 'and' could be masking are already zero.
      return Op1;
    }

    Known0 &= Known1;
    if (Known0.isConstant())
      return ConstantInt::get(Op0->getType(), Known0.getConstant());
  }

  // If the constant expr is something like &A[123] - &A[4].f, fold this into a
  // constant.  This happens frequently when iterating over a global array.
  if (Opc == Instruction::Sub) {
    GlobalValue *GV1, *GV2;
    APInt Offs1, Offs2;

    if (IsConstantOffsetFromGlobal(Op0, GV1, Offs1, DL))
      if (IsConstantOffsetFromGlobal(Op1, GV2, Offs2, DL) && GV1 == GV2) {
        unsigned OpSize = DL.getTypeSizeInBits(Op0->getType());

        // (&GV+C1) - (&GV+C2) -> C1-C2, pointer arithmetic cannot overflow.
        // PtrToInt may change the bitwidth so we have convert to the right size
        // first.
        return ConstantInt::get(Op0->getType(), Offs1.zextOrTrunc(OpSize) -
                                                Offs2.zextOrTrunc(OpSize));
      }
  }

  return nullptr;
}

/// If array indices are not pointer-sized integers, explicitly cast them so
/// that they aren't implicitly casted by the getelementptr.
Constant *CastGEPIndices(Type *SrcElemTy, ArrayRef<Constant *> Ops,
                         Type *ResultTy, Optional<unsigned> InRangeIndex,
                         const DataLayout &DL, const TargetLibraryInfo *TLI) {
  Type *IntIdxTy = DL.getIndexType(ResultTy);
  Type *IntIdxScalarTy = IntIdxTy->getScalarType();

  bool Any = false;
  SmallVector<Constant*, 32> NewIdxs;
  for (unsigned i = 1, e = Ops.size(); i != e; ++i) {
    if ((i == 1 ||
         !isa<StructType>(GetElementPtrInst::getIndexedType(
             SrcElemTy, Ops.slice(1, i - 1)))) &&
        Ops[i]->getType()->getScalarType() != IntIdxScalarTy) {
      Any = true;
      Type *NewType = Ops[i]->getType()->isVectorTy()
                          ? IntIdxTy
                          : IntIdxScalarTy;
      NewIdxs.push_back(ConstantExpr::getCast(CastInst::getCastOpcode(Ops[i],
                                                                      true,
                                                                      NewType,
                                                                      true),
                                              Ops[i], NewType));
    } else
      NewIdxs.push_back(Ops[i]);
  }

  if (!Any)
    return nullptr;

  Constant *C = ConstantExpr::getGetElementPtr(
      SrcElemTy, Ops[0], NewIdxs, /*InBounds=*/false, InRangeIndex);
  return ConstantFoldConstant(C, DL, TLI);
}

/// Strip the pointer casts, but preserve the address space information.
Constant *StripPtrCastKeepAS(Constant *Ptr, Type *&ElemTy) {
  assert(Ptr->getType()->isPointerTy() && "Not a pointer type");
  auto *OldPtrTy = cast<PointerType>(Ptr->getType());
  Ptr = cast<Constant>(Ptr->stripPointerCasts());
  auto *NewPtrTy = cast<PointerType>(Ptr->getType());

  ElemTy = NewPtrTy->getPointerElementType();

  // Preserve the address space number of the pointer.
  if (NewPtrTy->getAddressSpace() != OldPtrTy->getAddressSpace()) {
    NewPtrTy = ElemTy->getPointerTo(OldPtrTy->getAddressSpace());
    Ptr = ConstantExpr::getPointerCast(Ptr, NewPtrTy);
  }
  return Ptr;
}

/// If we can symbolically evaluate the GEP constant expression, do so.
Constant *SymbolicallyEvaluateGEP(const GEPOperator *GEP,
                                  ArrayRef<Constant *> Ops,
                                  const DataLayout &DL,
                                  const TargetLibraryInfo *TLI) {
  const GEPOperator *InnermostGEP = GEP;
  bool InBounds = GEP->isInBounds();

  Type *SrcElemTy = GEP->getSourceElementType();
  Type *ResElemTy = GEP->getResultElementType();
  Type *ResTy = GEP->getType();
  if (!SrcElemTy->isSized() || isa<ScalableVectorType>(SrcElemTy))
    return nullptr;

  if (Constant *C = CastGEPIndices(SrcElemTy, Ops, ResTy,
                                   GEP->getInRangeIndex(), DL, TLI))
    return C;

  Constant *Ptr = Ops[0];
  if (!Ptr->getType()->isPointerTy())
    return nullptr;

  Type *IntIdxTy = DL.getIndexType(Ptr->getType());

  // If this is a constant expr gep that is effectively computing an
  // "offsetof", fold it into 'cast int Size to T*' instead of 'gep 0, 0, 12'
  for (unsigned i = 1, e = Ops.size(); i != e; ++i)
      if (!isa<ConstantInt>(Ops[i])) {

        // If this is "gep i8* Ptr, (sub 0, V)", fold this as:
        // "inttoptr (sub (ptrtoint Ptr), V)"
        if (Ops.size() == 2 && ResElemTy->isIntegerTy(8)) {
          auto *CE = dyn_cast<ConstantExpr>(Ops[1]);
          assert((!CE || CE->getType() == IntIdxTy) &&
                 "CastGEPIndices didn't canonicalize index types!");
          if (CE && CE->getOpcode() == Instruction::Sub &&
              CE->getOperand(0)->isNullValue()) {
            Constant *Res = ConstantExpr::getPtrToInt(Ptr, CE->getType());
            Res = ConstantExpr::getSub(Res, CE->getOperand(1));
            Res = ConstantExpr::getIntToPtr(Res, ResTy);
            return ConstantFoldConstant(Res, DL, TLI);
          }
        }
        return nullptr;
      }

  unsigned BitWidth = DL.getTypeSizeInBits(IntIdxTy);
  APInt Offset =
      APInt(BitWidth,
            DL.getIndexedOffsetInType(
                SrcElemTy,
                makeArrayRef((Value * const *)Ops.data() + 1, Ops.size() - 1)));
  Ptr = StripPtrCastKeepAS(Ptr, SrcElemTy);

  // If this is a GEP of a GEP, fold it all into a single GEP.
  while (auto *GEP = dyn_cast<GEPOperator>(Ptr)) {
    InnermostGEP = GEP;
    InBounds &= GEP->isInBounds();

    SmallVector<Value *, 4> NestedOps(GEP->op_begin() + 1, GEP->op_end());

    // Do not try the incorporate the sub-GEP if some index is not a number.
    bool AllConstantInt = true;
    for (Value *NestedOp : NestedOps)
      if (!isa<ConstantInt>(NestedOp)) {
        AllConstantInt = false;
        break;
      }
    if (!AllConstantInt)
      break;

    Ptr = cast<Constant>(GEP->getOperand(0));
    SrcElemTy = GEP->getSourceElementType();
    Offset += APInt(BitWidth, DL.getIndexedOffsetInType(SrcElemTy, NestedOps));
    Ptr = StripPtrCastKeepAS(Ptr, SrcElemTy);
  }

  // If the base value for this address is a literal integer value, fold the
  // getelementptr to the resulting integer value casted to the pointer type.
  APInt BasePtr(BitWidth, 0);
  if (auto *CE = dyn_cast<ConstantExpr>(Ptr)) {
    if (CE->getOpcode() == Instruction::IntToPtr) {
      if (auto *Base = dyn_cast<ConstantInt>(CE->getOperand(0)))
        BasePtr = Base->getValue().zextOrTrunc(BitWidth);
    }
  }

  auto *PTy = cast<PointerType>(Ptr->getType());
  if ((Ptr->isNullValue() || BasePtr != 0) &&
      !DL.isNonIntegralPointerType(PTy)) {
    Constant *C = ConstantInt::get(Ptr->getContext(), Offset + BasePtr);
    return ConstantExpr::getIntToPtr(C, ResTy);
  }

  // Otherwise form a regular getelementptr. Recompute the indices so that
  // we eliminate over-indexing of the notional static type array bounds.
  // This makes it easy to determine if the getelementptr is "inbounds".
  // Also, this helps GlobalOpt do SROA on GlobalVariables.
  Type *Ty = PTy;
  SmallVector<Constant *, 32> NewIdxs;

  do {
    if (!Ty->isStructTy()) {
      if (Ty->isPointerTy()) {
        // The only pointer indexing we'll do is on the first index of the GEP.
        if (!NewIdxs.empty())
          break;

        Ty = SrcElemTy;

        // Only handle pointers to sized types, not pointers to functions.
        if (!Ty->isSized())
          return nullptr;
      } else {
        Type *NextTy = GetElementPtrInst::getTypeAtIndex(Ty, (uint64_t)0);
        if (!NextTy)
          break;
        Ty = NextTy;
      }

      // Determine which element of the array the offset points into.
      APInt ElemSize(BitWidth, DL.getTypeAllocSize(Ty));
      if (ElemSize == 0) {
        // The element size is 0. This may be [0 x Ty]*, so just use a zero
        // index for this level and proceed to the next level to see if it can
        // accommodate the offset.
        NewIdxs.push_back(ConstantInt::get(IntIdxTy, 0));
      } else {
        // The element size is non-zero divide the offset by the element
        // size (rounding down), to compute the index at this level.
        bool Overflow;
        APInt NewIdx = Offset.sdiv_ov(ElemSize, Overflow);
        if (Overflow)
          break;
        Offset -= NewIdx * ElemSize;
        NewIdxs.push_back(ConstantInt::get(IntIdxTy, NewIdx));
      }
    } else {
      auto *STy = cast<StructType>(Ty);
      // If we end up with an offset that isn't valid for this struct type, we
      // can't re-form this GEP in a regular form, so bail out. The pointer
      // operand likely went through casts that are necessary to make the GEP
      // sensible.
      const StructLayout &SL = *DL.getStructLayout(STy);
      if (Offset.isNegative() || Offset.uge(SL.getSizeInBytes()))
        break;

      // Determine which field of the struct the offset points into. The
      // getZExtValue is fine as we've already ensured that the offset is
      // within the range representable by the StructLayout API.
      unsigned ElIdx = SL.getElementContainingOffset(Offset.getZExtValue());
      NewIdxs.push_back(ConstantInt::get(Type::getInt32Ty(Ty->getContext()),
                                         ElIdx));
      Offset -= APInt(BitWidth, SL.getElementOffset(ElIdx));
      Ty = STy->getTypeAtIndex(ElIdx);
    }
  } while (Ty != ResElemTy);

  // If we haven't used up the entire offset by descending the static
  // type, then the offset is pointing into the middle of an indivisible
  // member, so we can't simplify it.
  if (Offset != 0)
    return nullptr;

  // Preserve the inrange index from the innermost GEP if possible. We must
  // have calculated the same indices up to and including the inrange index.
  Optional<unsigned> InRangeIndex;
  if (Optional<unsigned> LastIRIndex = InnermostGEP->getInRangeIndex())
    if (SrcElemTy == InnermostGEP->getSourceElementType() &&
        NewIdxs.size() > *LastIRIndex) {
      InRangeIndex = LastIRIndex;
      for (unsigned I = 0; I <= *LastIRIndex; ++I)
        if (NewIdxs[I] != InnermostGEP->getOperand(I + 1))
          return nullptr;
    }

  // Create a GEP.
  Constant *C = ConstantExpr::getGetElementPtr(SrcElemTy, Ptr, NewIdxs,
                                               InBounds, InRangeIndex);
  assert(C->getType()->getPointerElementType() == Ty &&
         "Computed GetElementPtr has unexpected type!");

  // If we ended up indexing a member with a type that doesn't match
  // the type of what the original indices indexed, add a cast.
  if (Ty != ResElemTy)
    C = FoldBitCast(C, ResTy, DL);

  return C;
}

/// Attempt to constant fold an instruction with the
/// specified opcode and operands.  If successful, the constant result is
/// returned, if not, null is returned.  Note that this function can fail when
/// attempting to fold instructions like loads and stores, which have no
/// constant expression form.
Constant *ConstantFoldInstOperandsImpl(const Value *InstOrCE, unsigned Opcode,
                                       ArrayRef<Constant *> Ops,
                                       const DataLayout &DL,
                                       const TargetLibraryInfo *TLI) {
  Type *DestTy = InstOrCE->getType();

  if (Instruction::isUnaryOp(Opcode))
    return ConstantFoldUnaryOpOperand(Opcode, Ops[0], DL);

  if (Instruction::isBinaryOp(Opcode))
    return ConstantFoldBinaryOpOperands(Opcode, Ops[0], Ops[1], DL);

  if (Instruction::isCast(Opcode))
    return ConstantFoldCastOperand(Opcode, Ops[0], DestTy, DL);

  if (auto *GEP = dyn_cast<GEPOperator>(InstOrCE)) {
    if (Constant *C = SymbolicallyEvaluateGEP(GEP, Ops, DL, TLI))
      return C;

    return ConstantExpr::getGetElementPtr(GEP->getSourceElementType(), Ops[0],
                                          Ops.slice(1), GEP->isInBounds(),
                                          GEP->getInRangeIndex());
  }

  if (auto *CE = dyn_cast<ConstantExpr>(InstOrCE))
    return CE->getWithOperands(Ops);

  switch (Opcode) {
  default: return nullptr;
  case Instruction::ICmp:
  case Instruction::FCmp: llvm_unreachable("Invalid for compares");
  case Instruction::Freeze:
    return isGuaranteedNotToBeUndefOrPoison(Ops[0]) ? Ops[0] : nullptr;
  case Instruction::Call:
    if (auto *F = dyn_cast<Function>(Ops.back())) {
      const auto *Call = cast<CallBase>(InstOrCE);
      if (canConstantFoldCallTo(Call, F))
        return ConstantFoldCall(Call, F, Ops.slice(0, Ops.size() - 1), TLI);
    }
    return nullptr;
  case Instruction::Select:
    return ConstantExpr::getSelect(Ops[0], Ops[1], Ops[2]);
  case Instruction::ExtractElement:
    return ConstantExpr::getExtractElement(Ops[0], Ops[1]);
  case Instruction::ExtractValue:
    return ConstantExpr::getExtractValue(
        Ops[0], cast<ExtractValueInst>(InstOrCE)->getIndices());
  case Instruction::InsertElement:
    return ConstantExpr::getInsertElement(Ops[0], Ops[1], Ops[2]);
  case Instruction::ShuffleVector:
    return ConstantExpr::getShuffleVector(
        Ops[0], Ops[1], cast<ShuffleVectorInst>(InstOrCE)->getShuffleMask());
  }
}

} // end anonymous namespace

//===----------------------------------------------------------------------===//
// Constant Folding public APIs
//===----------------------------------------------------------------------===//

namespace {

Constant *
ConstantFoldConstantImpl(const Constant *C, const DataLayout &DL,
                         const TargetLibraryInfo *TLI,
                         SmallDenseMap<Constant *, Constant *> &FoldedOps) {
  if (!isa<ConstantVector>(C) && !isa<ConstantExpr>(C))
    return const_cast<Constant *>(C);

  SmallVector<Constant *, 8> Ops;
  for (const Use &OldU : C->operands()) {
    Constant *OldC = cast<Constant>(&OldU);
    Constant *NewC = OldC;
    // Recursively fold the ConstantExpr's operands. If we have already folded
    // a ConstantExpr, we don't have to process it again.
    if (isa<ConstantVector>(OldC) || isa<ConstantExpr>(OldC)) {
      auto It = FoldedOps.find(OldC);
      if (It == FoldedOps.end()) {
        NewC = ConstantFoldConstantImpl(OldC, DL, TLI, FoldedOps);
        FoldedOps.insert({OldC, NewC});
      } else {
        NewC = It->second;
      }
    }
    Ops.push_back(NewC);
  }

  if (auto *CE = dyn_cast<ConstantExpr>(C)) {
    if (CE->isCompare())
      return ConstantFoldCompareInstOperands(CE->getPredicate(), Ops[0], Ops[1],
                                             DL, TLI);

    return ConstantFoldInstOperandsImpl(CE, CE->getOpcode(), Ops, DL, TLI);
  }

  assert(isa<ConstantVector>(C));
  return ConstantVector::get(Ops);
}

} // end anonymous namespace

Constant *llvm::ConstantFoldInstruction(Instruction *I, const DataLayout &DL,
                                        const TargetLibraryInfo *TLI) {
  // Handle PHI nodes quickly here...
  if (auto *PN = dyn_cast<PHINode>(I)) {
    Constant *CommonValue = nullptr;

    SmallDenseMap<Constant *, Constant *> FoldedOps;
    for (Value *Incoming : PN->incoming_values()) {
      // If the incoming value is undef then skip it.  Note that while we could
      // skip the value if it is equal to the phi node itself we choose not to
      // because that would break the rule that constant folding only applies if
      // all operands are constants.
      if (isa<UndefValue>(Incoming))
        continue;
      // If the incoming value is not a constant, then give up.
      auto *C = dyn_cast<Constant>(Incoming);
      if (!C)
        return nullptr;
      // Fold the PHI's operands.
      C = ConstantFoldConstantImpl(C, DL, TLI, FoldedOps);
      // If the incoming value is a different constant to
      // the one we saw previously, then give up.
      if (CommonValue && C != CommonValue)
        return nullptr;
      CommonValue = C;
    }

    // If we reach here, all incoming values are the same constant or undef.
    return CommonValue ? CommonValue : UndefValue::get(PN->getType());
  }

  // Scan the operand list, checking to see if they are all constants, if so,
  // hand off to ConstantFoldInstOperandsImpl.
  if (!all_of(I->operands(), [](Use &U) { return isa<Constant>(U); }))
    return nullptr;

  SmallDenseMap<Constant *, Constant *> FoldedOps;
  SmallVector<Constant *, 8> Ops;
  for (const Use &OpU : I->operands()) {
    auto *Op = cast<Constant>(&OpU);
    // Fold the Instruction's operands.
    Op = ConstantFoldConstantImpl(Op, DL, TLI, FoldedOps);
    Ops.push_back(Op);
  }

  if (const auto *CI = dyn_cast<CmpInst>(I))
    return ConstantFoldCompareInstOperands(CI->getPredicate(), Ops[0], Ops[1],
                                           DL, TLI);

  if (const auto *LI = dyn_cast<LoadInst>(I)) {
    if (LI->isVolatile())
      return nullptr;
    return ConstantFoldLoadFromConstPtr(Ops[0], LI->getType(), DL);
  }

  if (auto *IVI = dyn_cast<InsertValueInst>(I))
    return ConstantExpr::getInsertValue(Ops[0], Ops[1], IVI->getIndices());

  if (auto *EVI = dyn_cast<ExtractValueInst>(I))
    return ConstantExpr::getExtractValue(Ops[0], EVI->getIndices());

  return ConstantFoldInstOperands(I, Ops, DL, TLI);
}

Constant *llvm::ConstantFoldConstant(const Constant *C, const DataLayout &DL,
                                     const TargetLibraryInfo *TLI) {
  SmallDenseMap<Constant *, Constant *> FoldedOps;
  return ConstantFoldConstantImpl(C, DL, TLI, FoldedOps);
}

Constant *llvm::ConstantFoldInstOperands(Instruction *I,
                                         ArrayRef<Constant *> Ops,
                                         const DataLayout &DL,
                                         const TargetLibraryInfo *TLI) {
  return ConstantFoldInstOperandsImpl(I, I->getOpcode(), Ops, DL, TLI);
}

Constant *llvm::ConstantFoldCompareInstOperands(unsigned Predicate,
                                                Constant *Ops0, Constant *Ops1,
                                                const DataLayout &DL,
                                                const TargetLibraryInfo *TLI) {
  // fold: icmp (inttoptr x), null         -> icmp x, 0
  // fold: icmp null, (inttoptr x)         -> icmp 0, x
  // fold: icmp (ptrtoint x), 0            -> icmp x, null
  // fold: icmp 0, (ptrtoint x)            -> icmp null, x
  // fold: icmp (inttoptr x), (inttoptr y) -> icmp trunc/zext x, trunc/zext y
  // fold: icmp (ptrtoint x), (ptrtoint y) -> icmp x, y
  //
  // FIXME: The following comment is out of data and the DataLayout is here now.
  // ConstantExpr::getCompare cannot do this, because it doesn't have DL
  // around to know if bit truncation is happening.
  if (auto *CE0 = dyn_cast<ConstantExpr>(Ops0)) {
    if (Ops1->isNullValue()) {
      if (CE0->getOpcode() == Instruction::IntToPtr) {
        Type *IntPtrTy = DL.getIntPtrType(CE0->getType());
        // Convert the integer value to the right size to ensure we get the
        // proper extension or truncation.
        Constant *C = ConstantExpr::getIntegerCast(CE0->getOperand(0),
                                                   IntPtrTy, false);
        Constant *Null = Constant::getNullValue(C->getType());
        return ConstantFoldCompareInstOperands(Predicate, C, Null, DL, TLI);
      }

      // Only do this transformation if the int is intptrty in size, otherwise
      // there is a truncation or extension that we aren't modeling.
      if (CE0->getOpcode() == Instruction::PtrToInt) {
        Type *IntPtrTy = DL.getIntPtrType(CE0->getOperand(0)->getType());
        if (CE0->getType() == IntPtrTy) {
          Constant *C = CE0->getOperand(0);
          Constant *Null = Constant::getNullValue(C->getType());
          return ConstantFoldCompareInstOperands(Predicate, C, Null, DL, TLI);
        }
      }
    }

    if (auto *CE1 = dyn_cast<ConstantExpr>(Ops1)) {
      if (CE0->getOpcode() == CE1->getOpcode()) {
        if (CE0->getOpcode() == Instruction::IntToPtr) {
          Type *IntPtrTy = DL.getIntPtrType(CE0->getType());

          // Convert the integer value to the right size to ensure we get the
          // proper extension or truncation.
          Constant *C0 = ConstantExpr::getIntegerCast(CE0->getOperand(0),
                                                      IntPtrTy, false);
          Constant *C1 = ConstantExpr::getIntegerCast(CE1->getOperand(0),
                                                      IntPtrTy, false);
          return ConstantFoldCompareInstOperands(Predicate, C0, C1, DL, TLI);
        }

        // Only do this transformation if the int is intptrty in size, otherwise
        // there is a truncation or extension that we aren't modeling.
        if (CE0->getOpcode() == Instruction::PtrToInt) {
          Type *IntPtrTy = DL.getIntPtrType(CE0->getOperand(0)->getType());
          if (CE0->getType() == IntPtrTy &&
              CE0->getOperand(0)->getType() == CE1->getOperand(0)->getType()) {
            return ConstantFoldCompareInstOperands(
                Predicate, CE0->getOperand(0), CE1->getOperand(0), DL, TLI);
          }
        }
      }
    }

    // icmp eq (or x, y), 0 -> (icmp eq x, 0) & (icmp eq y, 0)
    // icmp ne (or x, y), 0 -> (icmp ne x, 0) | (icmp ne y, 0)
    if ((Predicate == ICmpInst::ICMP_EQ || Predicate == ICmpInst::ICMP_NE) &&
        CE0->getOpcode() == Instruction::Or && Ops1->isNullValue()) {
      Constant *LHS = ConstantFoldCompareInstOperands(
          Predicate, CE0->getOperand(0), Ops1, DL, TLI);
      Constant *RHS = ConstantFoldCompareInstOperands(
          Predicate, CE0->getOperand(1), Ops1, DL, TLI);
      unsigned OpC =
        Predicate == ICmpInst::ICMP_EQ ? Instruction::And : Instruction::Or;
      return ConstantFoldBinaryOpOperands(OpC, LHS, RHS, DL);
    }
  } else if (isa<ConstantExpr>(Ops1)) {
    // If RHS is a constant expression, but the left side isn't, swap the
    // operands and try again.
    Predicate = ICmpInst::getSwappedPredicate((ICmpInst::Predicate)Predicate);
    return ConstantFoldCompareInstOperands(Predicate, Ops1, Ops0, DL, TLI);
  }

  return ConstantExpr::getCompare(Predicate, Ops0, Ops1);
}

Constant *llvm::ConstantFoldUnaryOpOperand(unsigned Opcode, Constant *Op,
                                           const DataLayout &DL) {
  assert(Instruction::isUnaryOp(Opcode));

  return ConstantExpr::get(Opcode, Op);
}

Constant *llvm::ConstantFoldBinaryOpOperands(unsigned Opcode, Constant *LHS,
                                             Constant *RHS,
                                             const DataLayout &DL) {
  assert(Instruction::isBinaryOp(Opcode));
  if (isa<ConstantExpr>(LHS) || isa<ConstantExpr>(RHS))
    if (Constant *C = SymbolicallyEvaluateBinop(Opcode, LHS, RHS, DL))
      return C;

  return ConstantExpr::get(Opcode, LHS, RHS);
}

Constant *llvm::ConstantFoldCastOperand(unsigned Opcode, Constant *C,
                                        Type *DestTy, const DataLayout &DL) {
  assert(Instruction::isCast(Opcode));
  switch (Opcode) {
  default:
    llvm_unreachable("Missing case");
  case Instruction::PtrToInt:
    // If the input is a inttoptr, eliminate the pair.  This requires knowing
    // the width of a pointer, so it can't be done in ConstantExpr::getCast.
    if (auto *CE = dyn_cast<ConstantExpr>(C)) {
      if (CE->getOpcode() == Instruction::IntToPtr) {
        Constant *Input = CE->getOperand(0);
        unsigned InWidth = Input->getType()->getScalarSizeInBits();
        unsigned PtrWidth = DL.getPointerTypeSizeInBits(CE->getType());
        if (PtrWidth < InWidth) {
          Constant *Mask =
            ConstantInt::get(CE->getContext(),
                             APInt::getLowBitsSet(InWidth, PtrWidth));
          Input = ConstantExpr::getAnd(Input, Mask);
        }
        // Do a zext or trunc to get to the dest size.
        return ConstantExpr::getIntegerCast(Input, DestTy, false);
      }
    }
    return ConstantExpr::getCast(Opcode, C, DestTy);
  case Instruction::IntToPtr:
    // If the input is a ptrtoint, turn the pair into a ptr to ptr bitcast if
    // the int size is >= the ptr size and the address spaces are the same.
    // This requires knowing the width of a pointer, so it can't be done in
    // ConstantExpr::getCast.
    if (auto *CE = dyn_cast<ConstantExpr>(C)) {
      if (CE->getOpcode() == Instruction::PtrToInt) {
        Constant *SrcPtr = CE->getOperand(0);
        unsigned SrcPtrSize = DL.getPointerTypeSizeInBits(SrcPtr->getType());
        unsigned MidIntSize = CE->getType()->getScalarSizeInBits();

        if (MidIntSize >= SrcPtrSize) {
          unsigned SrcAS = SrcPtr->getType()->getPointerAddressSpace();
          if (SrcAS == DestTy->getPointerAddressSpace())
            return FoldBitCast(CE->getOperand(0), DestTy, DL);
        }
      }
    }

    return ConstantExpr::getCast(Opcode, C, DestTy);
  case Instruction::Trunc:
  case Instruction::ZExt:
  case Instruction::SExt:
  case Instruction::FPTrunc:
  case Instruction::FPExt:
  case Instruction::UIToFP:
  case Instruction::SIToFP:
  case Instruction::FPToUI:
  case Instruction::FPToSI:
  case Instruction::AddrSpaceCast:
      return ConstantExpr::getCast(Opcode, C, DestTy);
  case Instruction::BitCast:
    return FoldBitCast(C, DestTy, DL);
  }
}

Constant *llvm::ConstantFoldLoadThroughGEPConstantExpr(Constant *C,
                                                       ConstantExpr *CE,
                                                       Type *Ty,
                                                       const DataLayout &DL) {
  if (!CE->getOperand(1)->isNullValue())
    return nullptr;  // Do not allow stepping over the value!

  // Loop over all of the operands, tracking down which value we are
  // addressing.
  for (unsigned i = 2, e = CE->getNumOperands(); i != e; ++i) {
    C = C->getAggregateElement(CE->getOperand(i));
    if (!C)
      return nullptr;
  }
  return ConstantFoldLoadThroughBitcast(C, Ty, DL);
}

Constant *
llvm::ConstantFoldLoadThroughGEPIndices(Constant *C,
                                        ArrayRef<Constant *> Indices) {
  // Loop over all of the operands, tracking down which value we are
  // addressing.
  for (Constant *Index : Indices) {
    C = C->getAggregateElement(Index);
    if (!C)
      return nullptr;
  }
  return C;
}

//===----------------------------------------------------------------------===//
//  Constant Folding for Calls
//

bool llvm::canConstantFoldCallTo(const CallBase *Call, const Function *F) {
  if (Call->isNoBuiltin())
    return false;
  switch (F->getIntrinsicID()) {
  // Operations that do not operate floating-point numbers and do not depend on
  // FP environment can be folded even in strictfp functions.
  case Intrinsic::bswap:
  case Intrinsic::ctpop:
  case Intrinsic::ctlz:
  case Intrinsic::cttz:
  case Intrinsic::fshl:
  case Intrinsic::fshr:
  case Intrinsic::launder_invariant_group:
  case Intrinsic::strip_invariant_group:
  case Intrinsic::masked_load:
  case Intrinsic::get_active_lane_mask:
  case Intrinsic::abs:
  case Intrinsic::smax:
  case Intrinsic::smin:
  case Intrinsic::umax:
  case Intrinsic::umin:
  case Intrinsic::sadd_with_overflow:
  case Intrinsic::uadd_with_overflow:
  case Intrinsic::ssub_with_overflow:
  case Intrinsic::usub_with_overflow:
  case Intrinsic::smul_with_overflow:
  case Intrinsic::umul_with_overflow:
  case Intrinsic::sadd_sat:
  case Intrinsic::uadd_sat:
  case Intrinsic::ssub_sat:
  case Intrinsic::usub_sat:
  case Intrinsic::smul_fix:
  case Intrinsic::smul_fix_sat:
  case Intrinsic::bitreverse:
  case Intrinsic::is_constant:
  case Intrinsic::vector_reduce_add:
  case Intrinsic::vector_reduce_mul:
  case Intrinsic::vector_reduce_and:
  case Intrinsic::vector_reduce_or:
  case Intrinsic::vector_reduce_xor:
  case Intrinsic::vector_reduce_smin:
  case Intrinsic::vector_reduce_smax:
  case Intrinsic::vector_reduce_umin:
  case Intrinsic::vector_reduce_umax:
  // Target intrinsics
  case Intrinsic::amdgcn_perm:
  case Intrinsic::arm_mve_vctp8:
  case Intrinsic::arm_mve_vctp16:
  case Intrinsic::arm_mve_vctp32:
  case Intrinsic::arm_mve_vctp64:
  case Intrinsic::aarch64_sve_convert_from_svbool:
  // WebAssembly float semantics are always known
  case Intrinsic::wasm_trunc_signed:
  case Intrinsic::wasm_trunc_unsigned:
    return true;

  // Floating point operations cannot be folded in strictfp functions in
  // general case. They can be folded if FP environment is known to compiler.
  case Intrinsic::minnum:
  case Intrinsic::maxnum:
  case Intrinsic::minimum:
  case Intrinsic::maximum:
  case Intrinsic::log:
  case Intrinsic::log2:
  case Intrinsic::log10:
  case Intrinsic::exp:
  case Intrinsic::exp2:
  case Intrinsic::sqrt:
  case Intrinsic::sin:
  case Intrinsic::cos:
  case Intrinsic::pow:
  case Intrinsic::powi:
  case Intrinsic::fma:
  case Intrinsic::fmuladd:
  case Intrinsic::fptoui_sat:
  case Intrinsic::fptosi_sat:
  case Intrinsic::convert_from_fp16:
  case Intrinsic::convert_to_fp16:
  case Intrinsic::amdgcn_cos:
  case Intrinsic::amdgcn_cubeid:
  case Intrinsic::amdgcn_cubema:
  case Intrinsic::amdgcn_cubesc:
  case Intrinsic::amdgcn_cubetc:
  case Intrinsic::amdgcn_fmul_legacy:
  case Intrinsic::amdgcn_fma_legacy:
  case Intrinsic::amdgcn_fract:
  case Intrinsic::amdgcn_ldexp:
  case Intrinsic::amdgcn_sin:
  // The intrinsics below depend on rounding mode in MXCSR.
  case Intrinsic::x86_sse_cvtss2si:
  case Intrinsic::x86_sse_cvtss2si64:
  case Intrinsic::x86_sse_cvttss2si:
  case Intrinsic::x86_sse_cvttss2si64:
  case Intrinsic::x86_sse2_cvtsd2si:
  case Intrinsic::x86_sse2_cvtsd2si64:
  case Intrinsic::x86_sse2_cvttsd2si:
  case Intrinsic::x86_sse2_cvttsd2si64:
  case Intrinsic::x86_avx512_vcvtss2si32:
  case Intrinsic::x86_avx512_vcvtss2si64:
  case Intrinsic::x86_avx512_cvttss2si:
  case Intrinsic::x86_avx512_cvttss2si64:
  case Intrinsic::x86_avx512_vcvtsd2si32:
  case Intrinsic::x86_avx512_vcvtsd2si64:
  case Intrinsic::x86_avx512_cvttsd2si:
  case Intrinsic::x86_avx512_cvttsd2si64:
  case Intrinsic::x86_avx512_vcvtss2usi32:
  case Intrinsic::x86_avx512_vcvtss2usi64:
  case Intrinsic::x86_avx512_cvttss2usi:
  case Intrinsic::x86_avx512_cvttss2usi64:
  case Intrinsic::x86_avx512_vcvtsd2usi32:
  case Intrinsic::x86_avx512_vcvtsd2usi64:
  case Intrinsic::x86_avx512_cvttsd2usi:
  case Intrinsic::x86_avx512_cvttsd2usi64:
    return !Call->isStrictFP();

  // Sign operations are actually bitwise operations, they do not raise
  // exceptions even for SNANs.
  case Intrinsic::fabs:
  case Intrinsic::copysign:
  // Non-constrained variants of rounding operations means default FP
  // environment, they can be folded in any case.
  case Intrinsic::ceil:
  case Intrinsic::floor:
  case Intrinsic::round:
  case Intrinsic::roundeven:
  case Intrinsic::trunc:
  case Intrinsic::nearbyint:
  case Intrinsic::rint:
  // Constrained intrinsics can be folded if FP environment is known
  // to compiler.
  case Intrinsic::experimental_constrained_ceil:
  case Intrinsic::experimental_constrained_floor:
  case Intrinsic::experimental_constrained_round:
  case Intrinsic::experimental_constrained_roundeven:
  case Intrinsic::experimental_constrained_trunc:
  case Intrinsic::experimental_constrained_nearbyint:
  case Intrinsic::experimental_constrained_rint:
    return true;
  default:
    return false;
  case Intrinsic::not_intrinsic: break;
  }

  if (!F->hasName() || Call->isStrictFP())
    return false;

  // In these cases, the check of the length is required.  We don't want to
  // return true for a name like "cos\0blah" which strcmp would return equal to
  // "cos", but has length 8.
  StringRef Name = F->getName();
  switch (Name[0]) {
  default:
    return false;
  case 'a':
    return Name == "acos" || Name == "acosf" ||
           Name == "asin" || Name == "asinf" ||
           Name == "atan" || Name == "atanf" ||
           Name == "atan2" || Name == "atan2f";
  case 'c':
    return Name == "ceil" || Name == "ceilf" ||
           Name == "cos" || Name == "cosf" ||
           Name == "cosh" || Name == "coshf";
  case 'e':
    return Name == "exp" || Name == "expf" ||
           Name == "exp2" || Name == "exp2f";
  case 'f':
    return Name == "fabs" || Name == "fabsf" ||
           Name == "floor" || Name == "floorf" ||
           Name == "fmod" || Name == "fmodf";
  case 'l':
    return Name == "log" || Name == "logf" ||
           Name == "log2" || Name == "log2f" ||
           Name == "log10" || Name == "log10f";
  case 'n':
    return Name == "nearbyint" || Name == "nearbyintf";
  case 'p':
    return Name == "pow" || Name == "powf";
  case 'r':
    return Name == "remainder" || Name == "remainderf" ||
           Name == "rint" || Name == "rintf" ||
           Name == "round" || Name == "roundf";
  case 's':
    return Name == "sin" || Name == "sinf" ||
           Name == "sinh" || Name == "sinhf" ||
           Name == "sqrt" || Name == "sqrtf";
  case 't':
    return Name == "tan" || Name == "tanf" ||
           Name == "tanh" || Name == "tanhf" ||
           Name == "trunc" || Name == "truncf";
  case '_':
    // Check for various function names that get used for the math functions
    // when the header files are preprocessed with the macro
    // __FINITE_MATH_ONLY__ enabled.
    // The '12' here is the length of the shortest name that can match.
    // We need to check the size before looking at Name[1] and Name[2]
    // so we may as well check a limit that will eliminate mismatches.
    if (Name.size() < 12 || Name[1] != '_')
      return false;
    switch (Name[2]) {
    default:
      return false;
    case 'a':
      return Name == "__acos_finite" || Name == "__acosf_finite" ||
             Name == "__asin_finite" || Name == "__asinf_finite" ||
             Name == "__atan2_finite" || Name == "__atan2f_finite";
    case 'c':
      return Name == "__cosh_finite" || Name == "__coshf_finite";
    case 'e':
      return Name == "__exp_finite" || Name == "__expf_finite" ||
             Name == "__exp2_finite" || Name == "__exp2f_finite";
    case 'l':
      return Name == "__log_finite" || Name == "__logf_finite" ||
             Name == "__log10_finite" || Name == "__log10f_finite";
    case 'p':
      return Name == "__pow_finite" || Name == "__powf_finite";
    case 's':
      return Name == "__sinh_finite" || Name == "__sinhf_finite";
    }
  }
}

namespace {

Constant *GetConstantFoldFPValue(double V, Type *Ty) {
  if (Ty->isHalfTy() || Ty->isFloatTy()) {
    APFloat APF(V);
    bool unused;
    APF.convert(Ty->getFltSemantics(), APFloat::rmNearestTiesToEven, &unused);
    return ConstantFP::get(Ty->getContext(), APF);
  }
  if (Ty->isDoubleTy())
    return ConstantFP::get(Ty->getContext(), APFloat(V));
  llvm_unreachable("Can only constant fold half/float/double");
}

/// Clear the floating-point exception state.
inline void llvm_fenv_clearexcept() {
#if defined(HAVE_FENV_H) && HAVE_DECL_FE_ALL_EXCEPT
  feclearexcept(FE_ALL_EXCEPT);
#endif
  errno = 0;
}

/// Test if a floating-point exception was raised.
inline bool llvm_fenv_testexcept() {
  int errno_val = errno;
  if (errno_val == ERANGE || errno_val == EDOM)
    return true;
#if defined(HAVE_FENV_H) && HAVE_DECL_FE_ALL_EXCEPT && HAVE_DECL_FE_INEXACT
  if (fetestexcept(FE_ALL_EXCEPT & ~FE_INEXACT))
    return true;
#endif
  return false;
}

Constant *ConstantFoldFP(double (*NativeFP)(double), double V, Type *Ty) {
  llvm_fenv_clearexcept();
  V = NativeFP(V);
  if (llvm_fenv_testexcept()) {
    llvm_fenv_clearexcept();
    return nullptr;
  }

  return GetConstantFoldFPValue(V, Ty);
}

Constant *ConstantFoldBinaryFP(double (*NativeFP)(double, double), double V,
                               double W, Type *Ty) {
  llvm_fenv_clearexcept();
  V = NativeFP(V, W);
  if (llvm_fenv_testexcept()) {
    llvm_fenv_clearexcept();
    return nullptr;
  }

  return GetConstantFoldFPValue(V, Ty);
}

Constant *constantFoldVectorReduce(Intrinsic::ID IID, Constant *Op) {
  FixedVectorType *VT = dyn_cast<FixedVectorType>(Op->getType());
  if (!VT)
    return nullptr;

  // This isn't strictly necessary, but handle the special/common case of zero:
  // all integer reductions of a zero input produce zero.
  if (isa<ConstantAggregateZero>(Op))
    return ConstantInt::get(VT->getElementType(), 0);

  // This is the same as the underlying binops - poison propagates.
  if (isa<PoisonValue>(Op))
    return PoisonValue::get(VT->getElementType());

  // TODO: Handle undef.
  if (!isa<ConstantVector>(Op) && !isa<ConstantDataVector>(Op))
<<<<<<< HEAD
    return nullptr;

  auto *EltC = dyn_cast<ConstantInt>(Op->getAggregateElement(0U));
  if (!EltC)
    return nullptr;

=======
    return nullptr;

  auto *EltC = dyn_cast<ConstantInt>(Op->getAggregateElement(0U));
  if (!EltC)
    return nullptr;

>>>>>>> 3f9ee3c9
  APInt Acc = EltC->getValue();
  for (unsigned I = 1, E = VT->getNumElements(); I != E; I++) {
    if (!(EltC = dyn_cast<ConstantInt>(Op->getAggregateElement(I))))
      return nullptr;
    const APInt &X = EltC->getValue();
    switch (IID) {
    case Intrinsic::vector_reduce_add:
      Acc = Acc + X;
      break;
    case Intrinsic::vector_reduce_mul:
      Acc = Acc * X;
      break;
    case Intrinsic::vector_reduce_and:
      Acc = Acc & X;
      break;
    case Intrinsic::vector_reduce_or:
      Acc = Acc | X;
      break;
    case Intrinsic::vector_reduce_xor:
      Acc = Acc ^ X;
      break;
    case Intrinsic::vector_reduce_smin:
      Acc = APIntOps::smin(Acc, X);
      break;
    case Intrinsic::vector_reduce_smax:
      Acc = APIntOps::smax(Acc, X);
      break;
    case Intrinsic::vector_reduce_umin:
      Acc = APIntOps::umin(Acc, X);
      break;
    case Intrinsic::vector_reduce_umax:
      Acc = APIntOps::umax(Acc, X);
      break;
    }
  }

  return ConstantInt::get(Op->getContext(), Acc);
}

/// Attempt to fold an SSE floating point to integer conversion of a constant
/// floating point. If roundTowardZero is false, the default IEEE rounding is
/// used (toward nearest, ties to even). This matches the behavior of the
/// non-truncating SSE instructions in the default rounding mode. The desired
/// integer type Ty is used to select how many bits are available for the
/// result. Returns null if the conversion cannot be performed, otherwise
/// returns the Constant value resulting from the conversion.
Constant *ConstantFoldSSEConvertToInt(const APFloat &Val, bool roundTowardZero,
                                      Type *Ty, bool IsSigned) {
  // All of these conversion intrinsics form an integer of at most 64bits.
  unsigned ResultWidth = Ty->getIntegerBitWidth();
  assert(ResultWidth <= 64 &&
         "Can only constant fold conversions to 64 and 32 bit ints");

  uint64_t UIntVal;
  bool isExact = false;
  APFloat::roundingMode mode = roundTowardZero? APFloat::rmTowardZero
                                              : APFloat::rmNearestTiesToEven;
  APFloat::opStatus status =
      Val.convertToInteger(makeMutableArrayRef(UIntVal), ResultWidth,
                           IsSigned, mode, &isExact);
  if (status != APFloat::opOK &&
      (!roundTowardZero || status != APFloat::opInexact))
    return nullptr;
  return ConstantInt::get(Ty, UIntVal, IsSigned);
}

double getValueAsDouble(ConstantFP *Op) {
  Type *Ty = Op->getType();

  if (Ty->isFloatTy())
    return Op->getValueAPF().convertToFloat();

  if (Ty->isDoubleTy())
    return Op->getValueAPF().convertToDouble();

  bool unused;
  APFloat APF = Op->getValueAPF();
  APF.convert(APFloat::IEEEdouble(), APFloat::rmNearestTiesToEven, &unused);
  return APF.convertToDouble();
}

static bool isManifestConstant(const Constant *c) {
  if (isa<ConstantData>(c)) {
    return true;
  } else if (isa<ConstantAggregate>(c) || isa<ConstantExpr>(c)) {
    for (const Value *subc : c->operand_values()) {
      if (!isManifestConstant(cast<Constant>(subc)))
        return false;
    }
    return true;
  }
  return false;
}

static bool getConstIntOrUndef(Value *Op, const APInt *&C) {
  if (auto *CI = dyn_cast<ConstantInt>(Op)) {
    C = &CI->getValue();
    return true;
  }
  if (isa<UndefValue>(Op)) {
    C = nullptr;
    return true;
  }
  return false;
}

static Constant *ConstantFoldScalarCall1(StringRef Name,
                                         Intrinsic::ID IntrinsicID,
                                         Type *Ty,
                                         ArrayRef<Constant *> Operands,
                                         const TargetLibraryInfo *TLI,
                                         const CallBase *Call) {
  assert(Operands.size() == 1 && "Wrong number of operands.");

  if (IntrinsicID == Intrinsic::is_constant) {
    // We know we have a "Constant" argument. But we want to only
    // return true for manifest constants, not those that depend on
    // constants with unknowable values, e.g. GlobalValue or BlockAddress.
    if (isManifestConstant(Operands[0]))
      return ConstantInt::getTrue(Ty->getContext());
    return nullptr;
  }
  if (isa<UndefValue>(Operands[0])) {
    // cosine(arg) is between -1 and 1. cosine(invalid arg) is NaN.
    // ctpop() is between 0 and bitwidth, pick 0 for undef.
    // fptoui.sat and fptosi.sat can always fold to zero (for a zero input).
    if (IntrinsicID == Intrinsic::cos ||
        IntrinsicID == Intrinsic::ctpop ||
        IntrinsicID == Intrinsic::fptoui_sat ||
        IntrinsicID == Intrinsic::fptosi_sat)
      return Constant::getNullValue(Ty);
    if (IntrinsicID == Intrinsic::bswap ||
        IntrinsicID == Intrinsic::bitreverse ||
        IntrinsicID == Intrinsic::launder_invariant_group ||
        IntrinsicID == Intrinsic::strip_invariant_group)
      return Operands[0];
  }

  if (isa<ConstantPointerNull>(Operands[0])) {
    // launder(null) == null == strip(null) iff in addrspace 0
    if (IntrinsicID == Intrinsic::launder_invariant_group ||
        IntrinsicID == Intrinsic::strip_invariant_group) {
      // If instruction is not yet put in a basic block (e.g. when cloning
      // a function during inlining), Call's caller may not be available.
      // So check Call's BB first before querying Call->getCaller.
      const Function *Caller =
          Call->getParent() ? Call->getCaller() : nullptr;
      if (Caller &&
          !NullPointerIsDefined(
              Caller, Operands[0]->getType()->getPointerAddressSpace())) {
        return Operands[0];
      }
      return nullptr;
    }
  }

  if (auto *Op = dyn_cast<ConstantFP>(Operands[0])) {
    if (IntrinsicID == Intrinsic::convert_to_fp16) {
      APFloat Val(Op->getValueAPF());

      bool lost = false;
      Val.convert(APFloat::IEEEhalf(), APFloat::rmNearestTiesToEven, &lost);

      return ConstantInt::get(Ty->getContext(), Val.bitcastToAPInt());
    }

    APFloat U = Op->getValueAPF();

    if (IntrinsicID == Intrinsic::wasm_trunc_signed ||
        IntrinsicID == Intrinsic::wasm_trunc_unsigned) {
      bool Signed = IntrinsicID == Intrinsic::wasm_trunc_signed;

      if (U.isNaN())
        return nullptr;

      unsigned Width = Ty->getIntegerBitWidth();
      APSInt Int(Width, !Signed);
      bool IsExact = false;
      APFloat::opStatus Status =
          U.convertToInteger(Int, APFloat::rmTowardZero, &IsExact);

      if (Status == APFloat::opOK || Status == APFloat::opInexact)
        return ConstantInt::get(Ty, Int);

      return nullptr;
    }

    if (IntrinsicID == Intrinsic::fptoui_sat ||
        IntrinsicID == Intrinsic::fptosi_sat) {
      // convertToInteger() already has the desired saturation semantics.
      APSInt Int(Ty->getIntegerBitWidth(),
                 IntrinsicID == Intrinsic::fptoui_sat);
      bool IsExact;
      U.convertToInteger(Int, APFloat::rmTowardZero, &IsExact);
      return ConstantInt::get(Ty, Int);
    }

    if (!Ty->isHalfTy() && !Ty->isFloatTy() && !Ty->isDoubleTy())
      return nullptr;

    // Use internal versions of these intrinsics.

    if (IntrinsicID == Intrinsic::nearbyint || IntrinsicID == Intrinsic::rint) {
      U.roundToIntegral(APFloat::rmNearestTiesToEven);
      return ConstantFP::get(Ty->getContext(), U);
    }

    if (IntrinsicID == Intrinsic::round) {
      U.roundToIntegral(APFloat::rmNearestTiesToAway);
      return ConstantFP::get(Ty->getContext(), U);
    }

    if (IntrinsicID == Intrinsic::roundeven) {
      U.roundToIntegral(APFloat::rmNearestTiesToEven);
      return ConstantFP::get(Ty->getContext(), U);
    }

    if (IntrinsicID == Intrinsic::ceil) {
      U.roundToIntegral(APFloat::rmTowardPositive);
      return ConstantFP::get(Ty->getContext(), U);
    }

    if (IntrinsicID == Intrinsic::floor) {
      U.roundToIntegral(APFloat::rmTowardNegative);
      return ConstantFP::get(Ty->getContext(), U);
    }

    if (IntrinsicID == Intrinsic::trunc) {
      U.roundToIntegral(APFloat::rmTowardZero);
      return ConstantFP::get(Ty->getContext(), U);
    }

    if (IntrinsicID == Intrinsic::fabs) {
      U.clearSign();
      return ConstantFP::get(Ty->getContext(), U);
    }

    if (IntrinsicID == Intrinsic::amdgcn_fract) {
      // The v_fract instruction behaves like the OpenCL spec, which defines
      // fract(x) as fmin(x - floor(x), 0x1.fffffep-1f): "The min() operator is
      //   there to prevent fract(-small) from returning 1.0. It returns the
      //   largest positive floating-point number less than 1.0."
      APFloat FloorU(U);
      FloorU.roundToIntegral(APFloat::rmTowardNegative);
      APFloat FractU(U - FloorU);
      APFloat AlmostOne(U.getSemantics(), 1);
      AlmostOne.next(/*nextDown*/ true);
      return ConstantFP::get(Ty->getContext(), minimum(FractU, AlmostOne));
    }

    // Rounding operations (floor, trunc, ceil, round and nearbyint) do not
    // raise FP exceptions, unless the argument is signaling NaN.

    Optional<APFloat::roundingMode> RM;
    switch (IntrinsicID) {
    default:
      break;
    case Intrinsic::experimental_constrained_nearbyint:
    case Intrinsic::experimental_constrained_rint: {
      auto CI = cast<ConstrainedFPIntrinsic>(Call);
      RM = CI->getRoundingMode();
      if (!RM || RM.getValue() == RoundingMode::Dynamic)
        return nullptr;
      break;
    }
    case Intrinsic::experimental_constrained_round:
      RM = APFloat::rmNearestTiesToAway;
      break;
    case Intrinsic::experimental_constrained_ceil:
      RM = APFloat::rmTowardPositive;
      break;
    case Intrinsic::experimental_constrained_floor:
      RM = APFloat::rmTowardNegative;
      break;
    case Intrinsic::experimental_constrained_trunc:
      RM = APFloat::rmTowardZero;
      break;
    }
    if (RM) {
      auto CI = cast<ConstrainedFPIntrinsic>(Call);
      if (U.isFinite()) {
        APFloat::opStatus St = U.roundToIntegral(*RM);
        if (IntrinsicID == Intrinsic::experimental_constrained_rint &&
            St == APFloat::opInexact) {
          Optional<fp::ExceptionBehavior> EB = CI->getExceptionBehavior();
          if (EB && *EB == fp::ebStrict)
            return nullptr;
        }
      } else if (U.isSignaling()) {
        Optional<fp::ExceptionBehavior> EB = CI->getExceptionBehavior();
        if (EB && *EB != fp::ebIgnore)
          return nullptr;
        U = APFloat::getQNaN(U.getSemantics());
      }
      return ConstantFP::get(Ty->getContext(), U);
    }

    /// We only fold functions with finite arguments. Folding NaN and inf is
    /// likely to be aborted with an exception anyway, and some host libms
    /// have known errors raising exceptions.
    if (!U.isFinite())
      return nullptr;

    /// Currently APFloat versions of these functions do not exist, so we use
    /// the host native double versions.  Float versions are not called
    /// directly but for all these it is true (float)(f((double)arg)) ==
    /// f(arg).  Long double not supported yet.
    double V = getValueAsDouble(Op);

    switch (IntrinsicID) {
      default: break;
      case Intrinsic::log:
        return ConstantFoldFP(log, V, Ty);
      case Intrinsic::log2:
        // TODO: What about hosts that lack a C99 library?
        return ConstantFoldFP(Log2, V, Ty);
      case Intrinsic::log10:
        // TODO: What about hosts that lack a C99 library?
        return ConstantFoldFP(log10, V, Ty);
      case Intrinsic::exp:
        return ConstantFoldFP(exp, V, Ty);
      case Intrinsic::exp2:
        // Fold exp2(x) as pow(2, x), in case the host lacks a C99 library.
        return ConstantFoldBinaryFP(pow, 2.0, V, Ty);
      case Intrinsic::sin:
        return ConstantFoldFP(sin, V, Ty);
      case Intrinsic::cos:
        return ConstantFoldFP(cos, V, Ty);
      case Intrinsic::sqrt:
        return ConstantFoldFP(sqrt, V, Ty);
      case Intrinsic::amdgcn_cos:
      case Intrinsic::amdgcn_sin:
        if (V < -256.0 || V > 256.0)
          // The gfx8 and gfx9 architectures handle arguments outside the range
          // [-256, 256] differently. This should be a rare case so bail out
          // rather than trying to handle the difference.
          return nullptr;
        bool IsCos = IntrinsicID == Intrinsic::amdgcn_cos;
        double V4 = V * 4.0;
        if (V4 == floor(V4)) {
          // Force exact results for quarter-integer inputs.
          const double SinVals[4] = { 0.0, 1.0, 0.0, -1.0 };
          V = SinVals[((int)V4 + (IsCos ? 1 : 0)) & 3];
        } else {
          if (IsCos)
            V = cos(V * 2.0 * numbers::pi);
          else
            V = sin(V * 2.0 * numbers::pi);
        }
        return GetConstantFoldFPValue(V, Ty);
    }

    if (!TLI)
      return nullptr;

    LibFunc Func = NotLibFunc;
    TLI->getLibFunc(Name, Func);
    switch (Func) {
    default:
      break;
    case LibFunc_acos:
    case LibFunc_acosf:
    case LibFunc_acos_finite:
    case LibFunc_acosf_finite:
      if (TLI->has(Func))
        return ConstantFoldFP(acos, V, Ty);
      break;
    case LibFunc_asin:
    case LibFunc_asinf:
    case LibFunc_asin_finite:
    case LibFunc_asinf_finite:
      if (TLI->has(Func))
        return ConstantFoldFP(asin, V, Ty);
      break;
    case LibFunc_atan:
    case LibFunc_atanf:
      if (TLI->has(Func))
        return ConstantFoldFP(atan, V, Ty);
      break;
    case LibFunc_ceil:
    case LibFunc_ceilf:
      if (TLI->has(Func)) {
        U.roundToIntegral(APFloat::rmTowardPositive);
        return ConstantFP::get(Ty->getContext(), U);
      }
      break;
    case LibFunc_cos:
    case LibFunc_cosf:
      if (TLI->has(Func))
        return ConstantFoldFP(cos, V, Ty);
      break;
    case LibFunc_cosh:
    case LibFunc_coshf:
    case LibFunc_cosh_finite:
    case LibFunc_coshf_finite:
      if (TLI->has(Func))
        return ConstantFoldFP(cosh, V, Ty);
      break;
    case LibFunc_exp:
    case LibFunc_expf:
    case LibFunc_exp_finite:
    case LibFunc_expf_finite:
      if (TLI->has(Func))
        return ConstantFoldFP(exp, V, Ty);
      break;
    case LibFunc_exp2:
    case LibFunc_exp2f:
    case LibFunc_exp2_finite:
    case LibFunc_exp2f_finite:
      if (TLI->has(Func))
        // Fold exp2(x) as pow(2, x), in case the host lacks a C99 library.
        return ConstantFoldBinaryFP(pow, 2.0, V, Ty);
      break;
    case LibFunc_fabs:
    case LibFunc_fabsf:
      if (TLI->has(Func)) {
        U.clearSign();
        return ConstantFP::get(Ty->getContext(), U);
      }
      break;
    case LibFunc_floor:
    case LibFunc_floorf:
      if (TLI->has(Func)) {
        U.roundToIntegral(APFloat::rmTowardNegative);
        return ConstantFP::get(Ty->getContext(), U);
      }
      break;
    case LibFunc_log:
    case LibFunc_logf:
    case LibFunc_log_finite:
    case LibFunc_logf_finite:
      if (V > 0.0 && TLI->has(Func))
        return ConstantFoldFP(log, V, Ty);
      break;
    case LibFunc_log2:
    case LibFunc_log2f:
    case LibFunc_log2_finite:
    case LibFunc_log2f_finite:
      if (V > 0.0 && TLI->has(Func))
        // TODO: What about hosts that lack a C99 library?
        return ConstantFoldFP(Log2, V, Ty);
      break;
    case LibFunc_log10:
    case LibFunc_log10f:
    case LibFunc_log10_finite:
    case LibFunc_log10f_finite:
      if (V > 0.0 && TLI->has(Func))
        // TODO: What about hosts that lack a C99 library?
        return ConstantFoldFP(log10, V, Ty);
      break;
    case LibFunc_nearbyint:
    case LibFunc_nearbyintf:
    case LibFunc_rint:
    case LibFunc_rintf:
      if (TLI->has(Func)) {
        U.roundToIntegral(APFloat::rmNearestTiesToEven);
        return ConstantFP::get(Ty->getContext(), U);
      }
      break;
    case LibFunc_round:
    case LibFunc_roundf:
      if (TLI->has(Func)) {
        U.roundToIntegral(APFloat::rmNearestTiesToAway);
        return ConstantFP::get(Ty->getContext(), U);
      }
      break;
    case LibFunc_sin:
    case LibFunc_sinf:
      if (TLI->has(Func))
        return ConstantFoldFP(sin, V, Ty);
      break;
    case LibFunc_sinh:
    case LibFunc_sinhf:
    case LibFunc_sinh_finite:
    case LibFunc_sinhf_finite:
      if (TLI->has(Func))
        return ConstantFoldFP(sinh, V, Ty);
      break;
    case LibFunc_sqrt:
    case LibFunc_sqrtf:
      if (V >= 0.0 && TLI->has(Func))
        return ConstantFoldFP(sqrt, V, Ty);
      break;
    case LibFunc_tan:
    case LibFunc_tanf:
      if (TLI->has(Func))
        return ConstantFoldFP(tan, V, Ty);
      break;
    case LibFunc_tanh:
    case LibFunc_tanhf:
      if (TLI->has(Func))
        return ConstantFoldFP(tanh, V, Ty);
      break;
    case LibFunc_trunc:
    case LibFunc_truncf:
      if (TLI->has(Func)) {
        U.roundToIntegral(APFloat::rmTowardZero);
        return ConstantFP::get(Ty->getContext(), U);
      }
      break;
    }
    return nullptr;
  }

  if (auto *Op = dyn_cast<ConstantInt>(Operands[0])) {
    switch (IntrinsicID) {
    case Intrinsic::bswap:
      return ConstantInt::get(Ty->getContext(), Op->getValue().byteSwap());
    case Intrinsic::ctpop:
      return ConstantInt::get(Ty, Op->getValue().countPopulation());
    case Intrinsic::bitreverse:
      return ConstantInt::get(Ty->getContext(), Op->getValue().reverseBits());
    case Intrinsic::convert_from_fp16: {
      APFloat Val(APFloat::IEEEhalf(), Op->getValue());

      bool lost = false;
      APFloat::opStatus status = Val.convert(
          Ty->getFltSemantics(), APFloat::rmNearestTiesToEven, &lost);

      // Conversion is always precise.
      (void)status;
      assert(status == APFloat::opOK && !lost &&
             "Precision lost during fp16 constfolding");

      return ConstantFP::get(Ty->getContext(), Val);
    }
    default:
      return nullptr;
    }
  }

  switch (IntrinsicID) {
  default: break;
  case Intrinsic::vector_reduce_add:
  case Intrinsic::vector_reduce_mul:
  case Intrinsic::vector_reduce_and:
  case Intrinsic::vector_reduce_or:
  case Intrinsic::vector_reduce_xor:
  case Intrinsic::vector_reduce_smin:
  case Intrinsic::vector_reduce_smax:
  case Intrinsic::vector_reduce_umin:
  case Intrinsic::vector_reduce_umax:
    if (Constant *C = constantFoldVectorReduce(IntrinsicID, Operands[0]))
      return C;
    break;
  }

  // Support ConstantVector in case we have an Undef in the top.
  if (isa<ConstantVector>(Operands[0]) ||
      isa<ConstantDataVector>(Operands[0])) {
    auto *Op = cast<Constant>(Operands[0]);
    switch (IntrinsicID) {
    default: break;
    case Intrinsic::x86_sse_cvtss2si:
    case Intrinsic::x86_sse_cvtss2si64:
    case Intrinsic::x86_sse2_cvtsd2si:
    case Intrinsic::x86_sse2_cvtsd2si64:
      if (ConstantFP *FPOp =
              dyn_cast_or_null<ConstantFP>(Op->getAggregateElement(0U)))
        return ConstantFoldSSEConvertToInt(FPOp->getValueAPF(),
                                           /*roundTowardZero=*/false, Ty,
                                           /*IsSigned*/true);
      break;
    case Intrinsic::x86_sse_cvttss2si:
    case Intrinsic::x86_sse_cvttss2si64:
    case Intrinsic::x86_sse2_cvttsd2si:
    case Intrinsic::x86_sse2_cvttsd2si64:
      if (ConstantFP *FPOp =
              dyn_cast_or_null<ConstantFP>(Op->getAggregateElement(0U)))
        return ConstantFoldSSEConvertToInt(FPOp->getValueAPF(),
                                           /*roundTowardZero=*/true, Ty,
                                           /*IsSigned*/true);
      break;
    }
  }

  return nullptr;
}

static Constant *ConstantFoldScalarCall2(StringRef Name,
                                         Intrinsic::ID IntrinsicID,
                                         Type *Ty,
                                         ArrayRef<Constant *> Operands,
                                         const TargetLibraryInfo *TLI,
                                         const CallBase *Call) {
  assert(Operands.size() == 2 && "Wrong number of operands.");

  if (Ty->isFloatingPointTy()) {
    // TODO: We should have undef handling for all of the FP intrinsics that
    //       are attempted to be folded in this function.
    bool IsOp0Undef = isa<UndefValue>(Operands[0]);
    bool IsOp1Undef = isa<UndefValue>(Operands[1]);
    switch (IntrinsicID) {
    case Intrinsic::maxnum:
    case Intrinsic::minnum:
    case Intrinsic::maximum:
    case Intrinsic::minimum:
      // If one argument is undef, return the other argument.
      if (IsOp0Undef)
        return Operands[1];
      if (IsOp1Undef)
        return Operands[0];
      break;
    }
  }

  if (auto *Op1 = dyn_cast<ConstantFP>(Operands[0])) {
    if (!Ty->isHalfTy() && !Ty->isFloatTy() && !Ty->isDoubleTy())
      return nullptr;
    double Op1V = getValueAsDouble(Op1);

    if (auto *Op2 = dyn_cast<ConstantFP>(Operands[1])) {
      if (Op2->getType() != Op1->getType())
        return nullptr;

      double Op2V = getValueAsDouble(Op2);
      if (IntrinsicID == Intrinsic::pow) {
        return ConstantFoldBinaryFP(pow, Op1V, Op2V, Ty);
      }
      if (IntrinsicID == Intrinsic::copysign) {
        APFloat V1 = Op1->getValueAPF();
        const APFloat &V2 = Op2->getValueAPF();
        V1.copySign(V2);
        return ConstantFP::get(Ty->getContext(), V1);
      }

      if (IntrinsicID == Intrinsic::minnum) {
        const APFloat &C1 = Op1->getValueAPF();
        const APFloat &C2 = Op2->getValueAPF();
        return ConstantFP::get(Ty->getContext(), minnum(C1, C2));
      }

      if (IntrinsicID == Intrinsic::maxnum) {
        const APFloat &C1 = Op1->getValueAPF();
        const APFloat &C2 = Op2->getValueAPF();
        return ConstantFP::get(Ty->getContext(), maxnum(C1, C2));
      }

      if (IntrinsicID == Intrinsic::minimum) {
        const APFloat &C1 = Op1->getValueAPF();
        const APFloat &C2 = Op2->getValueAPF();
        return ConstantFP::get(Ty->getContext(), minimum(C1, C2));
      }

      if (IntrinsicID == Intrinsic::maximum) {
        const APFloat &C1 = Op1->getValueAPF();
        const APFloat &C2 = Op2->getValueAPF();
        return ConstantFP::get(Ty->getContext(), maximum(C1, C2));
      }

      if (IntrinsicID == Intrinsic::amdgcn_fmul_legacy) {
        const APFloat &C1 = Op1->getValueAPF();
        const APFloat &C2 = Op2->getValueAPF();
        // The legacy behaviour is that multiplying +/- 0.0 by anything, even
        // NaN or infinity, gives +0.0.
        if (C1.isZero() || C2.isZero())
          return ConstantFP::getNullValue(Ty);
        return ConstantFP::get(Ty->getContext(), C1 * C2);
      }

      if (!TLI)
        return nullptr;

      LibFunc Func = NotLibFunc;
      TLI->getLibFunc(Name, Func);
      switch (Func) {
      default:
        break;
      case LibFunc_pow:
      case LibFunc_powf:
      case LibFunc_pow_finite:
      case LibFunc_powf_finite:
        if (TLI->has(Func))
          return ConstantFoldBinaryFP(pow, Op1V, Op2V, Ty);
        break;
      case LibFunc_fmod:
      case LibFunc_fmodf:
        if (TLI->has(Func)) {
          APFloat V = Op1->getValueAPF();
          if (APFloat::opStatus::opOK == V.mod(Op2->getValueAPF()))
            return ConstantFP::get(Ty->getContext(), V);
        }
        break;
      case LibFunc_remainder:
      case LibFunc_remainderf:
        if (TLI->has(Func)) {
          APFloat V = Op1->getValueAPF();
          if (APFloat::opStatus::opOK == V.remainder(Op2->getValueAPF()))
            return ConstantFP::get(Ty->getContext(), V);
        }
        break;
      case LibFunc_atan2:
      case LibFunc_atan2f:
      case LibFunc_atan2_finite:
      case LibFunc_atan2f_finite:
        if (TLI->has(Func))
          return ConstantFoldBinaryFP(atan2, Op1V, Op2V, Ty);
        break;
      }
    } else if (auto *Op2C = dyn_cast<ConstantInt>(Operands[1])) {
      if (IntrinsicID == Intrinsic::powi && Ty->isHalfTy())
        return ConstantFP::get(Ty->getContext(),
                               APFloat((float)std::pow((float)Op1V,
                                               (int)Op2C->getZExtValue())));
      if (IntrinsicID == Intrinsic::powi && Ty->isFloatTy())
        return ConstantFP::get(Ty->getContext(),
                               APFloat((float)std::pow((float)Op1V,
                                               (int)Op2C->getZExtValue())));
      if (IntrinsicID == Intrinsic::powi && Ty->isDoubleTy())
        return ConstantFP::get(Ty->getContext(),
                               APFloat((double)std::pow((double)Op1V,
                                                 (int)Op2C->getZExtValue())));

      if (IntrinsicID == Intrinsic::amdgcn_ldexp) {
        // FIXME: Should flush denorms depending on FP mode, but that's ignored
        // everywhere else.

        // scalbn is equivalent to ldexp with float radix 2
        APFloat Result = scalbn(Op1->getValueAPF(), Op2C->getSExtValue(),
                                APFloat::rmNearestTiesToEven);
        return ConstantFP::get(Ty->getContext(), Result);
      }
    }
    return nullptr;
  }

  if (Operands[0]->getType()->isIntegerTy() &&
      Operands[1]->getType()->isIntegerTy()) {
    const APInt *C0, *C1;
    if (!getConstIntOrUndef(Operands[0], C0) ||
        !getConstIntOrUndef(Operands[1], C1))
      return nullptr;

    unsigned BitWidth = Ty->getScalarSizeInBits();
    switch (IntrinsicID) {
    default: break;
    case Intrinsic::smax:
      if (!C0 && !C1)
        return UndefValue::get(Ty);
      if (!C0 || !C1)
        return ConstantInt::get(Ty, APInt::getSignedMaxValue(BitWidth));
      return ConstantInt::get(Ty, C0->sgt(*C1) ? *C0 : *C1);

    case Intrinsic::smin:
      if (!C0 && !C1)
        return UndefValue::get(Ty);
      if (!C0 || !C1)
        return ConstantInt::get(Ty, APInt::getSignedMinValue(BitWidth));
      return ConstantInt::get(Ty, C0->slt(*C1) ? *C0 : *C1);

    case Intrinsic::umax:
      if (!C0 && !C1)
        return UndefValue::get(Ty);
      if (!C0 || !C1)
        return ConstantInt::get(Ty, APInt::getMaxValue(BitWidth));
      return ConstantInt::get(Ty, C0->ugt(*C1) ? *C0 : *C1);

    case Intrinsic::umin:
      if (!C0 && !C1)
        return UndefValue::get(Ty);
      if (!C0 || !C1)
        return ConstantInt::get(Ty, APInt::getMinValue(BitWidth));
      return ConstantInt::get(Ty, C0->ult(*C1) ? *C0 : *C1);

    case Intrinsic::usub_with_overflow:
    case Intrinsic::ssub_with_overflow:
      // X - undef -> { 0, false }
      // undef - X -> { 0, false }
      if (!C0 || !C1)
        return Constant::getNullValue(Ty);
      LLVM_FALLTHROUGH;
    case Intrinsic::uadd_with_overflow:
    case Intrinsic::sadd_with_overflow:
      // X + undef -> { -1, false }
      // undef + x -> { -1, false }
      if (!C0 || !C1) {
        return ConstantStruct::get(
            cast<StructType>(Ty),
            {Constant::getAllOnesValue(Ty->getStructElementType(0)),
             Constant::getNullValue(Ty->getStructElementType(1))});
      }
      LLVM_FALLTHROUGH;
    case Intrinsic::smul_with_overflow:
    case Intrinsic::umul_with_overflow: {
      // undef * X -> { 0, false }
      // X * undef -> { 0, false }
      if (!C0 || !C1)
        return Constant::getNullValue(Ty);

      APInt Res;
      bool Overflow;
      switch (IntrinsicID) {
      default: llvm_unreachable("Invalid case");
      case Intrinsic::sadd_with_overflow:
        Res = C0->sadd_ov(*C1, Overflow);
        break;
      case Intrinsic::uadd_with_overflow:
        Res = C0->uadd_ov(*C1, Overflow);
        break;
      case Intrinsic::ssub_with_overflow:
        Res = C0->ssub_ov(*C1, Overflow);
        break;
      case Intrinsic::usub_with_overflow:
        Res = C0->usub_ov(*C1, Overflow);
        break;
      case Intrinsic::smul_with_overflow:
        Res = C0->smul_ov(*C1, Overflow);
        break;
      case Intrinsic::umul_with_overflow:
        Res = C0->umul_ov(*C1, Overflow);
        break;
      }
      Constant *Ops[] = {
        ConstantInt::get(Ty->getContext(), Res),
        ConstantInt::get(Type::getInt1Ty(Ty->getContext()), Overflow)
      };
      return ConstantStruct::get(cast<StructType>(Ty), Ops);
    }
    case Intrinsic::uadd_sat:
    case Intrinsic::sadd_sat:
      if (!C0 && !C1)
        return UndefValue::get(Ty);
      if (!C0 || !C1)
        return Constant::getAllOnesValue(Ty);
      if (IntrinsicID == Intrinsic::uadd_sat)
        return ConstantInt::get(Ty, C0->uadd_sat(*C1));
      else
        return ConstantInt::get(Ty, C0->sadd_sat(*C1));
    case Intrinsic::usub_sat:
    case Intrinsic::ssub_sat:
      if (!C0 && !C1)
        return UndefValue::get(Ty);
      if (!C0 || !C1)
        return Constant::getNullValue(Ty);
      if (IntrinsicID == Intrinsic::usub_sat)
        return ConstantInt::get(Ty, C0->usub_sat(*C1));
      else
        return ConstantInt::get(Ty, C0->ssub_sat(*C1));
    case Intrinsic::cttz:
    case Intrinsic::ctlz:
      assert(C1 && "Must be constant int");

      // cttz(0, 1) and ctlz(0, 1) are undef.
      if (C1->isOneValue() && (!C0 || C0->isNullValue()))
        return UndefValue::get(Ty);
      if (!C0)
        return Constant::getNullValue(Ty);
      if (IntrinsicID == Intrinsic::cttz)
        return ConstantInt::get(Ty, C0->countTrailingZeros());
      else
        return ConstantInt::get(Ty, C0->countLeadingZeros());

    case Intrinsic::abs:
      // Undef or minimum val operand with poison min --> undef
      assert(C1 && "Must be constant int");
      if (C1->isOneValue() && (!C0 || C0->isMinSignedValue()))
        return UndefValue::get(Ty);

      // Undef operand with no poison min --> 0 (sign bit must be clear)
      if (C1->isNullValue() && !C0)
        return Constant::getNullValue(Ty);

      return ConstantInt::get(Ty, C0->abs());
    }

    return nullptr;
  }

  // Support ConstantVector in case we have an Undef in the top.
  if ((isa<ConstantVector>(Operands[0]) ||
       isa<ConstantDataVector>(Operands[0])) &&
      // Check for default rounding mode.
      // FIXME: Support other rounding modes?
      isa<ConstantInt>(Operands[1]) &&
      cast<ConstantInt>(Operands[1])->getValue() == 4) {
    auto *Op = cast<Constant>(Operands[0]);
    switch (IntrinsicID) {
    default: break;
    case Intrinsic::x86_avx512_vcvtss2si32:
    case Intrinsic::x86_avx512_vcvtss2si64:
    case Intrinsic::x86_avx512_vcvtsd2si32:
    case Intrinsic::x86_avx512_vcvtsd2si64:
      if (ConstantFP *FPOp =
              dyn_cast_or_null<ConstantFP>(Op->getAggregateElement(0U)))
        return ConstantFoldSSEConvertToInt(FPOp->getValueAPF(),
                                           /*roundTowardZero=*/false, Ty,
                                           /*IsSigned*/true);
      break;
    case Intrinsic::x86_avx512_vcvtss2usi32:
    case Intrinsic::x86_avx512_vcvtss2usi64:
    case Intrinsic::x86_avx512_vcvtsd2usi32:
    case Intrinsic::x86_avx512_vcvtsd2usi64:
      if (ConstantFP *FPOp =
              dyn_cast_or_null<ConstantFP>(Op->getAggregateElement(0U)))
        return ConstantFoldSSEConvertToInt(FPOp->getValueAPF(),
                                           /*roundTowardZero=*/false, Ty,
                                           /*IsSigned*/false);
      break;
    case Intrinsic::x86_avx512_cvttss2si:
    case Intrinsic::x86_avx512_cvttss2si64:
    case Intrinsic::x86_avx512_cvttsd2si:
    case Intrinsic::x86_avx512_cvttsd2si64:
      if (ConstantFP *FPOp =
              dyn_cast_or_null<ConstantFP>(Op->getAggregateElement(0U)))
        return ConstantFoldSSEConvertToInt(FPOp->getValueAPF(),
                                           /*roundTowardZero=*/true, Ty,
                                           /*IsSigned*/true);
      break;
    case Intrinsic::x86_avx512_cvttss2usi:
    case Intrinsic::x86_avx512_cvttss2usi64:
    case Intrinsic::x86_avx512_cvttsd2usi:
    case Intrinsic::x86_avx512_cvttsd2usi64:
      if (ConstantFP *FPOp =
              dyn_cast_or_null<ConstantFP>(Op->getAggregateElement(0U)))
        return ConstantFoldSSEConvertToInt(FPOp->getValueAPF(),
                                           /*roundTowardZero=*/true, Ty,
                                           /*IsSigned*/false);
      break;
    }
  }
  return nullptr;
}

static APFloat ConstantFoldAMDGCNCubeIntrinsic(Intrinsic::ID IntrinsicID,
                                               const APFloat &S0,
                                               const APFloat &S1,
                                               const APFloat &S2) {
  unsigned ID;
  const fltSemantics &Sem = S0.getSemantics();
  APFloat MA(Sem), SC(Sem), TC(Sem);
  if (abs(S2) >= abs(S0) && abs(S2) >= abs(S1)) {
    if (S2.isNegative() && S2.isNonZero() && !S2.isNaN()) {
      // S2 < 0
      ID = 5;
      SC = -S0;
    } else {
      ID = 4;
      SC = S0;
    }
    MA = S2;
    TC = -S1;
  } else if (abs(S1) >= abs(S0)) {
    if (S1.isNegative() && S1.isNonZero() && !S1.isNaN()) {
      // S1 < 0
      ID = 3;
      TC = -S2;
    } else {
      ID = 2;
      TC = S2;
    }
    MA = S1;
    SC = S0;
  } else {
    if (S0.isNegative() && S0.isNonZero() && !S0.isNaN()) {
      // S0 < 0
      ID = 1;
      SC = S2;
    } else {
      ID = 0;
      SC = -S2;
    }
    MA = S0;
    TC = -S1;
  }
  switch (IntrinsicID) {
  default:
    llvm_unreachable("unhandled amdgcn cube intrinsic");
  case Intrinsic::amdgcn_cubeid:
    return APFloat(Sem, ID);
  case Intrinsic::amdgcn_cubema:
    return MA + MA;
  case Intrinsic::amdgcn_cubesc:
    return SC;
  case Intrinsic::amdgcn_cubetc:
    return TC;
  }
}

static Constant *ConstantFoldAMDGCNPermIntrinsic(ArrayRef<Constant *> Operands,
                                                 Type *Ty) {
  const APInt *C0, *C1, *C2;
  if (!getConstIntOrUndef(Operands[0], C0) ||
      !getConstIntOrUndef(Operands[1], C1) ||
      !getConstIntOrUndef(Operands[2], C2))
    return nullptr;

  if (!C2)
    return UndefValue::get(Ty);

  APInt Val(32, 0);
  unsigned NumUndefBytes = 0;
  for (unsigned I = 0; I < 32; I += 8) {
    unsigned Sel = C2->extractBitsAsZExtValue(8, I);
    unsigned B = 0;

    if (Sel >= 13)
      B = 0xff;
    else if (Sel == 12)
      B = 0x00;
    else {
      const APInt *Src = ((Sel & 10) == 10 || (Sel & 12) == 4) ? C0 : C1;
      if (!Src)
        ++NumUndefBytes;
      else if (Sel < 8)
        B = Src->extractBitsAsZExtValue(8, (Sel & 3) * 8);
      else
        B = Src->extractBitsAsZExtValue(1, (Sel & 1) ? 31 : 15) * 0xff;
    }

    Val.insertBits(B, I, 8);
  }

  if (NumUndefBytes == 4)
    return UndefValue::get(Ty);

  return ConstantInt::get(Ty, Val);
}

static Constant *ConstantFoldScalarCall3(StringRef Name,
                                         Intrinsic::ID IntrinsicID,
                                         Type *Ty,
                                         ArrayRef<Constant *> Operands,
                                         const TargetLibraryInfo *TLI,
                                         const CallBase *Call) {
  assert(Operands.size() == 3 && "Wrong number of operands.");

  if (const auto *Op1 = dyn_cast<ConstantFP>(Operands[0])) {
    if (const auto *Op2 = dyn_cast<ConstantFP>(Operands[1])) {
      if (const auto *Op3 = dyn_cast<ConstantFP>(Operands[2])) {
        switch (IntrinsicID) {
        default: break;
        case Intrinsic::amdgcn_fma_legacy: {
          const APFloat &C1 = Op1->getValueAPF();
          const APFloat &C2 = Op2->getValueAPF();
          // The legacy behaviour is that multiplying +/- 0.0 by anything, even
          // NaN or infinity, gives +0.0.
          if (C1.isZero() || C2.isZero()) {
            const APFloat &C3 = Op3->getValueAPF();
            // It's tempting to just return C3 here, but that would give the
            // wrong result if C3 was -0.0.
            return ConstantFP::get(Ty->getContext(), APFloat(0.0f) + C3);
          }
          LLVM_FALLTHROUGH;
        }
        case Intrinsic::fma:
        case Intrinsic::fmuladd: {
          APFloat V = Op1->getValueAPF();
          V.fusedMultiplyAdd(Op2->getValueAPF(), Op3->getValueAPF(),
                             APFloat::rmNearestTiesToEven);
          return ConstantFP::get(Ty->getContext(), V);
        }
        case Intrinsic::amdgcn_cubeid:
        case Intrinsic::amdgcn_cubema:
        case Intrinsic::amdgcn_cubesc:
        case Intrinsic::amdgcn_cubetc: {
          APFloat V = ConstantFoldAMDGCNCubeIntrinsic(
              IntrinsicID, Op1->getValueAPF(), Op2->getValueAPF(),
              Op3->getValueAPF());
          return ConstantFP::get(Ty->getContext(), V);
        }
        }
      }
    }
  }

  if (IntrinsicID == Intrinsic::smul_fix ||
      IntrinsicID == Intrinsic::smul_fix_sat) {
    // poison * C -> poison
    // C * poison -> poison
    if (isa<PoisonValue>(Operands[0]) || isa<PoisonValue>(Operands[1]))
      return PoisonValue::get(Ty);

    const APInt *C0, *C1;
    if (!getConstIntOrUndef(Operands[0], C0) ||
        !getConstIntOrUndef(Operands[1], C1))
      return nullptr;

    // undef * C -> 0
    // C * undef -> 0
    if (!C0 || !C1)
      return Constant::getNullValue(Ty);

    // This code performs rounding towards negative infinity in case the result
    // cannot be represented exactly for the given scale. Targets that do care
    // about rounding should use a target hook for specifying how rounding
    // should be done, and provide their own folding to be consistent with
    // rounding. This is the same approach as used by
    // DAGTypeLegalizer::ExpandIntRes_MULFIX.
    unsigned Scale = cast<ConstantInt>(Operands[2])->getZExtValue();
    unsigned Width = C0->getBitWidth();
    assert(Scale < Width && "Illegal scale.");
    unsigned ExtendedWidth = Width * 2;
    APInt Product = (C0->sextOrSelf(ExtendedWidth) *
                     C1->sextOrSelf(ExtendedWidth)).ashr(Scale);
    if (IntrinsicID == Intrinsic::smul_fix_sat) {
      APInt Max = APInt::getSignedMaxValue(Width).sextOrSelf(ExtendedWidth);
      APInt Min = APInt::getSignedMinValue(Width).sextOrSelf(ExtendedWidth);
      Product = APIntOps::smin(Product, Max);
      Product = APIntOps::smax(Product, Min);
    }
    return ConstantInt::get(Ty->getContext(), Product.sextOrTrunc(Width));
  }

  if (IntrinsicID == Intrinsic::fshl || IntrinsicID == Intrinsic::fshr) {
    const APInt *C0, *C1, *C2;
    if (!getConstIntOrUndef(Operands[0], C0) ||
        !getConstIntOrUndef(Operands[1], C1) ||
        !getConstIntOrUndef(Operands[2], C2))
      return nullptr;

    bool IsRight = IntrinsicID == Intrinsic::fshr;
    if (!C2)
      return Operands[IsRight ? 1 : 0];
    if (!C0 && !C1)
      return UndefValue::get(Ty);

    // The shift amount is interpreted as modulo the bitwidth. If the shift
    // amount is effectively 0, avoid UB due to oversized inverse shift below.
    unsigned BitWidth = C2->getBitWidth();
    unsigned ShAmt = C2->urem(BitWidth);
    if (!ShAmt)
      return Operands[IsRight ? 1 : 0];

    // (C0 << ShlAmt) | (C1 >> LshrAmt)
    unsigned LshrAmt = IsRight ? ShAmt : BitWidth - ShAmt;
    unsigned ShlAmt = !IsRight ? ShAmt : BitWidth - ShAmt;
    if (!C0)
      return ConstantInt::get(Ty, C1->lshr(LshrAmt));
    if (!C1)
      return ConstantInt::get(Ty, C0->shl(ShlAmt));
    return ConstantInt::get(Ty, C0->shl(ShlAmt) | C1->lshr(LshrAmt));
  }

  if (IntrinsicID == Intrinsic::amdgcn_perm)
    return ConstantFoldAMDGCNPermIntrinsic(Operands, Ty);

  return nullptr;
}

static Constant *ConstantFoldScalarCall(StringRef Name,
                                        Intrinsic::ID IntrinsicID,
                                        Type *Ty,
                                        ArrayRef<Constant *> Operands,
                                        const TargetLibraryInfo *TLI,
                                        const CallBase *Call) {
  if (Operands.size() == 1)
    return ConstantFoldScalarCall1(Name, IntrinsicID, Ty, Operands, TLI, Call);

  if (Operands.size() == 2)
    return ConstantFoldScalarCall2(Name, IntrinsicID, Ty, Operands, TLI, Call);

  if (Operands.size() == 3)
    return ConstantFoldScalarCall3(Name, IntrinsicID, Ty, Operands, TLI, Call);

  return nullptr;
}

static Constant *ConstantFoldFixedVectorCall(
    StringRef Name, Intrinsic::ID IntrinsicID, FixedVectorType *FVTy,
    ArrayRef<Constant *> Operands, const DataLayout &DL,
    const TargetLibraryInfo *TLI, const CallBase *Call) {
  SmallVector<Constant *, 4> Result(FVTy->getNumElements());
  SmallVector<Constant *, 4> Lane(Operands.size());
  Type *Ty = FVTy->getElementType();

  switch (IntrinsicID) {
  case Intrinsic::masked_load: {
    auto *SrcPtr = Operands[0];
    auto *Mask = Operands[2];
    auto *Passthru = Operands[3];

    Constant *VecData = ConstantFoldLoadFromConstPtr(SrcPtr, FVTy, DL);

    SmallVector<Constant *, 32> NewElements;
    for (unsigned I = 0, E = FVTy->getNumElements(); I != E; ++I) {
      auto *MaskElt = Mask->getAggregateElement(I);
      if (!MaskElt)
        break;
      auto *PassthruElt = Passthru->getAggregateElement(I);
      auto *VecElt = VecData ? VecData->getAggregateElement(I) : nullptr;
      if (isa<UndefValue>(MaskElt)) {
        if (PassthruElt)
          NewElements.push_back(PassthruElt);
        else if (VecElt)
          NewElements.push_back(VecElt);
        else
          return nullptr;
      }
      if (MaskElt->isNullValue()) {
        if (!PassthruElt)
          return nullptr;
        NewElements.push_back(PassthruElt);
      } else if (MaskElt->isOneValue()) {
        if (!VecElt)
          return nullptr;
        NewElements.push_back(VecElt);
      } else {
        return nullptr;
      }
    }
    if (NewElements.size() != FVTy->getNumElements())
      return nullptr;
    return ConstantVector::get(NewElements);
  }
  case Intrinsic::arm_mve_vctp8:
  case Intrinsic::arm_mve_vctp16:
  case Intrinsic::arm_mve_vctp32:
  case Intrinsic::arm_mve_vctp64: {
    if (auto *Op = dyn_cast<ConstantInt>(Operands[0])) {
      unsigned Lanes = FVTy->getNumElements();
      uint64_t Limit = Op->getZExtValue();
      // vctp64 are currently modelled as returning a v4i1, not a v2i1. Make
      // sure we get the limit right in that case and set all relevant lanes.
      if (IntrinsicID == Intrinsic::arm_mve_vctp64)
        Limit *= 2;

      SmallVector<Constant *, 16> NCs;
      for (unsigned i = 0; i < Lanes; i++) {
        if (i < Limit)
          NCs.push_back(ConstantInt::getTrue(Ty));
        else
          NCs.push_back(ConstantInt::getFalse(Ty));
      }
      return ConstantVector::get(NCs);
    }
    break;
  }
  case Intrinsic::get_active_lane_mask: {
    auto *Op0 = dyn_cast<ConstantInt>(Operands[0]);
    auto *Op1 = dyn_cast<ConstantInt>(Operands[1]);
    if (Op0 && Op1) {
      unsigned Lanes = FVTy->getNumElements();
      uint64_t Base = Op0->getZExtValue();
      uint64_t Limit = Op1->getZExtValue();

      SmallVector<Constant *, 16> NCs;
      for (unsigned i = 0; i < Lanes; i++) {
        if (Base + i < Limit)
          NCs.push_back(ConstantInt::getTrue(Ty));
        else
          NCs.push_back(ConstantInt::getFalse(Ty));
      }
      return ConstantVector::get(NCs);
    }
    break;
  }
  default:
    break;
  }

  for (unsigned I = 0, E = FVTy->getNumElements(); I != E; ++I) {
    // Gather a column of constants.
    for (unsigned J = 0, JE = Operands.size(); J != JE; ++J) {
      // Some intrinsics use a scalar type for certain arguments.
      if (hasVectorInstrinsicScalarOpd(IntrinsicID, J)) {
        Lane[J] = Operands[J];
        continue;
      }

      Constant *Agg = Operands[J]->getAggregateElement(I);
      if (!Agg)
        return nullptr;

      Lane[J] = Agg;
    }

    // Use the regular scalar folding to simplify this column.
    Constant *Folded =
        ConstantFoldScalarCall(Name, IntrinsicID, Ty, Lane, TLI, Call);
    if (!Folded)
      return nullptr;
    Result[I] = Folded;
  }

  return ConstantVector::get(Result);
}

static Constant *ConstantFoldScalableVectorCall(
    StringRef Name, Intrinsic::ID IntrinsicID, ScalableVectorType *SVTy,
    ArrayRef<Constant *> Operands, const DataLayout &DL,
    const TargetLibraryInfo *TLI, const CallBase *Call) {
  switch (IntrinsicID) {
  case Intrinsic::aarch64_sve_convert_from_svbool: {
    auto *Src = dyn_cast<Constant>(Operands[0]);
    if (!Src || !Src->isNullValue())
      break;

    return ConstantInt::getFalse(SVTy);
  }
  default:
    break;
  }
  return nullptr;
}

} // end anonymous namespace

Constant *llvm::ConstantFoldCall(const CallBase *Call, Function *F,
                                 ArrayRef<Constant *> Operands,
                                 const TargetLibraryInfo *TLI) {
  if (Call->isNoBuiltin())
    return nullptr;
  if (!F->hasName())
    return nullptr;
  StringRef Name = F->getName();

  Type *Ty = F->getReturnType();

  if (auto *FVTy = dyn_cast<FixedVectorType>(Ty))
    return ConstantFoldFixedVectorCall(
        Name, F->getIntrinsicID(), FVTy, Operands,
        F->getParent()->getDataLayout(), TLI, Call);

  if (auto *SVTy = dyn_cast<ScalableVectorType>(Ty))
    return ConstantFoldScalableVectorCall(
        Name, F->getIntrinsicID(), SVTy, Operands,
        F->getParent()->getDataLayout(), TLI, Call);

  return ConstantFoldScalarCall(Name, F->getIntrinsicID(), Ty, Operands, TLI,
                                Call);
}

bool llvm::isMathLibCallNoop(const CallBase *Call,
                             const TargetLibraryInfo *TLI) {
  // FIXME: Refactor this code; this duplicates logic in LibCallsShrinkWrap
  // (and to some extent ConstantFoldScalarCall).
  if (Call->isNoBuiltin() || Call->isStrictFP())
    return false;
  Function *F = Call->getCalledFunction();
  if (!F)
    return false;

  LibFunc Func;
  if (!TLI || !TLI->getLibFunc(*F, Func))
    return false;

  if (Call->getNumArgOperands() == 1) {
    if (ConstantFP *OpC = dyn_cast<ConstantFP>(Call->getArgOperand(0))) {
      const APFloat &Op = OpC->getValueAPF();
      switch (Func) {
      case LibFunc_logl:
      case LibFunc_log:
      case LibFunc_logf:
      case LibFunc_log2l:
      case LibFunc_log2:
      case LibFunc_log2f:
      case LibFunc_log10l:
      case LibFunc_log10:
      case LibFunc_log10f:
        return Op.isNaN() || (!Op.isZero() && !Op.isNegative());

      case LibFunc_expl:
      case LibFunc_exp:
      case LibFunc_expf:
        // FIXME: These boundaries are slightly conservative.
        if (OpC->getType()->isDoubleTy())
          return !(Op < APFloat(-745.0) || Op > APFloat(709.0));
        if (OpC->getType()->isFloatTy())
          return !(Op < APFloat(-103.0f) || Op > APFloat(88.0f));
        break;

      case LibFunc_exp2l:
      case LibFunc_exp2:
      case LibFunc_exp2f:
        // FIXME: These boundaries are slightly conservative.
        if (OpC->getType()->isDoubleTy())
          return !(Op < APFloat(-1074.0) || Op > APFloat(1023.0));
        if (OpC->getType()->isFloatTy())
          return !(Op < APFloat(-149.0f) || Op > APFloat(127.0f));
        break;

      case LibFunc_sinl:
      case LibFunc_sin:
      case LibFunc_sinf:
      case LibFunc_cosl:
      case LibFunc_cos:
      case LibFunc_cosf:
        return !Op.isInfinity();

      case LibFunc_tanl:
      case LibFunc_tan:
      case LibFunc_tanf: {
        // FIXME: Stop using the host math library.
        // FIXME: The computation isn't done in the right precision.
        Type *Ty = OpC->getType();
        if (Ty->isDoubleTy() || Ty->isFloatTy() || Ty->isHalfTy()) {
          double OpV = getValueAsDouble(OpC);
          return ConstantFoldFP(tan, OpV, Ty) != nullptr;
        }
        break;
      }

      case LibFunc_asinl:
      case LibFunc_asin:
      case LibFunc_asinf:
      case LibFunc_acosl:
      case LibFunc_acos:
      case LibFunc_acosf:
        return !(Op < APFloat(Op.getSemantics(), "-1") ||
                 Op > APFloat(Op.getSemantics(), "1"));

      case LibFunc_sinh:
      case LibFunc_cosh:
      case LibFunc_sinhf:
      case LibFunc_coshf:
      case LibFunc_sinhl:
      case LibFunc_coshl:
        // FIXME: These boundaries are slightly conservative.
        if (OpC->getType()->isDoubleTy())
          return !(Op < APFloat(-710.0) || Op > APFloat(710.0));
        if (OpC->getType()->isFloatTy())
          return !(Op < APFloat(-89.0f) || Op > APFloat(89.0f));
        break;

      case LibFunc_sqrtl:
      case LibFunc_sqrt:
      case LibFunc_sqrtf:
        return Op.isNaN() || Op.isZero() || !Op.isNegative();

      // FIXME: Add more functions: sqrt_finite, atanh, expm1, log1p,
      // maybe others?
      default:
        break;
      }
    }
  }

  if (Call->getNumArgOperands() == 2) {
    ConstantFP *Op0C = dyn_cast<ConstantFP>(Call->getArgOperand(0));
    ConstantFP *Op1C = dyn_cast<ConstantFP>(Call->getArgOperand(1));
    if (Op0C && Op1C) {
      const APFloat &Op0 = Op0C->getValueAPF();
      const APFloat &Op1 = Op1C->getValueAPF();

      switch (Func) {
      case LibFunc_powl:
      case LibFunc_pow:
      case LibFunc_powf: {
        // FIXME: Stop using the host math library.
        // FIXME: The computation isn't done in the right precision.
        Type *Ty = Op0C->getType();
        if (Ty->isDoubleTy() || Ty->isFloatTy() || Ty->isHalfTy()) {
          if (Ty == Op1C->getType()) {
            double Op0V = getValueAsDouble(Op0C);
            double Op1V = getValueAsDouble(Op1C);
            return ConstantFoldBinaryFP(pow, Op0V, Op1V, Ty) != nullptr;
          }
        }
        break;
      }

      case LibFunc_fmodl:
      case LibFunc_fmod:
      case LibFunc_fmodf:
      case LibFunc_remainderl:
      case LibFunc_remainder:
      case LibFunc_remainderf:
        return Op0.isNaN() || Op1.isNaN() ||
               (!Op0.isInfinity() && !Op1.isZero());

      default:
        break;
      }
    }
  }

  return false;
}

void TargetFolder::anchor() {}<|MERGE_RESOLUTION|>--- conflicted
+++ resolved
@@ -1719,21 +1719,12 @@
 
   // TODO: Handle undef.
   if (!isa<ConstantVector>(Op) && !isa<ConstantDataVector>(Op))
-<<<<<<< HEAD
     return nullptr;
 
   auto *EltC = dyn_cast<ConstantInt>(Op->getAggregateElement(0U));
   if (!EltC)
     return nullptr;
 
-=======
-    return nullptr;
-
-  auto *EltC = dyn_cast<ConstantInt>(Op->getAggregateElement(0U));
-  if (!EltC)
-    return nullptr;
-
->>>>>>> 3f9ee3c9
   APInt Acc = EltC->getValue();
   for (unsigned I = 1, E = VT->getNumElements(); I != E; I++) {
     if (!(EltC = dyn_cast<ConstantInt>(Op->getAggregateElement(I))))
