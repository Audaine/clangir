//===- Record.cpp - Record implementation ---------------------------------===//
//
// Part of the LLVM Project, under the Apache License v2.0 with LLVM Exceptions.
// See https://llvm.org/LICENSE.txt for license information.
// SPDX-License-Identifier: Apache-2.0 WITH LLVM-exception
//
//===----------------------------------------------------------------------===//
//
// Implement the tablegen record classes.
//
//===----------------------------------------------------------------------===//

#include "llvm/ADT/ArrayRef.h"
#include "llvm/ADT/DenseMap.h"
#include "llvm/ADT/FoldingSet.h"
#include "llvm/ADT/SmallString.h"
#include "llvm/ADT/SmallVector.h"
#include "llvm/ADT/Statistic.h"
#include "llvm/ADT/StringExtras.h"
#include "llvm/ADT/StringMap.h"
#include "llvm/ADT/StringRef.h"
#include "llvm/ADT/StringSet.h"
#include "llvm/Config/llvm-config.h"
#include "llvm/Support/Allocator.h"
#include "llvm/Support/Casting.h"
#include "llvm/Support/Compiler.h"
#include "llvm/Support/ErrorHandling.h"
#include "llvm/Support/SMLoc.h"
#include "llvm/Support/raw_ostream.h"
#include "llvm/TableGen/Error.h"
#include "llvm/TableGen/Record.h"
#include <cassert>
#include <cstdint>
#include <memory>
#include <map>
#include <string>
#include <utility>
#include <vector>

using namespace llvm;

#define DEBUG_TYPE "tblgen-records"

static BumpPtrAllocator Allocator;

//===----------------------------------------------------------------------===//
//    Type implementations
//===----------------------------------------------------------------------===//

BitRecTy BitRecTy::Shared;
IntRecTy IntRecTy::Shared;
StringRecTy StringRecTy::Shared;
DagRecTy DagRecTy::Shared;

#if !defined(NDEBUG) || defined(LLVM_ENABLE_DUMP)
LLVM_DUMP_METHOD void RecTy::dump() const { print(errs()); }
#endif

ListRecTy *RecTy::getListTy() {
  if (!ListTy)
    ListTy = new(Allocator) ListRecTy(this);
  return ListTy;
}

bool RecTy::typeIsConvertibleTo(const RecTy *RHS) const {
  assert(RHS && "NULL pointer");
  return Kind == RHS->getRecTyKind();
}

bool RecTy::typeIsA(const RecTy *RHS) const { return this == RHS; }

bool BitRecTy::typeIsConvertibleTo(const RecTy *RHS) const{
  if (RecTy::typeIsConvertibleTo(RHS) || RHS->getRecTyKind() == IntRecTyKind)
    return true;
  if (const BitsRecTy *BitsTy = dyn_cast<BitsRecTy>(RHS))
    return BitsTy->getNumBits() == 1;
  return false;
}

BitsRecTy *BitsRecTy::get(unsigned Sz) {
  static std::vector<BitsRecTy*> Shared;
  if (Sz >= Shared.size())
    Shared.resize(Sz + 1);
  BitsRecTy *&Ty = Shared[Sz];
  if (!Ty)
    Ty = new(Allocator) BitsRecTy(Sz);
  return Ty;
}

std::string BitsRecTy::getAsString() const {
  return "bits<" + utostr(Size) + ">";
}

bool BitsRecTy::typeIsConvertibleTo(const RecTy *RHS) const {
  if (RecTy::typeIsConvertibleTo(RHS)) //argument and the sender are same type
    return cast<BitsRecTy>(RHS)->Size == Size;
  RecTyKind kind = RHS->getRecTyKind();
  return (kind == BitRecTyKind && Size == 1) || (kind == IntRecTyKind);
}

bool BitsRecTy::typeIsA(const RecTy *RHS) const {
  if (const BitsRecTy *RHSb = dyn_cast<BitsRecTy>(RHS))
    return RHSb->Size == Size;
  return false;
}

bool IntRecTy::typeIsConvertibleTo(const RecTy *RHS) const {
  RecTyKind kind = RHS->getRecTyKind();
  return kind==BitRecTyKind || kind==BitsRecTyKind || kind==IntRecTyKind;
}

std::string StringRecTy::getAsString() const {
  return "string";
}

bool StringRecTy::typeIsConvertibleTo(const RecTy *RHS) const {
  RecTyKind Kind = RHS->getRecTyKind();
  return Kind == StringRecTyKind;
}

std::string ListRecTy::getAsString() const {
  return "list<" + ElementTy->getAsString() + ">";
}

bool ListRecTy::typeIsConvertibleTo(const RecTy *RHS) const {
  if (const auto *ListTy = dyn_cast<ListRecTy>(RHS))
    return ElementTy->typeIsConvertibleTo(ListTy->getElementType());
  return false;
}

bool ListRecTy::typeIsA(const RecTy *RHS) const {
  if (const ListRecTy *RHSl = dyn_cast<ListRecTy>(RHS))
    return getElementType()->typeIsA(RHSl->getElementType());
  return false;
}

std::string DagRecTy::getAsString() const {
  return "dag";
}

static void ProfileRecordRecTy(FoldingSetNodeID &ID,
                               ArrayRef<Record *> Classes) {
  ID.AddInteger(Classes.size());
  for (Record *R : Classes)
    ID.AddPointer(R);
}

RecordRecTy *RecordRecTy::get(ArrayRef<Record *> UnsortedClasses) {
  if (UnsortedClasses.empty()) {
    static RecordRecTy AnyRecord(0);
    return &AnyRecord;
  }

  FoldingSet<RecordRecTy> &ThePool =
      UnsortedClasses[0]->getRecords().RecordTypePool;

  SmallVector<Record *, 4> Classes(UnsortedClasses.begin(),
                                   UnsortedClasses.end());
  llvm::sort(Classes, [](Record *LHS, Record *RHS) {
    return LHS->getNameInitAsString() < RHS->getNameInitAsString();
  });

  FoldingSetNodeID ID;
  ProfileRecordRecTy(ID, Classes);

  void *IP = nullptr;
  if (RecordRecTy *Ty = ThePool.FindNodeOrInsertPos(ID, IP))
    return Ty;

#ifndef NDEBUG
  // Check for redundancy.
  for (unsigned i = 0; i < Classes.size(); ++i) {
    for (unsigned j = 0; j < Classes.size(); ++j) {
      assert(i == j || !Classes[i]->isSubClassOf(Classes[j]));
    }
    assert(&Classes[0]->getRecords() == &Classes[i]->getRecords());
  }
#endif

  void *Mem = Allocator.Allocate(totalSizeToAlloc<Record *>(Classes.size()),
                                 alignof(RecordRecTy));
  RecordRecTy *Ty = new(Mem) RecordRecTy(Classes.size());
  std::uninitialized_copy(Classes.begin(), Classes.end(),
                          Ty->getTrailingObjects<Record *>());
  ThePool.InsertNode(Ty, IP);
  return Ty;
}

void RecordRecTy::Profile(FoldingSetNodeID &ID) const {
  ProfileRecordRecTy(ID, getClasses());
}

std::string RecordRecTy::getAsString() const {
  if (NumClasses == 1)
    return getClasses()[0]->getNameInitAsString();

  std::string Str = "{";
  bool First = true;
  for (Record *R : getClasses()) {
    if (!First)
      Str += ", ";
    First = false;
    Str += R->getNameInitAsString();
  }
  Str += "}";
  return Str;
}

bool RecordRecTy::isSubClassOf(Record *Class) const {
  return llvm::any_of(getClasses(), [Class](Record *MySuperClass) {
                                      return MySuperClass == Class ||
                                             MySuperClass->isSubClassOf(Class);
                                    });
}

bool RecordRecTy::typeIsConvertibleTo(const RecTy *RHS) const {
  if (this == RHS)
    return true;

  const RecordRecTy *RTy = dyn_cast<RecordRecTy>(RHS);
  if (!RTy)
    return false;

  return llvm::all_of(RTy->getClasses(), [this](Record *TargetClass) {
                                           return isSubClassOf(TargetClass);
                                         });
}

bool RecordRecTy::typeIsA(const RecTy *RHS) const {
  return typeIsConvertibleTo(RHS);
}

static RecordRecTy *resolveRecordTypes(RecordRecTy *T1, RecordRecTy *T2) {
  SmallVector<Record *, 4> CommonSuperClasses;
  SmallVector<Record *, 4> Stack;

  Stack.insert(Stack.end(), T1->classes_begin(), T1->classes_end());

  while (!Stack.empty()) {
    Record *R = Stack.back();
    Stack.pop_back();

    if (T2->isSubClassOf(R)) {
      CommonSuperClasses.push_back(R);
    } else {
      R->getDirectSuperClasses(Stack);
    }
  }

  return RecordRecTy::get(CommonSuperClasses);
}

RecTy *llvm::resolveTypes(RecTy *T1, RecTy *T2) {
  if (T1 == T2)
    return T1;

  if (RecordRecTy *RecTy1 = dyn_cast<RecordRecTy>(T1)) {
    if (RecordRecTy *RecTy2 = dyn_cast<RecordRecTy>(T2))
      return resolveRecordTypes(RecTy1, RecTy2);
  }

  if (T1->typeIsConvertibleTo(T2))
    return T2;
  if (T2->typeIsConvertibleTo(T1))
    return T1;

  if (ListRecTy *ListTy1 = dyn_cast<ListRecTy>(T1)) {
    if (ListRecTy *ListTy2 = dyn_cast<ListRecTy>(T2)) {
      RecTy* NewType = resolveTypes(ListTy1->getElementType(),
                                    ListTy2->getElementType());
      if (NewType)
        return NewType->getListTy();
    }
  }

  return nullptr;
}

//===----------------------------------------------------------------------===//
//    Initializer implementations
//===----------------------------------------------------------------------===//

void Init::anchor() {}

#if !defined(NDEBUG) || defined(LLVM_ENABLE_DUMP)
LLVM_DUMP_METHOD void Init::dump() const { return print(errs()); }
#endif

UnsetInit *UnsetInit::get() {
  static UnsetInit TheInit;
  return &TheInit;
}

Init *UnsetInit::getCastTo(RecTy *Ty) const {
  return const_cast<UnsetInit *>(this);
}

Init *UnsetInit::convertInitializerTo(RecTy *Ty) const {
  return const_cast<UnsetInit *>(this);
}

BitInit *BitInit::get(bool V) {
  static BitInit True(true);
  static BitInit False(false);

  return V ? &True : &False;
}

Init *BitInit::convertInitializerTo(RecTy *Ty) const {
  if (isa<BitRecTy>(Ty))
    return const_cast<BitInit *>(this);

  if (isa<IntRecTy>(Ty))
    return IntInit::get(getValue());

  if (auto *BRT = dyn_cast<BitsRecTy>(Ty)) {
    // Can only convert single bit.
    if (BRT->getNumBits() == 1)
      return BitsInit::get(const_cast<BitInit *>(this));
  }

  return nullptr;
}

static void
ProfileBitsInit(FoldingSetNodeID &ID, ArrayRef<Init *> Range) {
  ID.AddInteger(Range.size());

  for (Init *I : Range)
    ID.AddPointer(I);
}

BitsInit *BitsInit::get(ArrayRef<Init *> Range) {
  static FoldingSet<BitsInit> ThePool;

  FoldingSetNodeID ID;
  ProfileBitsInit(ID, Range);

  void *IP = nullptr;
  if (BitsInit *I = ThePool.FindNodeOrInsertPos(ID, IP))
    return I;

  void *Mem = Allocator.Allocate(totalSizeToAlloc<Init *>(Range.size()),
                                 alignof(BitsInit));
  BitsInit *I = new(Mem) BitsInit(Range.size());
  std::uninitialized_copy(Range.begin(), Range.end(),
                          I->getTrailingObjects<Init *>());
  ThePool.InsertNode(I, IP);
  return I;
}

void BitsInit::Profile(FoldingSetNodeID &ID) const {
  ProfileBitsInit(ID, makeArrayRef(getTrailingObjects<Init *>(), NumBits));
}

Init *BitsInit::convertInitializerTo(RecTy *Ty) const {
  if (isa<BitRecTy>(Ty)) {
    if (getNumBits() != 1) return nullptr; // Only accept if just one bit!
    return getBit(0);
  }

  if (auto *BRT = dyn_cast<BitsRecTy>(Ty)) {
    // If the number of bits is right, return it.  Otherwise we need to expand
    // or truncate.
    if (getNumBits() != BRT->getNumBits()) return nullptr;
    return const_cast<BitsInit *>(this);
  }

  if (isa<IntRecTy>(Ty)) {
    int64_t Result = 0;
    for (unsigned i = 0, e = getNumBits(); i != e; ++i)
      if (auto *Bit = dyn_cast<BitInit>(getBit(i)))
        Result |= static_cast<int64_t>(Bit->getValue()) << i;
      else
        return nullptr;
    return IntInit::get(Result);
  }

  return nullptr;
}

Init *
BitsInit::convertInitializerBitRange(ArrayRef<unsigned> Bits) const {
  SmallVector<Init *, 16> NewBits(Bits.size());

  for (unsigned i = 0, e = Bits.size(); i != e; ++i) {
    if (Bits[i] >= getNumBits())
      return nullptr;
    NewBits[i] = getBit(Bits[i]);
  }
  return BitsInit::get(NewBits);
}

bool BitsInit::isConcrete() const {
  for (unsigned i = 0, e = getNumBits(); i != e; ++i) {
    if (!getBit(i)->isConcrete())
      return false;
  }
  return true;
}

std::string BitsInit::getAsString() const {
  std::string Result = "{ ";
  for (unsigned i = 0, e = getNumBits(); i != e; ++i) {
    if (i) Result += ", ";
    if (Init *Bit = getBit(e-i-1))
      Result += Bit->getAsString();
    else
      Result += "*";
  }
  return Result + " }";
}

// resolveReferences - If there are any field references that refer to fields
// that have been filled in, we can propagate the values now.
Init *BitsInit::resolveReferences(Resolver &R) const {
  bool Changed = false;
  SmallVector<Init *, 16> NewBits(getNumBits());

  Init *CachedBitVarRef = nullptr;
  Init *CachedBitVarResolved = nullptr;

  for (unsigned i = 0, e = getNumBits(); i != e; ++i) {
    Init *CurBit = getBit(i);
    Init *NewBit = CurBit;

    if (VarBitInit *CurBitVar = dyn_cast<VarBitInit>(CurBit)) {
      if (CurBitVar->getBitVar() != CachedBitVarRef) {
        CachedBitVarRef = CurBitVar->getBitVar();
        CachedBitVarResolved = CachedBitVarRef->resolveReferences(R);
      }
      assert(CachedBitVarResolved && "Unresolved bitvar reference");
      NewBit = CachedBitVarResolved->getBit(CurBitVar->getBitNum());
    } else {
      // getBit(0) implicitly converts int and bits<1> values to bit.
      NewBit = CurBit->resolveReferences(R)->getBit(0);
    }

    if (isa<UnsetInit>(NewBit) && R.keepUnsetBits())
      NewBit = CurBit;
    NewBits[i] = NewBit;
    Changed |= CurBit != NewBit;
  }

  if (Changed)
    return BitsInit::get(NewBits);

  return const_cast<BitsInit *>(this);
}

IntInit *IntInit::get(int64_t V) {
  static std::map<int64_t, IntInit*> ThePool;

  IntInit *&I = ThePool[V];
  if (!I) I = new(Allocator) IntInit(V);
  return I;
}

std::string IntInit::getAsString() const {
  return itostr(Value);
}

static bool canFitInBitfield(int64_t Value, unsigned NumBits) {
  // For example, with NumBits == 4, we permit Values from [-7 .. 15].
  return (NumBits >= sizeof(Value) * 8) ||
         (Value >> NumBits == 0) || (Value >> (NumBits-1) == -1);
}

Init *IntInit::convertInitializerTo(RecTy *Ty) const {
  if (isa<IntRecTy>(Ty))
    return const_cast<IntInit *>(this);

  if (isa<BitRecTy>(Ty)) {
    int64_t Val = getValue();
    if (Val != 0 && Val != 1) return nullptr;  // Only accept 0 or 1 for a bit!
    return BitInit::get(Val != 0);
  }

  if (auto *BRT = dyn_cast<BitsRecTy>(Ty)) {
    int64_t Value = getValue();
    // Make sure this bitfield is large enough to hold the integer value.
    if (!canFitInBitfield(Value, BRT->getNumBits()))
      return nullptr;

    SmallVector<Init *, 16> NewBits(BRT->getNumBits());
    for (unsigned i = 0; i != BRT->getNumBits(); ++i)
      NewBits[i] = BitInit::get(Value & ((i < 64) ? (1LL << i) : 0));

    return BitsInit::get(NewBits);
  }

  return nullptr;
}

Init *
IntInit::convertInitializerBitRange(ArrayRef<unsigned> Bits) const {
  SmallVector<Init *, 16> NewBits(Bits.size());

  for (unsigned i = 0, e = Bits.size(); i != e; ++i) {
    if (Bits[i] >= 64)
      return nullptr;

    NewBits[i] = BitInit::get(Value & (INT64_C(1) << Bits[i]));
  }
  return BitsInit::get(NewBits);
}

StringInit *StringInit::get(StringRef V, StringFormat Fmt) {
  static StringMap<StringInit*, BumpPtrAllocator &> StringPool(Allocator);
  static StringMap<StringInit*, BumpPtrAllocator &> CodePool(Allocator);

  if (Fmt == SF_String) {
    auto &Entry = *StringPool.insert(std::make_pair(V, nullptr)).first;
    if (!Entry.second)
      Entry.second = new (Allocator) StringInit(Entry.getKey(), Fmt);
    return Entry.second;
  } else {
    auto &Entry = *CodePool.insert(std::make_pair(V, nullptr)).first;
    if (!Entry.second)
      Entry.second = new (Allocator) StringInit(Entry.getKey(), Fmt);
    return Entry.second;
  }
}

Init *StringInit::convertInitializerTo(RecTy *Ty) const {
  if (isa<StringRecTy>(Ty))
    return const_cast<StringInit *>(this);

  return nullptr;
}

static void ProfileListInit(FoldingSetNodeID &ID,
                            ArrayRef<Init *> Range,
                            RecTy *EltTy) {
  ID.AddInteger(Range.size());
  ID.AddPointer(EltTy);

  for (Init *I : Range)
    ID.AddPointer(I);
}

ListInit *ListInit::get(ArrayRef<Init *> Range, RecTy *EltTy) {
  static FoldingSet<ListInit> ThePool;

  FoldingSetNodeID ID;
  ProfileListInit(ID, Range, EltTy);

  void *IP = nullptr;
  if (ListInit *I = ThePool.FindNodeOrInsertPos(ID, IP))
    return I;

  assert(Range.empty() || !isa<TypedInit>(Range[0]) ||
         cast<TypedInit>(Range[0])->getType()->typeIsConvertibleTo(EltTy));

  void *Mem = Allocator.Allocate(totalSizeToAlloc<Init *>(Range.size()),
                                 alignof(ListInit));
  ListInit *I = new(Mem) ListInit(Range.size(), EltTy);
  std::uninitialized_copy(Range.begin(), Range.end(),
                          I->getTrailingObjects<Init *>());
  ThePool.InsertNode(I, IP);
  return I;
}

void ListInit::Profile(FoldingSetNodeID &ID) const {
  RecTy *EltTy = cast<ListRecTy>(getType())->getElementType();

  ProfileListInit(ID, getValues(), EltTy);
}

Init *ListInit::convertInitializerTo(RecTy *Ty) const {
  if (getType() == Ty)
    return const_cast<ListInit*>(this);

  if (auto *LRT = dyn_cast<ListRecTy>(Ty)) {
    SmallVector<Init*, 8> Elements;
    Elements.reserve(getValues().size());

    // Verify that all of the elements of the list are subclasses of the
    // appropriate class!
    bool Changed = false;
    RecTy *ElementType = LRT->getElementType();
    for (Init *I : getValues())
      if (Init *CI = I->convertInitializerTo(ElementType)) {
        Elements.push_back(CI);
        if (CI != I)
          Changed = true;
      } else
        return nullptr;

    if (!Changed)
      return const_cast<ListInit*>(this);
    return ListInit::get(Elements, ElementType);
  }

  return nullptr;
}

Init *ListInit::convertInitListSlice(ArrayRef<unsigned> Elements) const {
  SmallVector<Init*, 8> Vals;
  Vals.reserve(Elements.size());
  for (unsigned Element : Elements) {
    if (Element >= size())
      return nullptr;
    Vals.push_back(getElement(Element));
  }
  return ListInit::get(Vals, getElementType());
}

Record *ListInit::getElementAsRecord(unsigned i) const {
  assert(i < NumValues && "List element index out of range!");
  DefInit *DI = dyn_cast<DefInit>(getElement(i));
  if (!DI)
    PrintFatalError("Expected record in list!");
  return DI->getDef();
}

Init *ListInit::resolveReferences(Resolver &R) const {
  SmallVector<Init*, 8> Resolved;
  Resolved.reserve(size());
  bool Changed = false;

  for (Init *CurElt : getValues()) {
    Init *E = CurElt->resolveReferences(R);
    Changed |= E != CurElt;
    Resolved.push_back(E);
  }

  if (Changed)
    return ListInit::get(Resolved, getElementType());
  return const_cast<ListInit *>(this);
}

bool ListInit::isConcrete() const {
  for (Init *Element : *this) {
    if (!Element->isConcrete())
      return false;
  }
  return true;
}

std::string ListInit::getAsString() const {
  std::string Result = "[";
  const char *sep = "";
  for (Init *Element : *this) {
    Result += sep;
    sep = ", ";
    Result += Element->getAsString();
  }
  return Result + "]";
}

Init *OpInit::getBit(unsigned Bit) const {
  if (getType() == BitRecTy::get())
    return const_cast<OpInit*>(this);
  return VarBitInit::get(const_cast<OpInit*>(this), Bit);
}

static void
ProfileUnOpInit(FoldingSetNodeID &ID, unsigned Opcode, Init *Op, RecTy *Type) {
  ID.AddInteger(Opcode);
  ID.AddPointer(Op);
  ID.AddPointer(Type);
}

UnOpInit *UnOpInit::get(UnaryOp Opc, Init *LHS, RecTy *Type) {
  static FoldingSet<UnOpInit> ThePool;

  FoldingSetNodeID ID;
  ProfileUnOpInit(ID, Opc, LHS, Type);

  void *IP = nullptr;
  if (UnOpInit *I = ThePool.FindNodeOrInsertPos(ID, IP))
    return I;

  UnOpInit *I = new(Allocator) UnOpInit(Opc, LHS, Type);
  ThePool.InsertNode(I, IP);
  return I;
}

void UnOpInit::Profile(FoldingSetNodeID &ID) const {
  ProfileUnOpInit(ID, getOpcode(), getOperand(), getType());
}

Init *UnOpInit::Fold(Record *CurRec, bool IsFinal) const {
  switch (getOpcode()) {
  case CAST:
    if (isa<StringRecTy>(getType())) {
      if (StringInit *LHSs = dyn_cast<StringInit>(LHS))
        return LHSs;

      if (DefInit *LHSd = dyn_cast<DefInit>(LHS))
        return StringInit::get(LHSd->getAsString());

      if (IntInit *LHSi = dyn_cast<IntInit>(LHS))
        return StringInit::get(LHSi->getAsString());
    } else if (isa<RecordRecTy>(getType())) {
      if (StringInit *Name = dyn_cast<StringInit>(LHS)) {
        if (!CurRec && !IsFinal)
          break;
        assert(CurRec && "NULL pointer");
        Record *D;

        // Self-references are allowed, but their resolution is delayed until
        // the final resolve to ensure that we get the correct type for them.
        if (Name == CurRec->getNameInit()) {
          if (!IsFinal)
            break;
          D = CurRec;
        } else {
          D = CurRec->getRecords().getDef(Name->getValue());
          if (!D) {
            if (IsFinal)
              PrintFatalError(CurRec->getLoc(),
                              Twine("Undefined reference to record: '") +
                              Name->getValue() + "'\n");
            break;
          }
        }

        DefInit *DI = DefInit::get(D);
        if (!DI->getType()->typeIsA(getType())) {
          PrintFatalError(CurRec->getLoc(),
                          Twine("Expected type '") +
                          getType()->getAsString() + "', got '" +
                          DI->getType()->getAsString() + "' in: " +
                          getAsString() + "\n");
        }
        return DI;
      }
    }

    if (Init *NewInit = LHS->convertInitializerTo(getType()))
      return NewInit;
    break;

  case NOT:
    if (IntInit *LHSi =
            dyn_cast_or_null<IntInit>(LHS->convertInitializerTo(IntRecTy::get())))
      return IntInit::get(LHSi->getValue() ? 0 : 1);
    break;

  case HEAD:
    if (ListInit *LHSl = dyn_cast<ListInit>(LHS)) {
      assert(!LHSl->empty() && "Empty list in head");
      return LHSl->getElement(0);
    }
    break;

  case TAIL:
    if (ListInit *LHSl = dyn_cast<ListInit>(LHS)) {
      assert(!LHSl->empty() && "Empty list in tail");
      // Note the +1.  We can't just pass the result of getValues()
      // directly.
      return ListInit::get(LHSl->getValues().slice(1), LHSl->getElementType());
    }
    break;

  case SIZE:
    if (ListInit *LHSl = dyn_cast<ListInit>(LHS))
      return IntInit::get(LHSl->size());
    if (DagInit *LHSd = dyn_cast<DagInit>(LHS))
      return IntInit::get(LHSd->arg_size());
    if (StringInit *LHSs = dyn_cast<StringInit>(LHS))
      return IntInit::get(LHSs->getValue().size());
    break;

  case EMPTY:
    if (ListInit *LHSl = dyn_cast<ListInit>(LHS))
      return IntInit::get(LHSl->empty());
    if (DagInit *LHSd = dyn_cast<DagInit>(LHS))
      return IntInit::get(LHSd->arg_empty());
    if (StringInit *LHSs = dyn_cast<StringInit>(LHS))
      return IntInit::get(LHSs->getValue().empty());
    break;

  case GETDAGOP:
    if (DagInit *Dag = dyn_cast<DagInit>(LHS)) {
      DefInit *DI = DefInit::get(Dag->getOperatorAsDef({}));
      if (!DI->getType()->typeIsA(getType())) {
        PrintFatalError(CurRec->getLoc(),
                        Twine("Expected type '") +
                        getType()->getAsString() + "', got '" +
                        DI->getType()->getAsString() + "' in: " +
                        getAsString() + "\n");
      } else {
        return DI;
      }
    }
    break;
  }
  return const_cast<UnOpInit *>(this);
}

Init *UnOpInit::resolveReferences(Resolver &R) const {
  Init *lhs = LHS->resolveReferences(R);

  if (LHS != lhs || (R.isFinal() && getOpcode() == CAST))
    return (UnOpInit::get(getOpcode(), lhs, getType()))
        ->Fold(R.getCurrentRecord(), R.isFinal());
  return const_cast<UnOpInit *>(this);
}

std::string UnOpInit::getAsString() const {
  std::string Result;
  switch (getOpcode()) {
  case CAST: Result = "!cast<" + getType()->getAsString() + ">"; break;
  case NOT: Result = "!not"; break;
  case HEAD: Result = "!head"; break;
  case TAIL: Result = "!tail"; break;
  case SIZE: Result = "!size"; break;
  case EMPTY: Result = "!empty"; break;
  case GETDAGOP: Result = "!getdagop"; break;
  }
  return Result + "(" + LHS->getAsString() + ")";
}

static void
ProfileBinOpInit(FoldingSetNodeID &ID, unsigned Opcode, Init *LHS, Init *RHS,
                 RecTy *Type) {
  ID.AddInteger(Opcode);
  ID.AddPointer(LHS);
  ID.AddPointer(RHS);
  ID.AddPointer(Type);
}

BinOpInit *BinOpInit::get(BinaryOp Opc, Init *LHS,
                          Init *RHS, RecTy *Type) {
  static FoldingSet<BinOpInit> ThePool;

  FoldingSetNodeID ID;
  ProfileBinOpInit(ID, Opc, LHS, RHS, Type);

  void *IP = nullptr;
  if (BinOpInit *I = ThePool.FindNodeOrInsertPos(ID, IP))
    return I;

  BinOpInit *I = new(Allocator) BinOpInit(Opc, LHS, RHS, Type);
  ThePool.InsertNode(I, IP);
  return I;
}

void BinOpInit::Profile(FoldingSetNodeID &ID) const {
  ProfileBinOpInit(ID, getOpcode(), getLHS(), getRHS(), getType());
}

static StringInit *ConcatStringInits(const StringInit *I0,
                                     const StringInit *I1) {
  SmallString<80> Concat(I0->getValue());
  Concat.append(I1->getValue());
  return StringInit::get(Concat, 
                         StringInit::determineFormat(I0->getFormat(),
                                                     I1->getFormat()));
}

static StringInit *interleaveStringList(const ListInit *List,
                                        const StringInit *Delim) {
  if (List->size() == 0)
    return StringInit::get("");
  SmallString<80> Result(cast<StringInit>(List->getElement(0))->getValue());
  StringInit::StringFormat Fmt = StringInit::SF_String;

  for (unsigned I = 1, E = List->size(); I < E; ++I) {
    Result.append(Delim->getValue());
    auto *StrInit = cast<StringInit>(List->getElement(I));
    Result.append(StrInit->getValue());
    Fmt = StringInit::determineFormat(Fmt, StrInit->getFormat());
  }
  return StringInit::get(Result, Fmt);
}

static StringInit *interleaveIntList(const ListInit *List,
                                     const StringInit *Delim) {
  if (List->size() == 0)
    return StringInit::get("");
  SmallString<80> Result(
      cast<IntInit>(List->getElement(0)->getCastTo(IntRecTy::get()))
          ->getAsString());

  for (unsigned I = 1, E = List->size(); I < E; ++I) {
    Result.append(Delim->getValue());
    Result.append(cast<IntInit>(List->getElement(I)->getCastTo(IntRecTy::get()))
                      ->getAsString());
  }
  return StringInit::get(Result);
}

Init *BinOpInit::getStrConcat(Init *I0, Init *I1) {
  // Shortcut for the common case of concatenating two strings.
  if (const StringInit *I0s = dyn_cast<StringInit>(I0))
    if (const StringInit *I1s = dyn_cast<StringInit>(I1))
      return ConcatStringInits(I0s, I1s);
  return BinOpInit::get(BinOpInit::STRCONCAT, I0, I1, StringRecTy::get());
}

static ListInit *ConcatListInits(const ListInit *LHS,
                                 const ListInit *RHS) {
  SmallVector<Init *, 8> Args;
  Args.insert(Args.end(), LHS->begin(), LHS->end());
  Args.insert(Args.end(), RHS->begin(), RHS->end());
  return ListInit::get(Args, LHS->getElementType());
}

Init *BinOpInit::getListConcat(TypedInit *LHS, Init *RHS) {
  assert(isa<ListRecTy>(LHS->getType()) && "First arg must be a list");

  // Shortcut for the common case of concatenating two lists.
   if (const ListInit *LHSList = dyn_cast<ListInit>(LHS))
     if (const ListInit *RHSList = dyn_cast<ListInit>(RHS))
       return ConcatListInits(LHSList, RHSList);
   return BinOpInit::get(BinOpInit::LISTCONCAT, LHS, RHS, LHS->getType());
}

Init *BinOpInit::Fold(Record *CurRec) const {
  switch (getOpcode()) {
  case CONCAT: {
    DagInit *LHSs = dyn_cast<DagInit>(LHS);
    DagInit *RHSs = dyn_cast<DagInit>(RHS);
    if (LHSs && RHSs) {
      DefInit *LOp = dyn_cast<DefInit>(LHSs->getOperator());
      DefInit *ROp = dyn_cast<DefInit>(RHSs->getOperator());
      if ((!LOp && !isa<UnsetInit>(LHSs->getOperator())) ||
          (!ROp && !isa<UnsetInit>(RHSs->getOperator())))
        break;
      if (LOp && ROp && LOp->getDef() != ROp->getDef()) {
        PrintFatalError(Twine("Concatenated Dag operators do not match: '") +
                        LHSs->getAsString() + "' vs. '" + RHSs->getAsString() +
                        "'");
      }
      Init *Op = LOp ? LOp : ROp;
      if (!Op)
        Op = UnsetInit::get();

      SmallVector<Init*, 8> Args;
      SmallVector<StringInit*, 8> ArgNames;
      for (unsigned i = 0, e = LHSs->getNumArgs(); i != e; ++i) {
        Args.push_back(LHSs->getArg(i));
        ArgNames.push_back(LHSs->getArgName(i));
      }
      for (unsigned i = 0, e = RHSs->getNumArgs(); i != e; ++i) {
        Args.push_back(RHSs->getArg(i));
        ArgNames.push_back(RHSs->getArgName(i));
      }
      return DagInit::get(Op, nullptr, Args, ArgNames);
    }
    break;
  }
  case LISTCONCAT: {
    ListInit *LHSs = dyn_cast<ListInit>(LHS);
    ListInit *RHSs = dyn_cast<ListInit>(RHS);
    if (LHSs && RHSs) {
      SmallVector<Init *, 8> Args;
      Args.insert(Args.end(), LHSs->begin(), LHSs->end());
      Args.insert(Args.end(), RHSs->begin(), RHSs->end());
      return ListInit::get(Args, LHSs->getElementType());
    }
    break;
  }
  case LISTSPLAT: {
    TypedInit *Value = dyn_cast<TypedInit>(LHS);
    IntInit *Size = dyn_cast<IntInit>(RHS);
    if (Value && Size) {
      SmallVector<Init *, 8> Args(Size->getValue(), Value);
      return ListInit::get(Args, Value->getType());
    }
    break;
  }
  case STRCONCAT: {
    StringInit *LHSs = dyn_cast<StringInit>(LHS);
    StringInit *RHSs = dyn_cast<StringInit>(RHS);
    if (LHSs && RHSs)
      return ConcatStringInits(LHSs, RHSs);
    break;
  }
  case INTERLEAVE: {
    ListInit *List = dyn_cast<ListInit>(LHS);
    StringInit *Delim = dyn_cast<StringInit>(RHS);
    if (List && Delim) {
      if (isa<StringRecTy>(List->getElementType()))
        return interleaveStringList(List, Delim);
      else
        return interleaveIntList(List, Delim);
    }
    break;
  }
  case EQ:
  case NE:
  case LE:
  case LT:
  case GE:
  case GT: {
    // First see if we have two bit, bits, or int.
    IntInit *LHSi =
        dyn_cast_or_null<IntInit>(LHS->convertInitializerTo(IntRecTy::get()));
    IntInit *RHSi =
        dyn_cast_or_null<IntInit>(RHS->convertInitializerTo(IntRecTy::get()));

    if (LHSi && RHSi) {
      bool Result;
      switch (getOpcode()) {
      case EQ: Result = LHSi->getValue() == RHSi->getValue(); break;
      case NE: Result = LHSi->getValue() != RHSi->getValue(); break;
      case LE: Result = LHSi->getValue() <= RHSi->getValue(); break;
      case LT: Result = LHSi->getValue() <  RHSi->getValue(); break;
      case GE: Result = LHSi->getValue() >= RHSi->getValue(); break;
      case GT: Result = LHSi->getValue() >  RHSi->getValue(); break;
      default: llvm_unreachable("unhandled comparison");
      }
      return BitInit::get(Result);
    }

    // Next try strings.
    StringInit *LHSs = dyn_cast<StringInit>(LHS);
    StringInit *RHSs = dyn_cast<StringInit>(RHS);

    if (LHSs && RHSs) {
      bool Result;
      switch (getOpcode()) {
      case EQ: Result = LHSs->getValue() == RHSs->getValue(); break;
      case NE: Result = LHSs->getValue() != RHSs->getValue(); break;
      case LE: Result = LHSs->getValue() <= RHSs->getValue(); break;
      case LT: Result = LHSs->getValue() <  RHSs->getValue(); break;
      case GE: Result = LHSs->getValue() >= RHSs->getValue(); break;
      case GT: Result = LHSs->getValue() >  RHSs->getValue(); break;
      default: llvm_unreachable("unhandled comparison");
      }
      return BitInit::get(Result);
    }

    // Finally, !eq and !ne can be used with records.
    if (getOpcode() == EQ || getOpcode() == NE) {
      DefInit *LHSd = dyn_cast<DefInit>(LHS);
      DefInit *RHSd = dyn_cast<DefInit>(RHS);
      if (LHSd && RHSd)
        return BitInit::get((getOpcode() == EQ) ? LHSd == RHSd
                                                : LHSd != RHSd);
    }

    break;
  }
  case SETDAGOP: {
    DagInit *Dag = dyn_cast<DagInit>(LHS);
    DefInit *Op = dyn_cast<DefInit>(RHS);
    if (Dag && Op) {
      SmallVector<Init*, 8> Args;
      SmallVector<StringInit*, 8> ArgNames;
      for (unsigned i = 0, e = Dag->getNumArgs(); i != e; ++i) {
        Args.push_back(Dag->getArg(i));
        ArgNames.push_back(Dag->getArgName(i));
      }
      return DagInit::get(Op, nullptr, Args, ArgNames);
    }
    break;
  }
  case ADD:
  case SUB:
  case MUL:
  case AND:
  case OR:
  case XOR:
  case SHL:
  case SRA:
  case SRL: {
    IntInit *LHSi =
      dyn_cast_or_null<IntInit>(LHS->convertInitializerTo(IntRecTy::get()));
    IntInit *RHSi =
      dyn_cast_or_null<IntInit>(RHS->convertInitializerTo(IntRecTy::get()));
    if (LHSi && RHSi) {
      int64_t LHSv = LHSi->getValue(), RHSv = RHSi->getValue();
      int64_t Result;
      switch (getOpcode()) {
      default: llvm_unreachable("Bad opcode!");
      case ADD: Result = LHSv + RHSv; break;
      case SUB: Result = LHSv - RHSv; break;
      case MUL: Result = LHSv * RHSv; break;
      case AND: Result = LHSv & RHSv; break;
      case OR:  Result = LHSv | RHSv; break;
      case XOR: Result = LHSv ^ RHSv; break;
      case SHL: Result = (uint64_t)LHSv << (uint64_t)RHSv; break;
      case SRA: Result = LHSv >> RHSv; break;
      case SRL: Result = (uint64_t)LHSv >> (uint64_t)RHSv; break;
      }
      return IntInit::get(Result);
    }
    break;
  }
  }
  return const_cast<BinOpInit *>(this);
}

Init *BinOpInit::resolveReferences(Resolver &R) const {
  Init *lhs = LHS->resolveReferences(R);
  Init *rhs = RHS->resolveReferences(R);

  if (LHS != lhs || RHS != rhs)
    return (BinOpInit::get(getOpcode(), lhs, rhs, getType()))
        ->Fold(R.getCurrentRecord());
  return const_cast<BinOpInit *>(this);
}

std::string BinOpInit::getAsString() const {
  std::string Result;
  switch (getOpcode()) {
  case CONCAT: Result = "!con"; break;
  case ADD: Result = "!add"; break;
  case SUB: Result = "!sub"; break;
  case MUL: Result = "!mul"; break;
  case AND: Result = "!and"; break;
  case OR: Result = "!or"; break;
  case XOR: Result = "!xor"; break;
  case SHL: Result = "!shl"; break;
  case SRA: Result = "!sra"; break;
  case SRL: Result = "!srl"; break;
  case EQ: Result = "!eq"; break;
  case NE: Result = "!ne"; break;
  case LE: Result = "!le"; break;
  case LT: Result = "!lt"; break;
  case GE: Result = "!ge"; break;
  case GT: Result = "!gt"; break;
  case LISTCONCAT: Result = "!listconcat"; break;
  case LISTSPLAT: Result = "!listsplat"; break;
  case STRCONCAT: Result = "!strconcat"; break;
  case INTERLEAVE: Result = "!interleave"; break;
  case SETDAGOP: Result = "!setdagop"; break;
  }
  return Result + "(" + LHS->getAsString() + ", " + RHS->getAsString() + ")";
}

static void
ProfileTernOpInit(FoldingSetNodeID &ID, unsigned Opcode, Init *LHS, Init *MHS,
                  Init *RHS, RecTy *Type) {
  ID.AddInteger(Opcode);
  ID.AddPointer(LHS);
  ID.AddPointer(MHS);
  ID.AddPointer(RHS);
  ID.AddPointer(Type);
}

TernOpInit *TernOpInit::get(TernaryOp Opc, Init *LHS, Init *MHS, Init *RHS,
                            RecTy *Type) {
  static FoldingSet<TernOpInit> ThePool;

  FoldingSetNodeID ID;
  ProfileTernOpInit(ID, Opc, LHS, MHS, RHS, Type);

  void *IP = nullptr;
  if (TernOpInit *I = ThePool.FindNodeOrInsertPos(ID, IP))
    return I;

  TernOpInit *I = new(Allocator) TernOpInit(Opc, LHS, MHS, RHS, Type);
  ThePool.InsertNode(I, IP);
  return I;
}

void TernOpInit::Profile(FoldingSetNodeID &ID) const {
  ProfileTernOpInit(ID, getOpcode(), getLHS(), getMHS(), getRHS(), getType());
}

static Init *ItemApply(Init *LHS, Init *MHSe, Init *RHS, Record *CurRec) {
  MapResolver R(CurRec);
  R.set(LHS, MHSe);
  return RHS->resolveReferences(R);
}

static Init *ForeachDagApply(Init *LHS, DagInit *MHSd, Init *RHS,
                             Record *CurRec) {
  bool Change = false;
  Init *Val = ItemApply(LHS, MHSd->getOperator(), RHS, CurRec);
  if (Val != MHSd->getOperator())
    Change = true;

  SmallVector<std::pair<Init *, StringInit *>, 8> NewArgs;
  for (unsigned int i = 0; i < MHSd->getNumArgs(); ++i) {
    Init *Arg = MHSd->getArg(i);
    Init *NewArg;
    StringInit *ArgName = MHSd->getArgName(i);

    if (DagInit *Argd = dyn_cast<DagInit>(Arg))
      NewArg = ForeachDagApply(LHS, Argd, RHS, CurRec);
    else
      NewArg = ItemApply(LHS, Arg, RHS, CurRec);

    NewArgs.push_back(std::make_pair(NewArg, ArgName));
    if (Arg != NewArg)
      Change = true;
  }

  if (Change)
    return DagInit::get(Val, nullptr, NewArgs);
  return MHSd;
}

// Applies RHS to all elements of MHS, using LHS as a temp variable.
static Init *ForeachHelper(Init *LHS, Init *MHS, Init *RHS, RecTy *Type,
                           Record *CurRec) {
  if (DagInit *MHSd = dyn_cast<DagInit>(MHS))
    return ForeachDagApply(LHS, MHSd, RHS, CurRec);

  if (ListInit *MHSl = dyn_cast<ListInit>(MHS)) {
    SmallVector<Init *, 8> NewList(MHSl->begin(), MHSl->end());

    for (Init *&Item : NewList) {
      Init *NewItem = ItemApply(LHS, Item, RHS, CurRec);
      if (NewItem != Item)
        Item = NewItem;
    }
    return ListInit::get(NewList, cast<ListRecTy>(Type)->getElementType());
  }

  return nullptr;
}

// Evaluates RHS for all elements of MHS, using LHS as a temp variable.
// Creates a new list with the elements that evaluated to true.
static Init *FilterHelper(Init *LHS, Init *MHS, Init *RHS, RecTy *Type,
                          Record *CurRec) {
  if (ListInit *MHSl = dyn_cast<ListInit>(MHS)) {
    SmallVector<Init *, 8> NewList;

    for (Init *Item : MHSl->getValues()) {
      Init *Include = ItemApply(LHS, Item, RHS, CurRec);
      if (!Include)
        return nullptr;
      if (IntInit *IncludeInt = dyn_cast_or_null<IntInit>(
                                    Include->convertInitializerTo(IntRecTy::get()))) {
        if (IncludeInt->getValue())          
          NewList.push_back(Item);
      } else {
        return nullptr;
      }
    }
    return ListInit::get(NewList, cast<ListRecTy>(Type)->getElementType());
  }

  return nullptr;
}

Init *TernOpInit::Fold(Record *CurRec) const {
  switch (getOpcode()) {
  case SUBST: {
    DefInit *LHSd = dyn_cast<DefInit>(LHS);
    VarInit *LHSv = dyn_cast<VarInit>(LHS);
    StringInit *LHSs = dyn_cast<StringInit>(LHS);

    DefInit *MHSd = dyn_cast<DefInit>(MHS);
    VarInit *MHSv = dyn_cast<VarInit>(MHS);
    StringInit *MHSs = dyn_cast<StringInit>(MHS);

    DefInit *RHSd = dyn_cast<DefInit>(RHS);
    VarInit *RHSv = dyn_cast<VarInit>(RHS);
    StringInit *RHSs = dyn_cast<StringInit>(RHS);

    if (LHSd && MHSd && RHSd) {
      Record *Val = RHSd->getDef();
      if (LHSd->getAsString() == RHSd->getAsString())
        Val = MHSd->getDef();
      return DefInit::get(Val);
    }
    if (LHSv && MHSv && RHSv) {
      std::string Val = std::string(RHSv->getName());
      if (LHSv->getAsString() == RHSv->getAsString())
        Val = std::string(MHSv->getName());
      return VarInit::get(Val, getType());
    }
    if (LHSs && MHSs && RHSs) {
      std::string Val = std::string(RHSs->getValue());

      std::string::size_type found;
      std::string::size_type idx = 0;
      while (true) {
        found = Val.find(std::string(LHSs->getValue()), idx);
        if (found == std::string::npos)
          break;
        Val.replace(found, LHSs->getValue().size(),
                    std::string(MHSs->getValue()));
        idx = found + MHSs->getValue().size();
      }

      return StringInit::get(Val);
    }
    break;
  }

  case FOREACH: {
    if (Init *Result = ForeachHelper(LHS, MHS, RHS, getType(), CurRec))
      return Result;
    break;
  }

  case FILTER: {
    if (Init *Result = FilterHelper(LHS, MHS, RHS, getType(), CurRec))
      return Result;
    break;
  }

  case IF: {
    if (IntInit *LHSi = dyn_cast_or_null<IntInit>(
                            LHS->convertInitializerTo(IntRecTy::get()))) {
      if (LHSi->getValue())
        return MHS;
      return RHS;
    }
    break;
  }

  case DAG: {
    ListInit *MHSl = dyn_cast<ListInit>(MHS);
    ListInit *RHSl = dyn_cast<ListInit>(RHS);
    bool MHSok = MHSl || isa<UnsetInit>(MHS);
    bool RHSok = RHSl || isa<UnsetInit>(RHS);

    if (isa<UnsetInit>(MHS) && isa<UnsetInit>(RHS))
      break; // Typically prevented by the parser, but might happen with template args

    if (MHSok && RHSok && (!MHSl || !RHSl || MHSl->size() == RHSl->size())) {
      SmallVector<std::pair<Init *, StringInit *>, 8> Children;
      unsigned Size = MHSl ? MHSl->size() : RHSl->size();
      for (unsigned i = 0; i != Size; ++i) {
        Init *Node = MHSl ? MHSl->getElement(i) : UnsetInit::get();
        Init *Name = RHSl ? RHSl->getElement(i) : UnsetInit::get();
        if (!isa<StringInit>(Name) && !isa<UnsetInit>(Name))
          return const_cast<TernOpInit *>(this);
        Children.emplace_back(Node, dyn_cast<StringInit>(Name));
      }
      return DagInit::get(LHS, nullptr, Children);
    }
    break;
  }
  }

  return const_cast<TernOpInit *>(this);
}

Init *TernOpInit::resolveReferences(Resolver &R) const {
  Init *lhs = LHS->resolveReferences(R);

  if (getOpcode() == IF && lhs != LHS) {
    if (IntInit *Value = dyn_cast_or_null<IntInit>(
                             lhs->convertInitializerTo(IntRecTy::get()))) {
      // Short-circuit
      if (Value->getValue())
        return MHS->resolveReferences(R);
      return RHS->resolveReferences(R);
    }
  }

  Init *mhs = MHS->resolveReferences(R);
  Init *rhs;

  if (getOpcode() == FOREACH || getOpcode() == FILTER) {
    ShadowResolver SR(R);
    SR.addShadow(lhs);
    rhs = RHS->resolveReferences(SR);
  } else {
    rhs = RHS->resolveReferences(R);
  }

  if (LHS != lhs || MHS != mhs || RHS != rhs)
    return (TernOpInit::get(getOpcode(), lhs, mhs, rhs, getType()))
        ->Fold(R.getCurrentRecord());
  return const_cast<TernOpInit *>(this);
}

std::string TernOpInit::getAsString() const {
  std::string Result;
  bool UnquotedLHS = false;
  switch (getOpcode()) {
  case SUBST: Result = "!subst"; break;
  case FOREACH: Result = "!foreach"; UnquotedLHS = true; break;
  case FILTER: Result = "!filter"; UnquotedLHS = true; break;
  case IF: Result = "!if"; break;
  case DAG: Result = "!dag"; break;
  }
  return (Result + "(" +
          (UnquotedLHS ? LHS->getAsUnquotedString() : LHS->getAsString()) +
          ", " + MHS->getAsString() + ", " + RHS->getAsString() + ")");
}

static void ProfileFoldOpInit(FoldingSetNodeID &ID, Init *A, Init *B,
                              Init *Start, Init *List, Init *Expr,
                              RecTy *Type) {
  ID.AddPointer(Start);
  ID.AddPointer(List);
  ID.AddPointer(A);
  ID.AddPointer(B);
  ID.AddPointer(Expr);
  ID.AddPointer(Type);
}

FoldOpInit *FoldOpInit::get(Init *Start, Init *List, Init *A, Init *B,
                            Init *Expr, RecTy *Type) {
  static FoldingSet<FoldOpInit> ThePool;

  FoldingSetNodeID ID;
  ProfileFoldOpInit(ID, Start, List, A, B, Expr, Type);

  void *IP = nullptr;
  if (FoldOpInit *I = ThePool.FindNodeOrInsertPos(ID, IP))
    return I;

  FoldOpInit *I = new (Allocator) FoldOpInit(Start, List, A, B, Expr, Type);
  ThePool.InsertNode(I, IP);
  return I;
}

void FoldOpInit::Profile(FoldingSetNodeID &ID) const {
  ProfileFoldOpInit(ID, Start, List, A, B, Expr, getType());
}

Init *FoldOpInit::Fold(Record *CurRec) const {
  if (ListInit *LI = dyn_cast<ListInit>(List)) {
    Init *Accum = Start;
    for (Init *Elt : *LI) {
      MapResolver R(CurRec);
      R.set(A, Accum);
      R.set(B, Elt);
      Accum = Expr->resolveReferences(R);
    }
    return Accum;
  }
  return const_cast<FoldOpInit *>(this);
}

Init *FoldOpInit::resolveReferences(Resolver &R) const {
  Init *NewStart = Start->resolveReferences(R);
  Init *NewList = List->resolveReferences(R);
  ShadowResolver SR(R);
  SR.addShadow(A);
  SR.addShadow(B);
  Init *NewExpr = Expr->resolveReferences(SR);

  if (Start == NewStart && List == NewList && Expr == NewExpr)
    return const_cast<FoldOpInit *>(this);

  return get(NewStart, NewList, A, B, NewExpr, getType())
      ->Fold(R.getCurrentRecord());
}

Init *FoldOpInit::getBit(unsigned Bit) const {
  return VarBitInit::get(const_cast<FoldOpInit *>(this), Bit);
}

std::string FoldOpInit::getAsString() const {
  return (Twine("!foldl(") + Start->getAsString() + ", " + List->getAsString() +
          ", " + A->getAsUnquotedString() + ", " + B->getAsUnquotedString() +
          ", " + Expr->getAsString() + ")")
      .str();
}

static void ProfileIsAOpInit(FoldingSetNodeID &ID, RecTy *CheckType,
                             Init *Expr) {
  ID.AddPointer(CheckType);
  ID.AddPointer(Expr);
}

IsAOpInit *IsAOpInit::get(RecTy *CheckType, Init *Expr) {
  static FoldingSet<IsAOpInit> ThePool;

  FoldingSetNodeID ID;
  ProfileIsAOpInit(ID, CheckType, Expr);

  void *IP = nullptr;
  if (IsAOpInit *I = ThePool.FindNodeOrInsertPos(ID, IP))
    return I;

  IsAOpInit *I = new (Allocator) IsAOpInit(CheckType, Expr);
  ThePool.InsertNode(I, IP);
  return I;
}

void IsAOpInit::Profile(FoldingSetNodeID &ID) const {
  ProfileIsAOpInit(ID, CheckType, Expr);
}

Init *IsAOpInit::Fold() const {
  if (TypedInit *TI = dyn_cast<TypedInit>(Expr)) {
    // Is the expression type known to be (a subclass of) the desired type?
    if (TI->getType()->typeIsConvertibleTo(CheckType))
      return IntInit::get(1);

    if (isa<RecordRecTy>(CheckType)) {
      // If the target type is not a subclass of the expression type, or if
      // the expression has fully resolved to a record, we know that it can't
      // be of the required type.
      if (!CheckType->typeIsConvertibleTo(TI->getType()) || isa<DefInit>(Expr))
        return IntInit::get(0);
    } else {
      // We treat non-record types as not castable.
      return IntInit::get(0);
    }
  }
  return const_cast<IsAOpInit *>(this);
}

Init *IsAOpInit::resolveReferences(Resolver &R) const {
  Init *NewExpr = Expr->resolveReferences(R);
  if (Expr != NewExpr)
    return get(CheckType, NewExpr)->Fold();
  return const_cast<IsAOpInit *>(this);
}

Init *IsAOpInit::getBit(unsigned Bit) const {
  return VarBitInit::get(const_cast<IsAOpInit *>(this), Bit);
}

std::string IsAOpInit::getAsString() const {
  return (Twine("!isa<") + CheckType->getAsString() + ">(" +
          Expr->getAsString() + ")")
      .str();
}

RecTy *TypedInit::getFieldType(StringInit *FieldName) const {
  if (RecordRecTy *RecordType = dyn_cast<RecordRecTy>(getType())) {
    for (Record *Rec : RecordType->getClasses()) {
      if (RecordVal *Field = Rec->getValue(FieldName))
        return Field->getType();
    }
  }
  return nullptr;
}

Init *
TypedInit::convertInitializerTo(RecTy *Ty) const {
  if (getType() == Ty || getType()->typeIsA(Ty))
    return const_cast<TypedInit *>(this);

  if (isa<BitRecTy>(getType()) && isa<BitsRecTy>(Ty) &&
      cast<BitsRecTy>(Ty)->getNumBits() == 1)
    return BitsInit::get({const_cast<TypedInit *>(this)});

  return nullptr;
}

Init *TypedInit::convertInitializerBitRange(ArrayRef<unsigned> Bits) const {
  BitsRecTy *T = dyn_cast<BitsRecTy>(getType());
  if (!T) return nullptr;  // Cannot subscript a non-bits variable.
  unsigned NumBits = T->getNumBits();

  SmallVector<Init *, 16> NewBits;
  NewBits.reserve(Bits.size());
  for (unsigned Bit : Bits) {
    if (Bit >= NumBits)
      return nullptr;

    NewBits.push_back(VarBitInit::get(const_cast<TypedInit *>(this), Bit));
  }
  return BitsInit::get(NewBits);
}

Init *TypedInit::getCastTo(RecTy *Ty) const {
  // Handle the common case quickly
  if (getType() == Ty || getType()->typeIsA(Ty))
    return const_cast<TypedInit *>(this);

  if (Init *Converted = convertInitializerTo(Ty)) {
    assert(!isa<TypedInit>(Converted) ||
           cast<TypedInit>(Converted)->getType()->typeIsA(Ty));
    return Converted;
  }

  if (!getType()->typeIsConvertibleTo(Ty))
    return nullptr;

  return UnOpInit::get(UnOpInit::CAST, const_cast<TypedInit *>(this), Ty)
      ->Fold(nullptr);
}

Init *TypedInit::convertInitListSlice(ArrayRef<unsigned> Elements) const {
  ListRecTy *T = dyn_cast<ListRecTy>(getType());
  if (!T) return nullptr;  // Cannot subscript a non-list variable.

  if (Elements.size() == 1)
    return VarListElementInit::get(const_cast<TypedInit *>(this), Elements[0]);

  SmallVector<Init*, 8> ListInits;
  ListInits.reserve(Elements.size());
  for (unsigned Element : Elements)
    ListInits.push_back(VarListElementInit::get(const_cast<TypedInit *>(this),
                                                Element));
  return ListInit::get(ListInits, T->getElementType());
}


VarInit *VarInit::get(StringRef VN, RecTy *T) {
  Init *Value = StringInit::get(VN);
  return VarInit::get(Value, T);
}

VarInit *VarInit::get(Init *VN, RecTy *T) {
  using Key = std::pair<RecTy *, Init *>;
  static DenseMap<Key, VarInit*> ThePool;

  Key TheKey(std::make_pair(T, VN));

  VarInit *&I = ThePool[TheKey];
  if (!I)
    I = new(Allocator) VarInit(VN, T);
  return I;
}

StringRef VarInit::getName() const {
  StringInit *NameString = cast<StringInit>(getNameInit());
  return NameString->getValue();
}

Init *VarInit::getBit(unsigned Bit) const {
  if (getType() == BitRecTy::get())
    return const_cast<VarInit*>(this);
  return VarBitInit::get(const_cast<VarInit*>(this), Bit);
}

Init *VarInit::resolveReferences(Resolver &R) const {
  if (Init *Val = R.resolve(VarName))
    return Val;
  return const_cast<VarInit *>(this);
}

VarBitInit *VarBitInit::get(TypedInit *T, unsigned B) {
  using Key = std::pair<TypedInit *, unsigned>;
  static DenseMap<Key, VarBitInit*> ThePool;

  Key TheKey(std::make_pair(T, B));

  VarBitInit *&I = ThePool[TheKey];
  if (!I)
    I = new(Allocator) VarBitInit(T, B);
  return I;
}

std::string VarBitInit::getAsString() const {
  return TI->getAsString() + "{" + utostr(Bit) + "}";
}

Init *VarBitInit::resolveReferences(Resolver &R) const {
  Init *I = TI->resolveReferences(R);
  if (TI != I)
    return I->getBit(getBitNum());

  return const_cast<VarBitInit*>(this);
}

VarListElementInit *VarListElementInit::get(TypedInit *T,
                                            unsigned E) {
  using Key = std::pair<TypedInit *, unsigned>;
  static DenseMap<Key, VarListElementInit*> ThePool;

  Key TheKey(std::make_pair(T, E));

  VarListElementInit *&I = ThePool[TheKey];
  if (!I) I = new(Allocator) VarListElementInit(T, E);
  return I;
}

std::string VarListElementInit::getAsString() const {
  return TI->getAsString() + "[" + utostr(Element) + "]";
}

Init *VarListElementInit::resolveReferences(Resolver &R) const {
  Init *NewTI = TI->resolveReferences(R);
  if (ListInit *List = dyn_cast<ListInit>(NewTI)) {
    // Leave out-of-bounds array references as-is. This can happen without
    // being an error, e.g. in the untaken "branch" of an !if expression.
    if (getElementNum() < List->size())
      return List->getElement(getElementNum());
  }
  if (NewTI != TI && isa<TypedInit>(NewTI))
    return VarListElementInit::get(cast<TypedInit>(NewTI), getElementNum());
  return const_cast<VarListElementInit *>(this);
}

Init *VarListElementInit::getBit(unsigned Bit) const {
  if (getType() == BitRecTy::get())
    return const_cast<VarListElementInit*>(this);
  return VarBitInit::get(const_cast<VarListElementInit*>(this), Bit);
}

DefInit::DefInit(Record *D)
    : TypedInit(IK_DefInit, D->getType()), Def(D) {}

DefInit *DefInit::get(Record *R) {
  return R->getDefInit();
}

Init *DefInit::convertInitializerTo(RecTy *Ty) const {
  if (auto *RRT = dyn_cast<RecordRecTy>(Ty))
    if (getType()->typeIsConvertibleTo(RRT))
      return const_cast<DefInit *>(this);
  return nullptr;
}

RecTy *DefInit::getFieldType(StringInit *FieldName) const {
  if (const RecordVal *RV = Def->getValue(FieldName))
    return RV->getType();
  return nullptr;
}

std::string DefInit::getAsString() const { return std::string(Def->getName()); }

static void ProfileVarDefInit(FoldingSetNodeID &ID,
                              Record *Class,
                              ArrayRef<Init *> Args) {
  ID.AddInteger(Args.size());
  ID.AddPointer(Class);

  for (Init *I : Args)
    ID.AddPointer(I);
}

VarDefInit *VarDefInit::get(Record *Class, ArrayRef<Init *> Args) {
  static FoldingSet<VarDefInit> ThePool;

  FoldingSetNodeID ID;
  ProfileVarDefInit(ID, Class, Args);

  void *IP = nullptr;
  if (VarDefInit *I = ThePool.FindNodeOrInsertPos(ID, IP))
    return I;

  void *Mem = Allocator.Allocate(totalSizeToAlloc<Init *>(Args.size()),
                                 alignof(VarDefInit));
  VarDefInit *I = new(Mem) VarDefInit(Class, Args.size());
  std::uninitialized_copy(Args.begin(), Args.end(),
                          I->getTrailingObjects<Init *>());
  ThePool.InsertNode(I, IP);
  return I;
}

void VarDefInit::Profile(FoldingSetNodeID &ID) const {
  ProfileVarDefInit(ID, Class, args());
}

DefInit *VarDefInit::instantiate() {
  if (!Def) {
    RecordKeeper &Records = Class->getRecords();
    auto NewRecOwner = std::make_unique<Record>(Records.getNewAnonymousName(),
                                           Class->getLoc(), Records,
                                           /*IsAnonymous=*/true);
    Record *NewRec = NewRecOwner.get();

    // Copy values from class to instance
    for (const RecordVal &Val : Class->getValues())
      NewRec->addValue(Val);

    // Substitute and resolve template arguments
    ArrayRef<Init *> TArgs = Class->getTemplateArgs();
    MapResolver R(NewRec);

    for (unsigned i = 0, e = TArgs.size(); i != e; ++i) {
      if (i < args_size())
        R.set(TArgs[i], getArg(i));
      else
        R.set(TArgs[i], NewRec->getValue(TArgs[i])->getValue());

      NewRec->removeValue(TArgs[i]);
    }

    NewRec->resolveReferences(R);

    // Add superclasses.
    ArrayRef<std::pair<Record *, SMRange>> SCs = Class->getSuperClasses();
    for (const auto &SCPair : SCs)
      NewRec->addSuperClass(SCPair.first, SCPair.second);

    NewRec->addSuperClass(Class,
                          SMRange(Class->getLoc().back(),
                                  Class->getLoc().back()));

    // Resolve internal references and store in record keeper
    NewRec->resolveReferences();
    Records.addDef(std::move(NewRecOwner));

    Def = DefInit::get(NewRec);
  }

  return Def;
}

Init *VarDefInit::resolveReferences(Resolver &R) const {
  TrackUnresolvedResolver UR(&R);
  bool Changed = false;
  SmallVector<Init *, 8> NewArgs;
  NewArgs.reserve(args_size());

  for (Init *Arg : args()) {
    Init *NewArg = Arg->resolveReferences(UR);
    NewArgs.push_back(NewArg);
    Changed |= NewArg != Arg;
  }

  if (Changed) {
    auto New = VarDefInit::get(Class, NewArgs);
    if (!UR.foundUnresolved())
      return New->instantiate();
    return New;
  }
  return const_cast<VarDefInit *>(this);
}

Init *VarDefInit::Fold() const {
  if (Def)
    return Def;

  TrackUnresolvedResolver R;
  for (Init *Arg : args())
    Arg->resolveReferences(R);

  if (!R.foundUnresolved())
    return const_cast<VarDefInit *>(this)->instantiate();
  return const_cast<VarDefInit *>(this);
}

std::string VarDefInit::getAsString() const {
  std::string Result = Class->getNameInitAsString() + "<";
  const char *sep = "";
  for (Init *Arg : args()) {
    Result += sep;
    sep = ", ";
    Result += Arg->getAsString();
  }
  return Result + ">";
}

FieldInit *FieldInit::get(Init *R, StringInit *FN) {
  using Key = std::pair<Init *, StringInit *>;
  static DenseMap<Key, FieldInit*> ThePool;

  Key TheKey(std::make_pair(R, FN));

  FieldInit *&I = ThePool[TheKey];
  if (!I) I = new(Allocator) FieldInit(R, FN);
  return I;
}

Init *FieldInit::getBit(unsigned Bit) const {
  if (getType() == BitRecTy::get())
    return const_cast<FieldInit*>(this);
  return VarBitInit::get(const_cast<FieldInit*>(this), Bit);
}

Init *FieldInit::resolveReferences(Resolver &R) const {
  Init *NewRec = Rec->resolveReferences(R);
  if (NewRec != Rec)
    return FieldInit::get(NewRec, FieldName)->Fold(R.getCurrentRecord());
  return const_cast<FieldInit *>(this);
}

Init *FieldInit::Fold(Record *CurRec) const {
  if (DefInit *DI = dyn_cast<DefInit>(Rec)) {
    Record *Def = DI->getDef();
    if (Def == CurRec)
      PrintFatalError(CurRec->getLoc(),
                      Twine("Attempting to access field '") +
                      FieldName->getAsUnquotedString() + "' of '" +
                      Rec->getAsString() + "' is a forbidden self-reference");
    Init *FieldVal = Def->getValue(FieldName)->getValue();
    if (FieldVal->isComplete())
      return FieldVal;
  }
  return const_cast<FieldInit *>(this);
}

bool FieldInit::isConcrete() const {
  if (DefInit *DI = dyn_cast<DefInit>(Rec)) {
    Init *FieldVal = DI->getDef()->getValue(FieldName)->getValue();
    return FieldVal->isConcrete();
  }
  return false;
}

static void ProfileCondOpInit(FoldingSetNodeID &ID,
                             ArrayRef<Init *> CondRange,
                             ArrayRef<Init *> ValRange,
                             const RecTy *ValType) {
  assert(CondRange.size() == ValRange.size() &&
         "Number of conditions and values must match!");
  ID.AddPointer(ValType);
  ArrayRef<Init *>::iterator Case = CondRange.begin();
  ArrayRef<Init *>::iterator Val = ValRange.begin();

  while (Case != CondRange.end()) {
    ID.AddPointer(*Case++);
    ID.AddPointer(*Val++);
  }
}

void CondOpInit::Profile(FoldingSetNodeID &ID) const {
  ProfileCondOpInit(ID,
      makeArrayRef(getTrailingObjects<Init *>(), NumConds),
      makeArrayRef(getTrailingObjects<Init *>() + NumConds, NumConds),
      ValType);
}

CondOpInit *
CondOpInit::get(ArrayRef<Init *> CondRange,
                ArrayRef<Init *> ValRange, RecTy *Ty) {
  assert(CondRange.size() == ValRange.size() &&
         "Number of conditions and values must match!");

  static FoldingSet<CondOpInit> ThePool;
  FoldingSetNodeID ID;
  ProfileCondOpInit(ID, CondRange, ValRange, Ty);

  void *IP = nullptr;
  if (CondOpInit *I = ThePool.FindNodeOrInsertPos(ID, IP))
    return I;

  void *Mem = Allocator.Allocate(totalSizeToAlloc<Init *>(2*CondRange.size()),
                                 alignof(BitsInit));
  CondOpInit *I = new(Mem) CondOpInit(CondRange.size(), Ty);

  std::uninitialized_copy(CondRange.begin(), CondRange.end(),
                          I->getTrailingObjects<Init *>());
  std::uninitialized_copy(ValRange.begin(), ValRange.end(),
                          I->getTrailingObjects<Init *>()+CondRange.size());
  ThePool.InsertNode(I, IP);
  return I;
}

Init *CondOpInit::resolveReferences(Resolver &R) const {
  SmallVector<Init*, 4> NewConds;
  bool Changed = false;
  for (const Init *Case : getConds()) {
    Init *NewCase = Case->resolveReferences(R);
    NewConds.push_back(NewCase);
    Changed |= NewCase != Case;
  }

  SmallVector<Init*, 4> NewVals;
  for (const Init *Val : getVals()) {
    Init *NewVal = Val->resolveReferences(R);
    NewVals.push_back(NewVal);
    Changed |= NewVal != Val;
  }

  if (Changed)
    return (CondOpInit::get(NewConds, NewVals,
            getValType()))->Fold(R.getCurrentRecord());

  return const_cast<CondOpInit *>(this);
}

Init *CondOpInit::Fold(Record *CurRec) const {
  for ( unsigned i = 0; i < NumConds; ++i) {
    Init *Cond = getCond(i);
    Init *Val = getVal(i);

    if (IntInit *CondI = dyn_cast_or_null<IntInit>(
            Cond->convertInitializerTo(IntRecTy::get()))) {
      if (CondI->getValue())
        return Val->convertInitializerTo(getValType());
    } else
     return const_cast<CondOpInit *>(this);
  }

  PrintFatalError(CurRec->getLoc(),
                  CurRec->getName() +
                  " does not have any true condition in:" +
                  this->getAsString());
  return nullptr;
}

bool CondOpInit::isConcrete() const {
  for (const Init *Case : getConds())
    if (!Case->isConcrete())
      return false;

  for (const Init *Val : getVals())
    if (!Val->isConcrete())
      return false;

  return true;
}

bool CondOpInit::isComplete() const {
  for (const Init *Case : getConds())
    if (!Case->isComplete())
      return false;

  for (const Init *Val : getVals())
    if (!Val->isConcrete())
      return false;

  return true;
}

std::string CondOpInit::getAsString() const {
  std::string Result = "!cond(";
  for (unsigned i = 0; i < getNumConds(); i++) {
    Result += getCond(i)->getAsString() + ": ";
    Result += getVal(i)->getAsString();
    if (i != getNumConds()-1)
      Result += ", ";
  }
  return Result + ")";
}

Init *CondOpInit::getBit(unsigned Bit) const {
  return VarBitInit::get(const_cast<CondOpInit *>(this), Bit);
}

static void ProfileDagInit(FoldingSetNodeID &ID, Init *V, StringInit *VN,
                           ArrayRef<Init *> ArgRange,
                           ArrayRef<StringInit *> NameRange) {
  ID.AddPointer(V);
  ID.AddPointer(VN);

  ArrayRef<Init *>::iterator Arg = ArgRange.begin();
  ArrayRef<StringInit *>::iterator Name = NameRange.begin();
  while (Arg != ArgRange.end()) {
    assert(Name != NameRange.end() && "Arg name underflow!");
    ID.AddPointer(*Arg++);
    ID.AddPointer(*Name++);
  }
  assert(Name == NameRange.end() && "Arg name overflow!");
}

DagInit *
DagInit::get(Init *V, StringInit *VN, ArrayRef<Init *> ArgRange,
             ArrayRef<StringInit *> NameRange) {
  static FoldingSet<DagInit> ThePool;

  FoldingSetNodeID ID;
  ProfileDagInit(ID, V, VN, ArgRange, NameRange);

  void *IP = nullptr;
  if (DagInit *I = ThePool.FindNodeOrInsertPos(ID, IP))
    return I;

  void *Mem = Allocator.Allocate(totalSizeToAlloc<Init *, StringInit *>(ArgRange.size(), NameRange.size()), alignof(BitsInit));
  DagInit *I = new(Mem) DagInit(V, VN, ArgRange.size(), NameRange.size());
  std::uninitialized_copy(ArgRange.begin(), ArgRange.end(),
                          I->getTrailingObjects<Init *>());
  std::uninitialized_copy(NameRange.begin(), NameRange.end(),
                          I->getTrailingObjects<StringInit *>());
  ThePool.InsertNode(I, IP);
  return I;
}

DagInit *
DagInit::get(Init *V, StringInit *VN,
             ArrayRef<std::pair<Init*, StringInit*>> args) {
  SmallVector<Init *, 8> Args;
  SmallVector<StringInit *, 8> Names;

  for (const auto &Arg : args) {
    Args.push_back(Arg.first);
    Names.push_back(Arg.second);
  }

  return DagInit::get(V, VN, Args, Names);
}

void DagInit::Profile(FoldingSetNodeID &ID) const {
  ProfileDagInit(ID, Val, ValName, makeArrayRef(getTrailingObjects<Init *>(), NumArgs), makeArrayRef(getTrailingObjects<StringInit *>(), NumArgNames));
}

Record *DagInit::getOperatorAsDef(ArrayRef<SMLoc> Loc) const {
  if (DefInit *DefI = dyn_cast<DefInit>(Val))
    return DefI->getDef();
  PrintFatalError(Loc, "Expected record as operator");
  return nullptr;
}

Init *DagInit::resolveReferences(Resolver &R) const {
  SmallVector<Init*, 8> NewArgs;
  NewArgs.reserve(arg_size());
  bool ArgsChanged = false;
  for (const Init *Arg : getArgs()) {
    Init *NewArg = Arg->resolveReferences(R);
    NewArgs.push_back(NewArg);
    ArgsChanged |= NewArg != Arg;
  }

  Init *Op = Val->resolveReferences(R);
  if (Op != Val || ArgsChanged)
    return DagInit::get(Op, ValName, NewArgs, getArgNames());

  return const_cast<DagInit *>(this);
}

bool DagInit::isConcrete() const {
  if (!Val->isConcrete())
    return false;
  for (const Init *Elt : getArgs()) {
    if (!Elt->isConcrete())
      return false;
  }
  return true;
}

std::string DagInit::getAsString() const {
  std::string Result = "(" + Val->getAsString();
  if (ValName)
    Result += ":" + ValName->getAsUnquotedString();
  if (!arg_empty()) {
    Result += " " + getArg(0)->getAsString();
    if (getArgName(0)) Result += ":$" + getArgName(0)->getAsUnquotedString();
    for (unsigned i = 1, e = getNumArgs(); i != e; ++i) {
      Result += ", " + getArg(i)->getAsString();
      if (getArgName(i)) Result += ":$" + getArgName(i)->getAsUnquotedString();
    }
  }
  return Result + ")";
}

//===----------------------------------------------------------------------===//
//    Other implementations
//===----------------------------------------------------------------------===//

RecordVal::RecordVal(Init *N, RecTy *T, bool P)
  : Name(N), TyAndPrefix(T, P) {
  setValue(UnsetInit::get());
  assert(Value && "Cannot create unset value for current type!");
}

// This constructor accepts the same arguments as the above, but also
// a source location.
RecordVal::RecordVal(Init *N, SMLoc Loc, RecTy *T, bool P)
    : Name(N), Loc(Loc), TyAndPrefix(T, P) {
  setValue(UnsetInit::get());
  assert(Value && "Cannot create unset value for current type!");
}

StringRef RecordVal::getName() const {
  return cast<StringInit>(getNameInit())->getValue();
}

std::string RecordVal::getPrintType() const {
  if (getType() == StringRecTy::get()) {
    if (auto *StrInit = dyn_cast<StringInit>(Value)) {
      if (StrInit->hasCodeFormat())
        return "code";
      else
        return "string";
    } else {
      return "string";
    }
  } else {
    return TyAndPrefix.getPointer()->getAsString();
  }
}

bool RecordVal::setValue(Init *V) {
  if (V) {
    Value = V->getCastTo(getType());
    if (Value) {
      assert(!isa<TypedInit>(Value) ||
             cast<TypedInit>(Value)->getType()->typeIsA(getType()));
      if (BitsRecTy *BTy = dyn_cast<BitsRecTy>(getType())) {
        if (!isa<BitsInit>(Value)) {
          SmallVector<Init *, 64> Bits;
          Bits.reserve(BTy->getNumBits());
          for (unsigned I = 0, E = BTy->getNumBits(); I < E; ++I)
            Bits.push_back(Value->getBit(I));
          Value = BitsInit::get(Bits);
        }
      }
    }
    return Value == nullptr;
  }
  Value = nullptr;
  return false;
}

// This version of setValue takes a source location and resets the
// location in the RecordVal.
bool RecordVal::setValue(Init *V, SMLoc NewLoc) {
  Loc = NewLoc;
  if (V) {
    Value = V->getCastTo(getType());
    if (Value) {
      assert(!isa<TypedInit>(Value) ||
             cast<TypedInit>(Value)->getType()->typeIsA(getType()));
      if (BitsRecTy *BTy = dyn_cast<BitsRecTy>(getType())) {
        if (!isa<BitsInit>(Value)) {
          SmallVector<Init *, 64> Bits;
          Bits.reserve(BTy->getNumBits());
          for (unsigned I = 0, E = BTy->getNumBits(); I < E; ++I)
            Bits.push_back(Value->getBit(I));
          Value = BitsInit::get(Bits);
        }
      }
    }
    return Value == nullptr;
  }
  Value = nullptr;
  return false;
}

#include "llvm/TableGen/Record.h"
#if !defined(NDEBUG) || defined(LLVM_ENABLE_DUMP)
LLVM_DUMP_METHOD void RecordVal::dump() const { errs() << *this; }
#endif

void RecordVal::print(raw_ostream &OS, bool PrintSem) const {
  if (getPrefix()) OS << "field ";
  OS << getPrintType() << " " << getNameInitAsString();

  if (getValue())
    OS << " = " << *getValue();

  if (PrintSem) OS << ";\n";
}

unsigned Record::LastID = 0;

void Record::checkName() {
  // Ensure the record name has string type.
  const TypedInit *TypedName = cast<const TypedInit>(Name);
  if (!isa<StringRecTy>(TypedName->getType()))
    PrintFatalError(getLoc(), Twine("Record name '") + Name->getAsString() +
                                  "' is not a string!");
}

RecordRecTy *Record::getType() {
  SmallVector<Record *, 4> DirectSCs;
  getDirectSuperClasses(DirectSCs);
  return RecordRecTy::get(DirectSCs);
}

DefInit *Record::getDefInit() {
  if (!CorrespondingDefInit)
    CorrespondingDefInit = new (Allocator) DefInit(this);
  return CorrespondingDefInit;
}

void Record::setName(Init *NewName) {
  Name = NewName;
  checkName();
  // DO NOT resolve record values to the name at this point because
  // there might be default values for arguments of this def.  Those
  // arguments might not have been resolved yet so we don't want to
  // prematurely assume values for those arguments were not passed to
  // this def.
  //
  // Nonetheless, it may be that some of this Record's values
  // reference the record name.  Indeed, the reason for having the
  // record name be an Init is to provide this flexibility.  The extra
  // resolve steps after completely instantiating defs takes care of
  // this.  See TGParser::ParseDef and TGParser::ParseDefm.
}

// NOTE for the next two functions:
// Superclasses are in post-order, so the final one is a direct
// superclass. All of its transitive superclases immediately precede it,
// so we can step through the direct superclasses in reverse order.

bool Record::hasDirectSuperClass(const Record *Superclass) const {
  ArrayRef<std::pair<Record *, SMRange>> SCs = getSuperClasses();

  for (int I = SCs.size() - 1; I >= 0; --I) {
    const Record *SC = SCs[I].first;
    if (SC == Superclass)
      return true;
    I -= SC->getSuperClasses().size();
  }

  return false;
}

void Record::getDirectSuperClasses(SmallVectorImpl<Record *> &Classes) const {
  ArrayRef<std::pair<Record *, SMRange>> SCs = getSuperClasses();

  while (!SCs.empty()) {
    Record *SC = SCs.back().first;
    SCs = SCs.drop_back(1 + SC->getSuperClasses().size());
    Classes.push_back(SC);
  }
}

void Record::resolveReferences(Resolver &R, const RecordVal *SkipVal) {
  for (RecordVal &Value : Values) {
    if (SkipVal == &Value) // Skip resolve the same field as the given one
      continue;
    if (Init *V = Value.getValue()) {
      Init *VR = V->resolveReferences(R);
      if (Value.setValue(VR)) {
        std::string Type;
        if (TypedInit *VRT = dyn_cast<TypedInit>(VR))
          Type =
              (Twine("of type '") + VRT->getType()->getAsString() + "' ").str();
        PrintFatalError(getLoc(), Twine("Invalid value ") + Type +
                                      "is found when setting '" +
                                      Value.getNameInitAsString() +
                                      "' of type '" +
                                      Value.getType()->getAsString() +
                                      "' after resolving references: " +
                                      VR->getAsUnquotedString() + "\n");
      }
    }
  }
  Init *OldName = getNameInit();
  Init *NewName = Name->resolveReferences(R);
  if (NewName != OldName) {
    // Re-register with RecordKeeper.
    setName(NewName);
  }
}

void Record::resolveReferences() {
  RecordResolver R(*this);
  R.setFinal(true);
  resolveReferences(R);
}

#if !defined(NDEBUG) || defined(LLVM_ENABLE_DUMP)
LLVM_DUMP_METHOD void Record::dump() const { errs() << *this; }
#endif

raw_ostream &llvm::operator<<(raw_ostream &OS, const Record &R) {
  OS << R.getNameInitAsString();

  ArrayRef<Init *> TArgs = R.getTemplateArgs();
  if (!TArgs.empty()) {
    OS << "<";
    bool NeedComma = false;
    for (const Init *TA : TArgs) {
      if (NeedComma) OS << ", ";
      NeedComma = true;
      const RecordVal *RV = R.getValue(TA);
      assert(RV && "Template argument record not found??");
      RV->print(OS, false);
    }
    OS << ">";
  }

  OS << " {";
  ArrayRef<std::pair<Record *, SMRange>> SC = R.getSuperClasses();
  if (!SC.empty()) {
    OS << "\t//";
    for (const auto &SuperPair : SC)
      OS << " " << SuperPair.first->getNameInitAsString();
  }
  OS << "\n";

  for (const RecordVal &Val : R.getValues())
    if (Val.getPrefix() && !R.isTemplateArg(Val.getNameInit()))
      OS << Val;
  for (const RecordVal &Val : R.getValues())
    if (!Val.getPrefix() && !R.isTemplateArg(Val.getNameInit()))
      OS << Val;

  return OS << "}\n";
}

SMLoc Record::getFieldLoc(StringRef FieldName) const {
  const RecordVal *R = getValue(FieldName);
  if (!R)
    PrintFatalError(getLoc(), "Record `" + getName() +
      "' does not have a field named `" + FieldName + "'!\n");
  return R->getLoc();
}

Init *Record::getValueInit(StringRef FieldName) const {
  const RecordVal *R = getValue(FieldName);
  if (!R || !R->getValue())
    PrintFatalError(getLoc(), "Record `" + getName() +
      "' does not have a field named `" + FieldName + "'!\n");
  return R->getValue();
}

StringRef Record::getValueAsString(StringRef FieldName) const {
  llvm::Optional<StringRef> S = getValueAsOptionalString(FieldName);
  if (!S.hasValue())
    PrintFatalError(getLoc(), "Record `" + getName() +
      "' does not have a field named `" + FieldName + "'!\n");
  return S.getValue();
}

llvm::Optional<StringRef>
Record::getValueAsOptionalString(StringRef FieldName) const {
  const RecordVal *R = getValue(FieldName);
  if (!R || !R->getValue())
    return llvm::Optional<StringRef>();
  if (isa<UnsetInit>(R->getValue()))
    return llvm::Optional<StringRef>();

  if (StringInit *SI = dyn_cast<StringInit>(R->getValue()))
    return SI->getValue();

  PrintFatalError(getLoc(),
                  "Record `" + getName() + "', ` field `" + FieldName +
                      "' exists but does not have a string initializer!");
}

BitsInit *Record::getValueAsBitsInit(StringRef FieldName) const {
  const RecordVal *R = getValue(FieldName);
  if (!R || !R->getValue())
    PrintFatalError(getLoc(), "Record `" + getName() +
      "' does not have a field named `" + FieldName + "'!\n");

  if (BitsInit *BI = dyn_cast<BitsInit>(R->getValue()))
    return BI;
  PrintFatalError(getLoc(), "Record `" + getName() + "', field `" + FieldName + 
                                "' exists but does not have a bits value");
}

ListInit *Record::getValueAsListInit(StringRef FieldName) const {
  const RecordVal *R = getValue(FieldName);
  if (!R || !R->getValue())
    PrintFatalError(getLoc(), "Record `" + getName() +
      "' does not have a field named `" + FieldName + "'!\n");

  if (ListInit *LI = dyn_cast<ListInit>(R->getValue()))
    return LI;
  PrintFatalError(getLoc(), "Record `" + getName() + "', field `" + FieldName + 
                                "' exists but does not have a list value");
}

std::vector<Record*>
Record::getValueAsListOfDefs(StringRef FieldName) const {
  ListInit *List = getValueAsListInit(FieldName);
  std::vector<Record*> Defs;
  for (Init *I : List->getValues()) {
    if (DefInit *DI = dyn_cast<DefInit>(I))
      Defs.push_back(DI->getDef());
    else
      PrintFatalError(getLoc(), "Record `" + getName() + "', field `" +
        FieldName + "' list is not entirely DefInit!");
  }
  return Defs;
}

int64_t Record::getValueAsInt(StringRef FieldName) const {
  const RecordVal *R = getValue(FieldName);
  if (!R || !R->getValue())
    PrintFatalError(getLoc(), "Record `" + getName() +
      "' does not have a field named `" + FieldName + "'!\n");

  if (IntInit *II = dyn_cast<IntInit>(R->getValue()))
    return II->getValue();
  PrintFatalError(getLoc(), Twine("Record `") + getName() + "', field `" +
                                FieldName +
                                "' exists but does not have an int value: " +
                                R->getValue()->getAsString());
}

std::vector<int64_t>
Record::getValueAsListOfInts(StringRef FieldName) const {
  ListInit *List = getValueAsListInit(FieldName);
  std::vector<int64_t> Ints;
  for (Init *I : List->getValues()) {
    if (IntInit *II = dyn_cast<IntInit>(I))
      Ints.push_back(II->getValue());
    else
      PrintFatalError(getLoc(),
                      Twine("Record `") + getName() + "', field `" + FieldName +
                          "' exists but does not have a list of ints value: " +
                          I->getAsString());
  }
  return Ints;
}

std::vector<StringRef>
Record::getValueAsListOfStrings(StringRef FieldName) const {
  ListInit *List = getValueAsListInit(FieldName);
  std::vector<StringRef> Strings;
  for (Init *I : List->getValues()) {
    if (StringInit *SI = dyn_cast<StringInit>(I))
      Strings.push_back(SI->getValue());
    else
      PrintFatalError(getLoc(),
                      Twine("Record `") + getName() + "', field `" + FieldName +
                          "' exists but does not have a list of strings value: " +
                          I->getAsString());
  }
  return Strings;
}

Record *Record::getValueAsDef(StringRef FieldName) const {
  const RecordVal *R = getValue(FieldName);
  if (!R || !R->getValue())
    PrintFatalError(getLoc(), "Record `" + getName() +
      "' does not have a field named `" + FieldName + "'!\n");

  if (DefInit *DI = dyn_cast<DefInit>(R->getValue()))
    return DI->getDef();
  PrintFatalError(getLoc(), "Record `" + getName() + "', field `" +
    FieldName + "' does not have a def initializer!");
}

Record *Record::getValueAsOptionalDef(StringRef FieldName) const {
  const RecordVal *R = getValue(FieldName);
  if (!R || !R->getValue())
    PrintFatalError(getLoc(), "Record `" + getName() +
      "' does not have a field named `" + FieldName + "'!\n");

  if (DefInit *DI = dyn_cast<DefInit>(R->getValue()))
    return DI->getDef();
  if (isa<UnsetInit>(R->getValue()))
    return nullptr;
  PrintFatalError(getLoc(), "Record `" + getName() + "', field `" +
    FieldName + "' does not have either a def initializer or '?'!");
}


bool Record::getValueAsBit(StringRef FieldName) const {
  const RecordVal *R = getValue(FieldName);
  if (!R || !R->getValue())
    PrintFatalError(getLoc(), "Record `" + getName() +
      "' does not have a field named `" + FieldName + "'!\n");

  if (BitInit *BI = dyn_cast<BitInit>(R->getValue()))
    return BI->getValue();
  PrintFatalError(getLoc(), "Record `" + getName() + "', field `" +
    FieldName + "' does not have a bit initializer!");
}

bool Record::getValueAsBitOrUnset(StringRef FieldName, bool &Unset) const {
  const RecordVal *R = getValue(FieldName);
  if (!R || !R->getValue())
    PrintFatalError(getLoc(), "Record `" + getName() +
      "' does not have a field named `" + FieldName.str() + "'!\n");

  if (isa<UnsetInit>(R->getValue())) {
    Unset = true;
    return false;
  }
  Unset = false;
  if (BitInit *BI = dyn_cast<BitInit>(R->getValue()))
    return BI->getValue();
  PrintFatalError(getLoc(), "Record `" + getName() + "', field `" +
    FieldName + "' does not have a bit initializer!");
}

DagInit *Record::getValueAsDag(StringRef FieldName) const {
  const RecordVal *R = getValue(FieldName);
  if (!R || !R->getValue())
    PrintFatalError(getLoc(), "Record `" + getName() +
      "' does not have a field named `" + FieldName + "'!\n");

  if (DagInit *DI = dyn_cast<DagInit>(R->getValue()))
    return DI;
  PrintFatalError(getLoc(), "Record `" + getName() + "', field `" +
    FieldName + "' does not have a dag initializer!");
}

#if !defined(NDEBUG) || defined(LLVM_ENABLE_DUMP)
LLVM_DUMP_METHOD void RecordKeeper::dump() const { errs() << *this; }
#endif

raw_ostream &llvm::operator<<(raw_ostream &OS, const RecordKeeper &RK) {
  OS << "------------- Classes -----------------\n";
  for (const auto &C : RK.getClasses())
    OS << "class " << *C.second;

  OS << "------------- Defs -----------------\n";
  for (const auto &D : RK.getDefs())
    OS << "def " << *D.second;
  return OS;
}

/// GetNewAnonymousName - Generate a unique anonymous name that can be used as
/// an identifier.
Init *RecordKeeper::getNewAnonymousName() {
  return StringInit::get("anonymous_" + utostr(AnonCounter++));
}

// These functions implement the phase timing facility. Starting a timer
// when one is already running stops the running one.

void RecordKeeper::startTimer(StringRef Name) {
  if (TimingGroup) {
    if (LastTimer && LastTimer->isRunning()) {
      LastTimer->stopTimer();
      if (BackendTimer) {
        LastTimer->clear();
        BackendTimer = false;
      }
    }

    LastTimer = new Timer("", Name, *TimingGroup);
    LastTimer->startTimer();
  }
}

void RecordKeeper::stopTimer() {
  if (TimingGroup) {
    assert(LastTimer && "No phase timer was started");
    LastTimer->stopTimer();
  }
}

void RecordKeeper::startBackendTimer(StringRef Name) {
  if (TimingGroup) {
    startTimer(Name);
    BackendTimer = true;
  }
}

void RecordKeeper::stopBackendTimer() {
  if (TimingGroup) {
    if (BackendTimer) {
      stopTimer();
      BackendTimer = false;
    }
  }
}

// We cache the record vectors for single classes. Many backends request
// the same vectors multiple times.
<<<<<<< HEAD
std::vector<Record *> RecordKeeper::getAllDerivedDefinitions(
    StringRef ClassName) const {

  auto Pair = ClassRecordsMap.try_emplace(ClassName);
  if (Pair.second)
    Pair.first->second = getAllDerivedDefinitions(makeArrayRef(ClassName));

  return Pair.first->second;
}

std::vector<Record *> RecordKeeper::getAllDerivedDefinitions(
=======
std::vector<Record *> RecordKeeper::getAllDerivedDefinitions(
    StringRef ClassName) const {

  auto Pair = ClassRecordsMap.try_emplace(ClassName);
  if (Pair.second)
    Pair.first->second = getAllDerivedDefinitions(makeArrayRef(ClassName));

  return Pair.first->second;
}

std::vector<Record *> RecordKeeper::getAllDerivedDefinitions(
>>>>>>> e1e3308f
    ArrayRef<StringRef> ClassNames) const {
  SmallVector<Record *, 2> ClassRecs;
  std::vector<Record *> Defs;

  assert(ClassNames.size() > 0 && "At least one class must be passed.");
  for (const auto &ClassName : ClassNames) {
    Record *Class = getClass(ClassName);
    if (!Class)
      PrintFatalError("The class '" + ClassName + "' is not defined\n");
    ClassRecs.push_back(Class);
  }

  for (const auto &OneDef : getDefs()) {
    if (all_of(ClassRecs, [&OneDef](const Record *Class) {
                            return OneDef.second->isSubClassOf(Class);
                          }))
      Defs.push_back(OneDef.second.get());
  }

  return Defs;
}

Init *MapResolver::resolve(Init *VarName) {
  auto It = Map.find(VarName);
  if (It == Map.end())
    return nullptr;

  Init *I = It->second.V;

  if (!It->second.Resolved && Map.size() > 1) {
    // Resolve mutual references among the mapped variables, but prevent
    // infinite recursion.
    Map.erase(It);
    I = I->resolveReferences(*this);
    Map[VarName] = {I, true};
  }

  return I;
}

Init *RecordResolver::resolve(Init *VarName) {
  Init *Val = Cache.lookup(VarName);
  if (Val)
    return Val;

  for (Init *S : Stack) {
    if (S == VarName)
      return nullptr; // prevent infinite recursion
  }

  if (RecordVal *RV = getCurrentRecord()->getValue(VarName)) {
    if (!isa<UnsetInit>(RV->getValue())) {
      Val = RV->getValue();
      Stack.push_back(VarName);
      Val = Val->resolveReferences(*this);
      Stack.pop_back();
    }
  }

  Cache[VarName] = Val;
  return Val;
}

Init *TrackUnresolvedResolver::resolve(Init *VarName) {
  Init *I = nullptr;

  if (R) {
    I = R->resolve(VarName);
    if (I && !FoundUnresolved) {
      // Do not recurse into the resolved initializer, as that would change
      // the behavior of the resolver we're delegating, but do check to see
      // if there are unresolved variables remaining.
      TrackUnresolvedResolver Sub;
      I->resolveReferences(Sub);
      FoundUnresolved |= Sub.FoundUnresolved;
    }
  }

  if (!I)
    FoundUnresolved = true;
  return I;
}

Init *HasReferenceResolver::resolve(Init *VarName)
{
  if (VarName == VarNameToTrack)
    Found = true;
  return nullptr;
}<|MERGE_RESOLUTION|>--- conflicted
+++ resolved
@@ -2598,7 +2598,6 @@
 
 // We cache the record vectors for single classes. Many backends request
 // the same vectors multiple times.
-<<<<<<< HEAD
 std::vector<Record *> RecordKeeper::getAllDerivedDefinitions(
     StringRef ClassName) const {
 
@@ -2610,19 +2609,6 @@
 }
 
 std::vector<Record *> RecordKeeper::getAllDerivedDefinitions(
-=======
-std::vector<Record *> RecordKeeper::getAllDerivedDefinitions(
-    StringRef ClassName) const {
-
-  auto Pair = ClassRecordsMap.try_emplace(ClassName);
-  if (Pair.second)
-    Pair.first->second = getAllDerivedDefinitions(makeArrayRef(ClassName));
-
-  return Pair.first->second;
-}
-
-std::vector<Record *> RecordKeeper::getAllDerivedDefinitions(
->>>>>>> e1e3308f
     ArrayRef<StringRef> ClassNames) const {
   SmallVector<Record *, 2> ClassRecs;
   std::vector<Record *> Defs;
