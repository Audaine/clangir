--- conflicted
+++ resolved
@@ -245,17 +245,11 @@
                               // will be determined by the opcode.
 
       exnref         = 161,   // WebAssembly's exnref type
-<<<<<<< HEAD
-
-      FIRST_VALUETYPE =  1,   // This is always the beginning of the list.
-      LAST_VALUETYPE = 162,   // This always remains at the end of the list.
-=======
       funcref        = 162,   // WebAssembly's funcref type
       externref      = 163,   // WebAssembly's externref type
 
       FIRST_VALUETYPE =  1,   // This is always the beginning of the list.
       LAST_VALUETYPE = 164,   // This always remains at the end of the list.
->>>>>>> a4eefe45
 
       // This is the current maximum for LAST_VALUETYPE.
       // MVT::MAX_ALLOWED_VALUETYPE is used for asserts and to size bit vectors
