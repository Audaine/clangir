--- conflicted
+++ resolved
@@ -14,12 +14,9 @@
 #define LLVM_SUPPORT_BASE64_H
 
 #include "llvm/Support/Error.h"
-<<<<<<< HEAD
 #include "llvm/Support/raw_ostream.h"
 
 #include <memory>
-=======
->>>>>>> ea9ac351
 #include <cstdint>
 #include <string>
 #include <vector>
@@ -60,7 +57,6 @@
   return Buffer;
 }
 
-<<<<<<< HEAD
 // General-purpose Base64 encoder/decoder.
 // TODO update WinCOFFObjectWriter.cpp to use this library.
 class Base64 {
@@ -87,9 +83,6 @@
   static Expected<std::unique_ptr<byte>> decode(const char *Src,
                                                 size_t SrcSize);
 };
-=======
-llvm::Error decodeBase64(llvm::StringRef Input, std::vector<char> &Output);
->>>>>>> ea9ac351
 
 } // end namespace llvm
 
