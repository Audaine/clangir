//==- llvm/Analysis/MemoryBuiltins.h - Calls to memory builtins --*- C++ -*-==//
//
// Part of the LLVM Project, under the Apache License v2.0 with LLVM Exceptions.
// See https://llvm.org/LICENSE.txt for license information.
// SPDX-License-Identifier: Apache-2.0 WITH LLVM-exception
//
//===----------------------------------------------------------------------===//
//
// This family of functions identifies calls to builtin functions that allocate
// or free memory.
//
//===----------------------------------------------------------------------===//

#ifndef LLVM_ANALYSIS_MEMORYBUILTINS_H
#define LLVM_ANALYSIS_MEMORYBUILTINS_H

#include "llvm/ADT/APInt.h"
#include "llvm/ADT/DenseMap.h"
#include "llvm/ADT/SmallPtrSet.h"
#include "llvm/Analysis/TargetFolder.h"
#include "llvm/Analysis/TargetLibraryInfo.h"
#include "llvm/IR/IRBuilder.h"
#include "llvm/IR/InstVisitor.h"
#include "llvm/IR/ValueHandle.h"
#include <cstdint>
#include <utility>

namespace llvm {

class AllocaInst;
class Argument;
class CallInst;
class ConstantPointerNull;
class DataLayout;
class ExtractElementInst;
class ExtractValueInst;
class GEPOperator;
class GlobalAlias;
class GlobalVariable;
class Instruction;
class IntegerType;
class IntrinsicInst;
class IntToPtrInst;
class LLVMContext;
class LoadInst;
class PHINode;
class SelectInst;
class Type;
class UndefValue;
class Value;

/// Tests if a value is a call or invoke to a library function that
/// allocates or reallocates memory (either malloc, calloc, realloc, or strdup
/// like).
bool isAllocationFn(const Value *V, const TargetLibraryInfo *TLI);
bool isAllocationFn(const Value *V,
                    function_ref<const TargetLibraryInfo &(Function &)> GetTLI);
<<<<<<< HEAD

/// Tests if a value is a call or invoke to a function that returns a
/// NoAlias pointer (including malloc/calloc/realloc/strdup-like functions).
bool isNoAliasFn(const Value *V, const TargetLibraryInfo *TLI);
=======
>>>>>>> 1e8336c5

/// Tests if a value is a call or invoke to a library function that
/// allocates uninitialized memory (such as malloc).
bool isMallocLikeFn(const Value *V, const TargetLibraryInfo *TLI);
bool isMallocLikeFn(const Value *V,
                    function_ref<const TargetLibraryInfo &(Function &)> GetTLI);

/// Tests if a value is a call or invoke to a library function that
/// allocates uninitialized memory with alignment (such as aligned_alloc).
bool isAlignedAllocLikeFn(const Value *V, const TargetLibraryInfo *TLI);
bool isAlignedAllocLikeFn(
    const Value *V, function_ref<const TargetLibraryInfo &(Function &)> GetTLI);

/// Tests if a value is a call or invoke to a library function that
/// allocates zero-filled memory (such as calloc).
bool isCallocLikeFn(const Value *V, const TargetLibraryInfo *TLI);

/// Tests if a value is a call or invoke to a library function that
/// allocates memory similar to malloc or calloc.
bool isMallocOrCallocLikeFn(const Value *V, const TargetLibraryInfo *TLI);

/// Tests if a value is a call or invoke to a library function that
/// allocates memory (either malloc, calloc, or strdup like).
bool isAllocLikeFn(const Value *V, const TargetLibraryInfo *TLI);

/// Tests if a value is a call or invoke to a library function that
/// reallocates memory (e.g., realloc).
bool isReallocLikeFn(const Value *V, const TargetLibraryInfo *TLI);

/// Tests if a function is a call or invoke to a library function that
/// reallocates memory (e.g., realloc).
bool isReallocLikeFn(const Function *F, const TargetLibraryInfo *TLI);

<<<<<<< HEAD
/// Tests if a value is a call or invoke to a library function that
/// allocates memory and throws if an allocation failed (e.g., new).
bool isOpNewLikeFn(const Value *V, const TargetLibraryInfo *TLI);

/// Tests if a value is a call or invoke to a library function that
/// allocates memory (strdup, strndup).
bool isStrdupLikeFn(const Value *V, const TargetLibraryInfo *TLI);

=======
>>>>>>> 1e8336c5
//===----------------------------------------------------------------------===//
//  free Call Utility Functions.
//

/// isLibFreeFunction - Returns true if the function is a builtin free()
bool isLibFreeFunction(const Function *F, const LibFunc TLIFn);

/// isFreeCall - Returns non-null if the value is a call to the builtin free()
const CallInst *isFreeCall(const Value *I, const TargetLibraryInfo *TLI);

inline CallInst *isFreeCall(Value *I, const TargetLibraryInfo *TLI) {
  return const_cast<CallInst*>(isFreeCall((const Value*)I, TLI));
}

//===----------------------------------------------------------------------===//
//  Properties of allocation functions
//

<<<<<<< HEAD
=======
/// Return false if the allocation can have side effects on the program state
/// we are required to preserve beyond the effect of allocating a new object.
/// Ex: If our allocation routine has a counter for the number of objects
/// allocated, and the program prints it on exit, can the value change due
/// to optimization? Answer is highly language dependent.
/// Note: *Removable* really does mean removable; it does not mean observable.
/// A language (e.g. C++) can allow removing allocations without allowing
/// insertion or speculative execution of allocation routines.
bool isAllocRemovable(const CallBase *V, const TargetLibraryInfo *TLI);

/// Gets the alignment argument for an aligned_alloc-like function
Value *getAllocAlignment(const CallBase *V, const TargetLibraryInfo *TLI);

>>>>>>> 1e8336c5
/// If this allocation function initializes memory to a fixed value, return
/// said value in the requested type.  Otherwise, return nullptr.
Constant *getInitialValueOfAllocation(const CallBase *Alloc,
                                      const TargetLibraryInfo *TLI,
                                      Type *Ty);

//===----------------------------------------------------------------------===//
//  Utility functions to compute size of objects.
//

/// Various options to control the behavior of getObjectSize.
struct ObjectSizeOpts {
  /// Controls how we handle conditional statements with unknown conditions.
  enum class Mode : uint8_t {
    /// Fail to evaluate an unknown condition.
    Exact,
    /// Evaluate all branches of an unknown condition. If all evaluations
    /// succeed, pick the minimum size.
    Min,
    /// Same as Min, except we pick the maximum size of all of the branches.
    Max
  };

  /// How we want to evaluate this object's size.
  Mode EvalMode = Mode::Exact;
  /// Whether to round the result up to the alignment of allocas, byval
  /// arguments, and global variables.
  bool RoundToAlign = false;
  /// If this is true, null pointers in address space 0 will be treated as
  /// though they can't be evaluated. Otherwise, null is always considered to
  /// point to a 0 byte region of memory.
  bool NullIsUnknownSize = false;
};

/// Compute the size of the object pointed by Ptr. Returns true and the
/// object size in Size if successful, and false otherwise. In this context, by
/// object we mean the region of memory starting at Ptr to the end of the
/// underlying object pointed to by Ptr.
///
/// WARNING: The object size returned is the allocation size.  This does not
/// imply dereferenceability at site of use since the object may be freeed in
/// between.
bool getObjectSize(const Value *Ptr, uint64_t &Size, const DataLayout &DL,
                   const TargetLibraryInfo *TLI, ObjectSizeOpts Opts = {});

/// Try to turn a call to \@llvm.objectsize into an integer value of the given
/// Type. Returns null on failure. If MustSucceed is true, this function will
/// not return null, and may return conservative values governed by the second
/// argument of the call to objectsize.
Value *lowerObjectSizeCall(IntrinsicInst *ObjectSize, const DataLayout &DL,
                           const TargetLibraryInfo *TLI, bool MustSucceed);



using SizeOffsetType = std::pair<APInt, APInt>;

/// Evaluate the size and offset of an object pointed to by a Value*
/// statically. Fails if size or offset are not known at compile time.
class ObjectSizeOffsetVisitor
  : public InstVisitor<ObjectSizeOffsetVisitor, SizeOffsetType> {
  const DataLayout &DL;
  const TargetLibraryInfo *TLI;
  ObjectSizeOpts Options;
  unsigned IntTyBits;
  APInt Zero;
  SmallPtrSet<Instruction *, 8> SeenInsts;

  APInt align(APInt Size, MaybeAlign Align);

  SizeOffsetType unknown() {
    return std::make_pair(APInt(), APInt());
  }

public:
  ObjectSizeOffsetVisitor(const DataLayout &DL, const TargetLibraryInfo *TLI,
                          LLVMContext &Context, ObjectSizeOpts Options = {});

  SizeOffsetType compute(Value *V);

  static bool knownSize(const SizeOffsetType &SizeOffset) {
    return SizeOffset.first.getBitWidth() > 1;
  }

  static bool knownOffset(const SizeOffsetType &SizeOffset) {
    return SizeOffset.second.getBitWidth() > 1;
  }

  static bool bothKnown(const SizeOffsetType &SizeOffset) {
    return knownSize(SizeOffset) && knownOffset(SizeOffset);
  }

  // These are "private", except they can't actually be made private. Only
  // compute() should be used by external users.
  SizeOffsetType visitAllocaInst(AllocaInst &I);
  SizeOffsetType visitArgument(Argument &A);
  SizeOffsetType visitCallBase(CallBase &CB);
  SizeOffsetType visitConstantPointerNull(ConstantPointerNull&);
  SizeOffsetType visitExtractElementInst(ExtractElementInst &I);
  SizeOffsetType visitExtractValueInst(ExtractValueInst &I);
  SizeOffsetType visitGEPOperator(GEPOperator &GEP);
  SizeOffsetType visitGlobalAlias(GlobalAlias &GA);
  SizeOffsetType visitGlobalVariable(GlobalVariable &GV);
  SizeOffsetType visitIntToPtrInst(IntToPtrInst&);
  SizeOffsetType visitLoadInst(LoadInst &I);
  SizeOffsetType visitPHINode(PHINode&);
  SizeOffsetType visitSelectInst(SelectInst &I);
  SizeOffsetType visitUndefValue(UndefValue&);
  SizeOffsetType visitInstruction(Instruction &I);

private:
  bool CheckedZextOrTrunc(APInt &I);
};

using SizeOffsetEvalType = std::pair<Value *, Value *>;

/// Evaluate the size and offset of an object pointed to by a Value*.
/// May create code to compute the result at run-time.
class ObjectSizeOffsetEvaluator
  : public InstVisitor<ObjectSizeOffsetEvaluator, SizeOffsetEvalType> {
  using BuilderTy = IRBuilder<TargetFolder, IRBuilderCallbackInserter>;
  using WeakEvalType = std::pair<WeakTrackingVH, WeakTrackingVH>;
  using CacheMapTy = DenseMap<const Value *, WeakEvalType>;
  using PtrSetTy = SmallPtrSet<const Value *, 8>;

  const DataLayout &DL;
  const TargetLibraryInfo *TLI;
  LLVMContext &Context;
  BuilderTy Builder;
  IntegerType *IntTy;
  Value *Zero;
  CacheMapTy CacheMap;
  PtrSetTy SeenVals;
  ObjectSizeOpts EvalOpts;
  SmallPtrSet<Instruction *, 8> InsertedInstructions;

  SizeOffsetEvalType compute_(Value *V);

public:
  static SizeOffsetEvalType unknown() {
    return std::make_pair(nullptr, nullptr);
  }

  ObjectSizeOffsetEvaluator(const DataLayout &DL, const TargetLibraryInfo *TLI,
                            LLVMContext &Context, ObjectSizeOpts EvalOpts = {});

  SizeOffsetEvalType compute(Value *V);

  bool knownSize(SizeOffsetEvalType SizeOffset) {
    return SizeOffset.first;
  }

  bool knownOffset(SizeOffsetEvalType SizeOffset) {
    return SizeOffset.second;
  }

  bool anyKnown(SizeOffsetEvalType SizeOffset) {
    return knownSize(SizeOffset) || knownOffset(SizeOffset);
  }

  bool bothKnown(SizeOffsetEvalType SizeOffset) {
    return knownSize(SizeOffset) && knownOffset(SizeOffset);
  }

  // The individual instruction visitors should be treated as private.
  SizeOffsetEvalType visitAllocaInst(AllocaInst &I);
  SizeOffsetEvalType visitCallBase(CallBase &CB);
  SizeOffsetEvalType visitExtractElementInst(ExtractElementInst &I);
  SizeOffsetEvalType visitExtractValueInst(ExtractValueInst &I);
  SizeOffsetEvalType visitGEPOperator(GEPOperator &GEP);
  SizeOffsetEvalType visitIntToPtrInst(IntToPtrInst&);
  SizeOffsetEvalType visitLoadInst(LoadInst &I);
  SizeOffsetEvalType visitPHINode(PHINode &PHI);
  SizeOffsetEvalType visitSelectInst(SelectInst &I);
  SizeOffsetEvalType visitInstruction(Instruction &I);
};

} // end namespace llvm

#endif // LLVM_ANALYSIS_MEMORYBUILTINS_H<|MERGE_RESOLUTION|>--- conflicted
+++ resolved
@@ -55,13 +55,6 @@
 bool isAllocationFn(const Value *V, const TargetLibraryInfo *TLI);
 bool isAllocationFn(const Value *V,
                     function_ref<const TargetLibraryInfo &(Function &)> GetTLI);
-<<<<<<< HEAD
-
-/// Tests if a value is a call or invoke to a function that returns a
-/// NoAlias pointer (including malloc/calloc/realloc/strdup-like functions).
-bool isNoAliasFn(const Value *V, const TargetLibraryInfo *TLI);
-=======
->>>>>>> 1e8336c5
 
 /// Tests if a value is a call or invoke to a library function that
 /// allocates uninitialized memory (such as malloc).
@@ -95,17 +88,6 @@
 /// reallocates memory (e.g., realloc).
 bool isReallocLikeFn(const Function *F, const TargetLibraryInfo *TLI);
 
-<<<<<<< HEAD
-/// Tests if a value is a call or invoke to a library function that
-/// allocates memory and throws if an allocation failed (e.g., new).
-bool isOpNewLikeFn(const Value *V, const TargetLibraryInfo *TLI);
-
-/// Tests if a value is a call or invoke to a library function that
-/// allocates memory (strdup, strndup).
-bool isStrdupLikeFn(const Value *V, const TargetLibraryInfo *TLI);
-
-=======
->>>>>>> 1e8336c5
 //===----------------------------------------------------------------------===//
 //  free Call Utility Functions.
 //
@@ -124,8 +106,6 @@
 //  Properties of allocation functions
 //
 
-<<<<<<< HEAD
-=======
 /// Return false if the allocation can have side effects on the program state
 /// we are required to preserve beyond the effect of allocating a new object.
 /// Ex: If our allocation routine has a counter for the number of objects
@@ -139,7 +119,6 @@
 /// Gets the alignment argument for an aligned_alloc-like function
 Value *getAllocAlignment(const CallBase *V, const TargetLibraryInfo *TLI);
 
->>>>>>> 1e8336c5
 /// If this allocation function initializes memory to a fixed value, return
 /// said value in the requested type.  Otherwise, return nullptr.
 Constant *getInitialValueOfAllocation(const CallBase *Alloc,
