--- conflicted
+++ resolved
@@ -1395,11 +1395,6 @@
       Intrinsic<[llvm_double_ty], [llvm_i32_ty], []>;
 }
 
-<<<<<<< HEAD
-}
-
-=======
->>>>>>> a4eefe45
 let TargetPrefix = "ppc" in {
   def int_ppc_mma_assemble_acc :
         Intrinsic<[llvm_v512i1_ty],
@@ -1426,9 +1421,6 @@
 
   def int_ppc_mma_xxsetaccz :
         Intrinsic<[llvm_v512i1_ty], [], [IntrNoMem]>;
-<<<<<<< HEAD
-}
-=======
 
   // MMA Reduced-Precision: Outer Product Intrinsic Definitions.
   defm int_ppc_mma_xvi4ger8 :
@@ -1485,5 +1477,4 @@
         Intrinsic<[llvm_v512i1_ty],
                   [llvm_v512i1_ty, llvm_v16i8_ty, llvm_v16i8_ty, llvm_i32_ty,
                    llvm_i32_ty, llvm_i32_ty], [IntrNoMem]>;
-}
->>>>>>> a4eefe45
+}