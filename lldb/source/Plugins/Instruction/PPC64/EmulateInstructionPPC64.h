//===-- EmulateInstructionPPC64.h -------------------------------*- C++ -*-===//
//
// Part of the LLVM Project, under the Apache License v2.0 with LLVM Exceptions.
// See https://llvm.org/LICENSE.txt for license information.
// SPDX-License-Identifier: Apache-2.0 WITH LLVM-exception
//
//===----------------------------------------------------------------------===//

#ifndef LLDB_SOURCE_PLUGINS_INSTRUCTION_PPC64_EMULATEINSTRUCTIONPPC64_H
#define LLDB_SOURCE_PLUGINS_INSTRUCTION_PPC64_EMULATEINSTRUCTIONPPC64_H

#include "lldb/Core/EmulateInstruction.h"
#include "lldb/Interpreter/OptionValue.h"
#include "lldb/Utility/Log.h"

namespace lldb_private {

class EmulateInstructionPPC64 : public EmulateInstruction {
public:
  EmulateInstructionPPC64(const ArchSpec &arch);

  static void Initialize();

  static void Terminate();

  static llvm::StringRef GetPluginNameStatic() { return "ppc64"; }

  static llvm::StringRef GetPluginDescriptionStatic();

  static EmulateInstruction *CreateInstance(const ArchSpec &arch,
                                            InstructionType inst_type);

  static bool
  SupportsEmulatingInstructionsOfTypeStatic(InstructionType inst_type) {
    switch (inst_type) {
    case eInstructionTypeAny:
    case eInstructionTypePrologueEpilogue:
      return true;

    case eInstructionTypePCModifying:
    case eInstructionTypeAll:
      return false;
    }
    return false;
  }

  llvm::StringRef GetPluginName() override { return GetPluginNameStatic(); }

  bool SetTargetTriple(const ArchSpec &arch) override;

  bool SupportsEmulatingInstructionsOfType(InstructionType inst_type) override {
    return SupportsEmulatingInstructionsOfTypeStatic(inst_type);
  }

  bool ReadInstruction() override;

  bool EvaluateInstruction(uint32_t evaluate_options) override;

  bool TestEmulation(Stream *out_stream, ArchSpec &arch,
                     OptionValueDictionary *test_data) override {
    return false;
  }

<<<<<<< HEAD
  using EmulateInstruction::GetRegisterInfo;

=======
>>>>>>> f788a4d7
  llvm::Optional<RegisterInfo> GetRegisterInfo(lldb::RegisterKind reg_kind,
                                               uint32_t reg_num) override;

  bool CreateFunctionEntryUnwind(UnwindPlan &unwind_plan) override;

private:
  struct Opcode {
    uint32_t mask;
    uint32_t value;
    bool (EmulateInstructionPPC64::*callback)(uint32_t opcode);
    const char *name;
  };

  uint32_t m_fp = LLDB_INVALID_REGNUM;

  Opcode *GetOpcodeForInstruction(uint32_t opcode);

  bool EmulateMFSPR(uint32_t opcode);
  bool EmulateLD(uint32_t opcode);
  bool EmulateSTD(uint32_t opcode);
  bool EmulateOR(uint32_t opcode);
  bool EmulateADDI(uint32_t opcode);
};

} // namespace lldb_private

#endif // LLDB_SOURCE_PLUGINS_INSTRUCTION_PPC64_EMULATEINSTRUCTIONPPC64_H<|MERGE_RESOLUTION|>--- conflicted
+++ resolved
@@ -61,11 +61,6 @@
     return false;
   }
 
-<<<<<<< HEAD
-  using EmulateInstruction::GetRegisterInfo;
-
-=======
->>>>>>> f788a4d7
   llvm::Optional<RegisterInfo> GetRegisterInfo(lldb::RegisterKind reg_kind,
                                                uint32_t reg_num) override;
 
