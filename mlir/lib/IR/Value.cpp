--- conflicted
+++ resolved
@@ -139,8 +139,6 @@
   for (OpOperand &use : llvm::make_early_inc_range(getUses()))
     if (shouldReplace(use))
       use.set(newValue);
-<<<<<<< HEAD
-=======
 }
 
 /// Returns true if the value is used outside of the given block.
@@ -148,7 +146,6 @@
   return llvm::any_of(getUsers(), [block](Operation *user) {
     return user->getBlock() != block;
   });
->>>>>>> 918d599f
 }
 
 //===--------------------------------------------------------------------===//
