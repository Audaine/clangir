//===- FoldSubViewOps.cpp - Fold memref.subview ops -----------------------===//
//
// Part of the LLVM Project, under the Apache License v2.0 with LLVM Exceptions.
// See https://llvm.org/LICENSE.txt for license information.
// SPDX-License-Identifier: Apache-2.0 WITH LLVM-exception
//
//===----------------------------------------------------------------------===//
//
// This transformation pass folds loading/storing from/to subview ops into
// loading/storing from/to the original memref.
//
//===----------------------------------------------------------------------===//

#include "mlir/Dialect/Affine/IR/AffineOps.h"
#include "mlir/Dialect/MemRef/IR/MemRef.h"
#include "mlir/Dialect/MemRef/Transforms/Passes.h"
#include "mlir/Dialect/StandardOps/IR/Ops.h"
#include "mlir/Dialect/Vector/VectorOps.h"
#include "mlir/IR/BuiltinTypes.h"
#include "mlir/Transforms/GreedyPatternRewriteDriver.h"

using namespace mlir;

//===----------------------------------------------------------------------===//
// Utility functions
//===----------------------------------------------------------------------===//

/// Given the 'indices' of an load/store operation where the memref is a result
/// of a subview op, returns the indices w.r.t to the source memref of the
/// subview op. For example
///
/// %0 = ... : memref<12x42xf32>
/// %1 = subview %0[%arg0, %arg1][][%stride1, %stride2] : memref<12x42xf32> to
///          memref<4x4xf32, offset=?, strides=[?, ?]>
/// %2 = load %1[%i1, %i2] : memref<4x4xf32, offset=?, strides=[?, ?]>
///
/// could be folded into
///
/// %2 = load %0[%arg0 + %i1 * %stride1][%arg1 + %i2 * %stride2] :
///          memref<12x42xf32>
static LogicalResult
resolveSourceIndices(Location loc, PatternRewriter &rewriter,
                     memref::SubViewOp subViewOp, ValueRange indices,
                     SmallVectorImpl<Value> &sourceIndices) {
<<<<<<< HEAD
  // TODO: Aborting when the offsets are static. There might be a way to fold
  // the subview op with load even if the offsets have been canonicalized
  // away.
  SmallVector<Range, 4> opRanges = subViewOp.getOrCreateRanges(rewriter, loc);
  if (opRanges.size() != indices.size()) {
    // For the rank-reduced cases, we can only handle the folding when the
    // offset is zero, size is 1 and stride is 1.
    return failure();
  }
  auto opOffsets = llvm::map_range(opRanges, [](Range r) { return r.offset; });
  auto opStrides = llvm::map_range(opRanges, [](Range r) { return r.stride; });

  // New indices for the load are the current indices * subview_stride +
  // subview_offset.
  sourceIndices.resize(indices.size());
  for (auto index : llvm::enumerate(indices)) {
    auto offset = *(opOffsets.begin() + index.index());
    auto stride = *(opStrides.begin() + index.index());
    auto mul = rewriter.create<MulIOp>(loc, index.value(), stride);
    sourceIndices[index.index()] =
        rewriter.create<AddIOp>(loc, offset, mul).getResult();
=======
  SmallVector<OpFoldResult> mixedOffsets = subViewOp.getMixedOffsets();
  SmallVector<OpFoldResult> mixedSizes = subViewOp.getMixedSizes();
  SmallVector<OpFoldResult> mixedStrides = subViewOp.getMixedStrides();

  SmallVector<Value> useIndices;
  // Check if this is rank-reducing case. Then for every unit-dim size add a
  // zero to the indices.
  ArrayRef<int64_t> resultShape = subViewOp.getType().getShape();
  unsigned resultDim = 0;
  for (auto size : llvm::enumerate(mixedSizes)) {
    auto attr = size.value().dyn_cast<Attribute>();
    // Check if this dimension has been dropped, i.e. the size is 1, but the
    // associated dimension is not 1.
    if (attr && attr.cast<IntegerAttr>().getInt() == 1 &&
        (resultDim >= resultShape.size() || resultShape[resultDim] != 1))
      useIndices.push_back(rewriter.create<ConstantIndexOp>(loc, 0));
    else if (resultDim < resultShape.size()) {
      useIndices.push_back(indices[resultDim++]);
    }
  }
  if (useIndices.size() != mixedOffsets.size())
    return failure();
  sourceIndices.resize(useIndices.size());
  for (auto index : llvm::seq<size_t>(0, mixedOffsets.size())) {
    SmallVector<Value> dynamicOperands;
    AffineExpr expr = rewriter.getAffineDimExpr(0);
    unsigned numSymbols = 0;
    dynamicOperands.push_back(useIndices[index]);

    // Multiply the stride;
    if (auto attr = mixedStrides[index].dyn_cast<Attribute>()) {
      expr = expr * attr.cast<IntegerAttr>().getInt();
    } else {
      dynamicOperands.push_back(mixedStrides[index].get<Value>());
      expr = expr * rewriter.getAffineSymbolExpr(numSymbols++);
    }

    // Add the offset.
    if (auto attr = mixedOffsets[index].dyn_cast<Attribute>()) {
      expr = expr + attr.cast<IntegerAttr>().getInt();
    } else {
      dynamicOperands.push_back(mixedOffsets[index].get<Value>());
      expr = expr + rewriter.getAffineSymbolExpr(numSymbols++);
    }
    Location loc = subViewOp.getLoc();
    sourceIndices[index] = rewriter.create<AffineApplyOp>(
        loc, AffineMap::get(1, numSymbols, expr), dynamicOperands);
>>>>>>> 3f9ee3c9
  }
  return success();
}

/// Helpers to access the memref operand for each op.
static Value getMemRefOperand(memref::LoadOp op) { return op.memref(); }

static Value getMemRefOperand(vector::TransferReadOp op) { return op.source(); }

static Value getMemRefOperand(memref::StoreOp op) { return op.memref(); }

static Value getMemRefOperand(vector::TransferWriteOp op) {
  return op.source();
}

//===----------------------------------------------------------------------===//
// Patterns
//===----------------------------------------------------------------------===//

namespace {
/// Merges subview operation with load/transferRead operation.
template <typename OpTy>
class LoadOpOfSubViewFolder final : public OpRewritePattern<OpTy> {
public:
  using OpRewritePattern<OpTy>::OpRewritePattern;

  LogicalResult matchAndRewrite(OpTy loadOp,
                                PatternRewriter &rewriter) const override;

private:
  void replaceOp(OpTy loadOp, memref::SubViewOp subViewOp,
                 ArrayRef<Value> sourceIndices,
                 PatternRewriter &rewriter) const;
};

/// Merges subview operation with store/transferWriteOp operation.
template <typename OpTy>
class StoreOpOfSubViewFolder final : public OpRewritePattern<OpTy> {
public:
  using OpRewritePattern<OpTy>::OpRewritePattern;

  LogicalResult matchAndRewrite(OpTy storeOp,
                                PatternRewriter &rewriter) const override;

private:
  void replaceOp(OpTy storeOp, memref::SubViewOp subViewOp,
                 ArrayRef<Value> sourceIndices,
                 PatternRewriter &rewriter) const;
};

template <>
void LoadOpOfSubViewFolder<memref::LoadOp>::replaceOp(
    memref::LoadOp loadOp, memref::SubViewOp subViewOp,
    ArrayRef<Value> sourceIndices, PatternRewriter &rewriter) const {
  rewriter.replaceOpWithNewOp<memref::LoadOp>(loadOp, subViewOp.source(),
                                              sourceIndices);
}

template <>
void LoadOpOfSubViewFolder<vector::TransferReadOp>::replaceOp(
    vector::TransferReadOp loadOp, memref::SubViewOp subViewOp,
    ArrayRef<Value> sourceIndices, PatternRewriter &rewriter) const {
  rewriter.replaceOpWithNewOp<vector::TransferReadOp>(
      loadOp, loadOp.getVectorType(), subViewOp.source(), sourceIndices,
      loadOp.permutation_map(), loadOp.padding(), loadOp.in_boundsAttr());
}

template <>
void StoreOpOfSubViewFolder<memref::StoreOp>::replaceOp(
    memref::StoreOp storeOp, memref::SubViewOp subViewOp,
    ArrayRef<Value> sourceIndices, PatternRewriter &rewriter) const {
  rewriter.replaceOpWithNewOp<memref::StoreOp>(
      storeOp, storeOp.value(), subViewOp.source(), sourceIndices);
}

template <>
void StoreOpOfSubViewFolder<vector::TransferWriteOp>::replaceOp(
    vector::TransferWriteOp transferWriteOp, memref::SubViewOp subViewOp,
    ArrayRef<Value> sourceIndices, PatternRewriter &rewriter) const {
  rewriter.replaceOpWithNewOp<vector::TransferWriteOp>(
      transferWriteOp, transferWriteOp.vector(), subViewOp.source(),
      sourceIndices, transferWriteOp.permutation_map(),
      transferWriteOp.in_boundsAttr());
}
} // namespace

template <typename OpTy>
LogicalResult
LoadOpOfSubViewFolder<OpTy>::matchAndRewrite(OpTy loadOp,
                                             PatternRewriter &rewriter) const {
  auto subViewOp =
      getMemRefOperand(loadOp).template getDefiningOp<memref::SubViewOp>();
  if (!subViewOp)
    return failure();

  SmallVector<Value, 4> sourceIndices;
  if (failed(resolveSourceIndices(loadOp.getLoc(), rewriter, subViewOp,
                                  loadOp.indices(), sourceIndices)))
    return failure();

  replaceOp(loadOp, subViewOp, sourceIndices, rewriter);
  return success();
}

template <typename OpTy>
LogicalResult
StoreOpOfSubViewFolder<OpTy>::matchAndRewrite(OpTy storeOp,
                                              PatternRewriter &rewriter) const {
  auto subViewOp =
      getMemRefOperand(storeOp).template getDefiningOp<memref::SubViewOp>();
  if (!subViewOp)
    return failure();

  SmallVector<Value, 4> sourceIndices;
  if (failed(resolveSourceIndices(storeOp.getLoc(), rewriter, subViewOp,
                                  storeOp.indices(), sourceIndices)))
    return failure();

  replaceOp(storeOp, subViewOp, sourceIndices, rewriter);
  return success();
}

void memref::populateFoldSubViewOpPatterns(RewritePatternSet &patterns) {
  patterns.add<LoadOpOfSubViewFolder<memref::LoadOp>,
               LoadOpOfSubViewFolder<vector::TransferReadOp>,
               StoreOpOfSubViewFolder<memref::StoreOp>,
               StoreOpOfSubViewFolder<vector::TransferWriteOp>>(
      patterns.getContext());
}

//===----------------------------------------------------------------------===//
// Pass registration
//===----------------------------------------------------------------------===//

namespace {

#define GEN_PASS_CLASSES
#include "mlir/Dialect/MemRef/Transforms/Passes.h.inc"

struct FoldSubViewOpsPass final
    : public FoldSubViewOpsBase<FoldSubViewOpsPass> {
  void runOnOperation() override;
};

} // namespace

void FoldSubViewOpsPass::runOnOperation() {
  RewritePatternSet patterns(&getContext());
  memref::populateFoldSubViewOpPatterns(patterns);
  (void)applyPatternsAndFoldGreedily(getOperation()->getRegions(),
                                     std::move(patterns));
}

std::unique_ptr<Pass> memref::createFoldSubViewOpsPass() {
  return std::make_unique<FoldSubViewOpsPass>();
}<|MERGE_RESOLUTION|>--- conflicted
+++ resolved
@@ -42,29 +42,6 @@
 resolveSourceIndices(Location loc, PatternRewriter &rewriter,
                      memref::SubViewOp subViewOp, ValueRange indices,
                      SmallVectorImpl<Value> &sourceIndices) {
-<<<<<<< HEAD
-  // TODO: Aborting when the offsets are static. There might be a way to fold
-  // the subview op with load even if the offsets have been canonicalized
-  // away.
-  SmallVector<Range, 4> opRanges = subViewOp.getOrCreateRanges(rewriter, loc);
-  if (opRanges.size() != indices.size()) {
-    // For the rank-reduced cases, we can only handle the folding when the
-    // offset is zero, size is 1 and stride is 1.
-    return failure();
-  }
-  auto opOffsets = llvm::map_range(opRanges, [](Range r) { return r.offset; });
-  auto opStrides = llvm::map_range(opRanges, [](Range r) { return r.stride; });
-
-  // New indices for the load are the current indices * subview_stride +
-  // subview_offset.
-  sourceIndices.resize(indices.size());
-  for (auto index : llvm::enumerate(indices)) {
-    auto offset = *(opOffsets.begin() + index.index());
-    auto stride = *(opStrides.begin() + index.index());
-    auto mul = rewriter.create<MulIOp>(loc, index.value(), stride);
-    sourceIndices[index.index()] =
-        rewriter.create<AddIOp>(loc, offset, mul).getResult();
-=======
   SmallVector<OpFoldResult> mixedOffsets = subViewOp.getMixedOffsets();
   SmallVector<OpFoldResult> mixedSizes = subViewOp.getMixedSizes();
   SmallVector<OpFoldResult> mixedStrides = subViewOp.getMixedStrides();
@@ -112,7 +89,6 @@
     Location loc = subViewOp.getLoc();
     sourceIndices[index] = rewriter.create<AffineApplyOp>(
         loc, AffineMap::get(1, numSymbols, expr), dynamicOperands);
->>>>>>> 3f9ee3c9
   }
   return success();
 }
