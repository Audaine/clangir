--- conflicted
+++ resolved
@@ -338,16 +338,7 @@
     return nullptr;
   }
 
-<<<<<<< HEAD
-  // For OpenCL Kernel we can just emit a pointer pointing to the element.
-  if (targetEnv.allows(spirv::Capability::Kernel))
-    return spirv::PointerType::get(arrayElemType, storageClass);
-
-  // For Vulkan we need extra wrapping struct and array to satisfy interface
-  // needs.
-=======
-
->>>>>>> f788a4d7
+
   if (!type.hasStaticShape()) {
     // For OpenCL Kernel, dynamic shaped memrefs convert into a pointer pointing
     // to the element.
@@ -414,16 +405,7 @@
     return nullptr;
   }
 
-<<<<<<< HEAD
-  // For OpenCL Kernel we can just emit a pointer pointing to the element.
-  if (targetEnv.allows(spirv::Capability::Kernel))
-    return spirv::PointerType::get(arrayElemType, storageClass);
-
-  // For Vulkan we need extra wrapping struct and array to satisfy interface
-  // needs.
-=======
-
->>>>>>> f788a4d7
+
   if (!type.hasStaticShape()) {
     // For OpenCL Kernel, dynamic shaped memrefs convert into a pointer pointing
     // to the element.
@@ -798,23 +780,13 @@
   auto indexType = typeConverter.getIndexType();
 
   SmallVector<Value, 2> linearizedIndices;
-<<<<<<< HEAD
-  auto zero = spirv::ConstantOp::getZero(indexType, loc, builder);
-
-  Value linearIndex;
-  if (baseType.getRank() == 0) {
-    linearIndex = zero;
-=======
   Value linearIndex;
   if (baseType.getRank() == 0) {
     linearIndex = spirv::ConstantOp::getZero(indexType, loc, builder);
->>>>>>> f788a4d7
   } else {
     linearIndex =
         linearizeIndex(indices, strides, offset, indexType, loc, builder);
   }
-<<<<<<< HEAD
-=======
   Type pointeeType =
       basePtr.getType().cast<spirv::PointerType>().getPointeeType();
   if (pointeeType.isa<spirv::ArrayType>()) {
@@ -822,7 +794,6 @@
     return builder.create<spirv::AccessChainOp>(loc, basePtr,
                                                 linearizedIndices);
   }
->>>>>>> f788a4d7
   return builder.create<spirv::PtrAccessChainOp>(loc, basePtr, linearIndex,
                                                  linearizedIndices);
 }
