//===- ModuleBufferization.cpp - Bufferization across Func. Boundaries ----===//
//
// Part of the LLVM Project, under the Apache License v2.0 with LLVM Exceptions.
// See https://llvm.org/LICENSE.txt for license information.
// SPDX-License-Identifier: Apache-2.0 WITH LLVM-exception
//
//===----------------------------------------------------------------------===//
//
<<<<<<< HEAD
// Module bufferization is an extension of Comprehensive Bufferize that
// bufferizes function boundaries. It provides `BufferizableOpInterface`
// implementations for FuncOp, CallOp and ReturnOp, along with a few helper
// functions that control the order in which functions are bufferized.
//
// Three cases can occur during bufferization of FuncOps.
//
//     i. inplaceable function arguments may be reused in place after the
//        function itself has been bufferized. This is encoded by IR resembling:
//
//        ```
//          #map = affine_map<(d0)[s0, s1] -> (d0 * s1 + s0)>
//           func @foo(%A: tensor<?xf32> {linalg.inplaceable = true})
//              -> tensor<?xf32> {
//            %0 = bufferization.to_memref %A : memref<?xf32, #map>
//            // ... uses of %0
//            %res = bufferization.to_tensor %0 : memref<?xf32, #map>
//            return %res : tensor<?xf32>
//          }
//        ```
//
//        this is the cue for the bufferization of the function foo (and calls
//        to it) may bufferize to `func @foo(%A: memref<?xf32, some_layout>)`.
//        To fully achieve bufferization, an additional analysis is needed to
//        determine whether function argument/operand pairs bufferize to a
//        single inplace buffer argument (i.e. functions may return tensors in
//        arbitrary order that may not match argument numbers).
//
//    ii. results that don't map to an inplaceable function argument are
//        generally allocated. Since memref semantics wrt ownership of the
//        underlying memory region are not well-defined, comprehensive
//        bufferization chooses to perform allocations in a scoped fashion:
//        returning memrefs is always considered illegal.
//        Such scenarios are encoded by IR resembling:
//
//        ```
//          #map = affine_map<(d0)[s0, s1] -> (d0 * s1 + s0)>
//          func @foo(%A: tensor<?xf32> {linalg.inplaceable = true})
//              -> tensor<?xf32> {
//            %0 = bufferization.to_memref %A : memref<?xf32, #map>
//            %1 = memref.dim %0, %c0 : memref<?xf32, #map>
//            %2 = memref.alloc(%1) : memref<?xf32>
//            %3 = memref.cast %2 : memref<?xf32> to memref<?xf32, #map>
//            // ... uses of %3
//            memref.dealloc %2 : memref<?xf32, #map>
//            %res = bufferization.to_tensor %3 : memref<?xf32, #map>
//            return %res : tensor<?xf32>
//          }
//       ```
//
//        this is the cue for the bufferization of the function foo (and calls
//        to it) that it must bufferize to `func @foo(%A: memref<?xf32,
//        some_layout>,
//                   %B: memref<?xf32, some_layout>)` (i.e. make a cloned
//        allocation of the result tensor)
//        To fully achieve bufferization, the alloc/dealloc pair must be lifted
//        out of the function at each call site.
//
//   iii. as an optimization over ii., it may be possible to reuse an argument
//        and only want to return a slice.
//        This may forego allocation by letting *all* callers decide whether to
//        pass a new *aliasing* memref function argument (i.e. a subview).
//        Without loss of generality, callers may agree to allocate a new buffer
//        to avoid this aliasing. Such scenarios are encoded by IR resembling:
//
//        ```
//          #map = affine_map<(d0)[s0, s1] -> (d0 * s1 + s0)>
//          func @foo(%arg0: tensor<?xf32> {linalg.inplaceable = true})
//              -> tensor<4xf32> {
//            %0 = bufferization.to_memref %arg0 : memref<?xf32, #map>
//            %1 = memref.subview %0[0] [4] [1] : memref<?xf32, #map> to
//                                                memref<4xf32, #map>
//            // ... inplace computes into %1
//            %3 = bufferization.to_tensor %1 : memref<4xf32, #map>
//            return %3 : tensor<4xf32>
//          }
//        ```
//
//  Note: In the future, it may be worthwhile to design special bufferization
//  ops to encode the desired semantics at function boundaries for i., ii. and
//  iii.
=======
// Module Bufferization is an extension of Comprehensive Bufferize that
// bufferizes function boundaries. It provides `BufferizableOpInterface`
// implementations for FuncOp, CallOp and ReturnOp.
//
// Module Bufferization is run via `runComprehensiveBufferize(ModuleOp, ...)`.
// This function analyzed the given module and determines the order of
// analysis and bufferization: Functions that are called are processed before
// their respective callers.
//
// After analyzing a FuncOp, additional information about its bbArgs is
// gathered through PostAnalysisSteps and stored in `ModuleBufferizationState`.
//
// * `EquivalentFuncOpBBArgsAnalysis` determines the equivalent bbArg for each
//   tensor return value (if any).
// * `FuncOpBbArgReadWriteAnalysis` determines whether or not a tensor bbArg is
//   read/written.
//
// Only tensors that are equivalent to some FuncOp bbArg may be returned.
// Bufferization currently fails if other tensors (in particular tensors that
// bufferize out-of-place and result in a new buffer allocation) are returned.
// In the future, such allocations could be hoisted to the caller.
//
// Example: `foo` fails bufferization because %0 is not equivalent to any bbArg.
// ```
// func @foo() -> tensor<?xf32> {
//   %0 = linalg.init_tensor [...] : tensor<?xf32>
//   return %0 : tensor<?xf32>
// }
// ```
//
// Module Bufferization implements the following calling convention.
//
// * In the absence of conflicts within a FuncOp, the FuncOp's bbArgs may always
//   be written to in-place.
// * If a tensor operand of a CallOp is read after the CallOp, the operand of
//   the CallOp must bufferize out-of-place.
//
// Example: The tensor.insert op bufferizes in-place because it is allowed to
// modify the buffer of `%t1` directly. The CallOp in `caller` must bufferize
// out-of-place because `%t0` is modified by the callee but read by the
// tensor.extract op. The analysis of CallOps decides whether an OpOperand must
// bufferize out-of-place based on results of `FuncOpBbArgReadWriteAnalysis`.
// ```
// func @callee(%t1 : tensor<?xf32>) -> tensor<?xf32> {
//   %f = ... : f32
//   %0 = tensor.insert %f into %t1[...] : tensor<?xf32>
//   return %0 : tensor<?xf32>
// }
//
// func @caller() -> () {
//   %t0 = ... : tensor<?xf32>
//   %1 = call @callee(%t0) : (tensor<?xf32>) -> (tensor<?xf32>)
//   %2 = tensor.extract %1[...]  : tensor<?xf32>
// }
// ```
//
// Note: If a function is external, `FuncOpBbArgReadWriteAnalysis` cannot
// analyze the function body. In such a case, the CallOp analysis conservatively
// assumes that each tensor OpOperand is both read and written.
//
// TODO: Add FuncOp attributes so that bbArgs of external FuncOps can be marked
// as "not reading" and/or "not writing".
>>>>>>> 1e8336c5

#include "mlir/Dialect/Linalg/ComprehensiveBufferize/ModuleBufferization.h"

#include "mlir/Dialect/Bufferization/IR/Bufferization.h"
#include "mlir/Dialect/Linalg/ComprehensiveBufferize/BufferizableOpInterface.h"
#include "mlir/Dialect/Linalg/ComprehensiveBufferize/ComprehensiveBufferize.h"
#include "mlir/Dialect/MemRef/IR/MemRef.h"
#include "mlir/Dialect/StandardOps/IR/Ops.h"
#include "mlir/IR/Operation.h"

using namespace mlir;
using namespace linalg;
using namespace tensor;
using namespace comprehensive_bufferize;

namespace {
/// The state of analysis of a FuncOp.
enum class FuncOpAnalysisState { NotAnalyzed, InProgress, Analyzed };

/// Extra bufferization state that is required for bufferization of function
/// boundaries.
struct ModuleBufferizationState : public DialectBufferizationState {
  /// A mapping of ReturnOp OpOperand indices to equivalent FuncOp BBArg
  /// indices.
  DenseMap<FuncOp, DenseMap<int64_t, int64_t>> equivalentFuncArgs;

  /// A set of all read BlockArguments of FuncOps.
  // Note: BlockArgument knows about its owner, so we do not need to store
  // FuncOps here.
  DenseSet<BlockArgument> readBbArgs;

  /// A set of all written-to BlockArguments of FuncOps.
  DenseSet<BlockArgument> writtenBbArgs;

  /// Keep track of which FuncOps are fully analyzed or currently being
  /// analyzed.
  DenseMap<FuncOp, FuncOpAnalysisState> analyzedFuncOps;

  // A list of functions in the order in which they are analyzed + bufferized.
  SmallVector<FuncOp> orderedFuncOps;

  // A mapping of FuncOps to their callers.
  DenseMap<FuncOp, DenseSet<Operation *>> callerMap;
};
} // namespace

/// Get ModuleBufferizationState.
static const ModuleBufferizationState &
getModuleBufferizationState(const BufferizationState &state) {
  Optional<const ModuleBufferizationState *> maybeState =
      state.getDialectState<ModuleBufferizationState>(
          StandardOpsDialect::getDialectNamespace());
  assert(maybeState.hasValue() && "ModuleBufferizationState does not exist");
  return **maybeState;
}

/// Get or create ModuleBufferizationState.
static ModuleBufferizationState &
getModuleBufferizationState(BufferizationState &state) {
  return state.getOrCreateDialectState<ModuleBufferizationState>(
      StandardOpsDialect::getDialectNamespace());
}

/// Return the state (phase) of analysis of the FuncOp.
static FuncOpAnalysisState
getFuncOpAnalysisState(const BufferizationState &state, FuncOp funcOp) {
  const ModuleBufferizationState &moduleState =
      getModuleBufferizationState(state);
  auto it = moduleState.analyzedFuncOps.find(funcOp);
  if (it == moduleState.analyzedFuncOps.end())
    return FuncOpAnalysisState::NotAnalyzed;
  return it->second;
}

/// Return the unique ReturnOp that terminates `funcOp`.
/// Return nullptr if there is no such unique ReturnOp.
static ReturnOp getAssumedUniqueReturnOp(FuncOp funcOp) {
  ReturnOp returnOp;
  for (Block &b : funcOp.body()) {
    if (auto candidateOp = dyn_cast<ReturnOp>(b.getTerminator())) {
      if (returnOp)
        return nullptr;
      returnOp = candidateOp;
    }
  }
  return returnOp;
}

namespace {
/// Store function BlockArguments that are equivalent to a returned value in
/// ModuleBufferizationState.
struct EquivalentFuncOpBBArgsAnalysis : public PostAnalysisStep {
  /// Annotate IR with the results of the analysis. For testing purposes only.
  static void annotateReturnOp(OpOperand &returnVal, BlockArgument bbArg) {
    const char *kEquivalentArgsAttr = "__equivalent_func_args__";
    Operation *op = returnVal.getOwner();

    SmallVector<int64_t> equivBbArgs;
    if (op->hasAttr(kEquivalentArgsAttr)) {
      auto attr = op->getAttr(kEquivalentArgsAttr).cast<ArrayAttr>();
      equivBbArgs = llvm::to_vector<4>(llvm::map_range(attr, [](Attribute a) {
        return a.cast<IntegerAttr>().getValue().getSExtValue();
      }));
    } else {
      equivBbArgs.append(op->getNumOperands(), -1);
    }
    equivBbArgs[returnVal.getOperandNumber()] = bbArg.getArgNumber();

    OpBuilder b(op->getContext());
    op->setAttr(kEquivalentArgsAttr, b.getI64ArrayAttr(equivBbArgs));
  }

  LogicalResult run(Operation *op, BufferizationState &state,
                    BufferizationAliasInfo &aliasInfo,
                    SmallVector<Operation *> &newOps) override {
    ModuleBufferizationState &moduleState = getModuleBufferizationState(state);

    // Support only single return-terminated block in the function.
    auto funcOp = cast<FuncOp>(op);
    ReturnOp returnOp = getAssumedUniqueReturnOp(funcOp);
    assert(returnOp && "expected func with single return op");

    for (OpOperand &returnVal : returnOp->getOpOperands())
      if (returnVal.get().getType().isa<RankedTensorType>())
        for (BlockArgument bbArg : funcOp.getArguments())
          if (bbArg.getType().isa<RankedTensorType>())
            if (aliasInfo.areEquivalentBufferizedValues(returnVal.get(),
                                                        bbArg)) {
              moduleState
                  .equivalentFuncArgs[funcOp][returnVal.getOperandNumber()] =
                  bbArg.getArgNumber();
              if (state.getOptions().testAnalysisOnly)
                annotateReturnOp(returnVal, bbArg);
            }

    return success();
  }
};

/// Return true if the buffer of the given tensor value is written to. Must not
/// be called for values inside not yet analyzed functions. (Post-analysis
/// steps do not have to be run yet, i.e., "in progress" is also OK.)
static bool isValueWritten(Value value, const BufferizationState &state,
                           const BufferizationAliasInfo &aliasInfo) {
#ifndef NDEBUG
  assert(value.getType().isa<TensorType>() && "expected TensorType");
  FuncOp funcOp;
  if (auto bbArg = value.dyn_cast<BlockArgument>()) {
    Operation *owner = bbArg.getOwner()->getParentOp();
    funcOp = isa<FuncOp>(owner) ? cast<FuncOp>(owner)
                                : owner->getParentOfType<FuncOp>();
  } else {
    funcOp = value.getDefiningOp()->getParentOfType<FuncOp>();
  }
  assert(getFuncOpAnalysisState(state, funcOp) !=
             FuncOpAnalysisState::NotAnalyzed &&
         "FuncOp must be fully analyzed or analysis in progress");
#endif // NDEBUG

  bool isWritten = false;
  aliasInfo.applyOnAliases(value, [&](Value val) {
    for (OpOperand &use : val.getUses())
      if (state.isInPlace(use) && state.bufferizesToMemoryWrite(use))
        isWritten = true;
  });
  return isWritten;
}

/// Determine which FuncOp bbArgs are read and which are written. If this
/// PostAnalysisStep is run on a function with unknown ops, it will
/// conservatively assume that such ops bufferize to a read + write.
struct FuncOpBbArgReadWriteAnalysis : public PostAnalysisStep {
  LogicalResult run(Operation *op, BufferizationState &state,
                    BufferizationAliasInfo &aliasInfo,
                    SmallVector<Operation *> &newOps) override {
    ModuleBufferizationState &moduleState = getModuleBufferizationState(state);
    auto funcOp = cast<FuncOp>(op);

    // If the function has no body, conservatively assume that all args are
    // read + written.
    if (funcOp.getBody().empty()) {
      for (BlockArgument bbArg : funcOp.getArguments()) {
        moduleState.readBbArgs.insert(bbArg);
        moduleState.writtenBbArgs.insert(bbArg);
      }

      return success();
    }

    for (BlockArgument bbArg : funcOp.getArguments()) {
      if (!bbArg.getType().isa<TensorType>())
        continue;
      if (state.isValueRead(bbArg))
        moduleState.readBbArgs.insert(bbArg);
      if (isValueWritten(bbArg, state, aliasInfo))
        moduleState.writtenBbArgs.insert(bbArg);
    }

    return success();
  }
};
} // namespace

static bool isaTensor(Type t) { return t.isa<TensorType>(); }

/// If `value` is a memref::CastOp, return its source. Otherwise, return
/// `value` directly.
static Value getNonCastedValue(Value value) {
  while (auto castOp = value.getDefiningOp<memref::CastOp>())
    value = castOp.source();
  return value;
}

/// Remove the attribute that triggers inplace bufferization on a FuncOp
/// argument `bbArg`.
static void removeBufferizationFuncArguments(BlockArgument bbArg) {
  auto funcOp = cast<FuncOp>(bbArg.getOwner()->getParentOp());
  funcOp.removeArgAttr(bbArg.getArgNumber(),
                       BufferizableOpInterface::kBufferLayoutAttrName);
  funcOp.removeArgAttr(bbArg.getArgNumber(),
                       BufferizableOpInterface::kInplaceableAttrName);
}

/// Return the FuncOp called by `callOp`.
static FuncOp getCalledFunction(CallOpInterface callOp) {
  SymbolRefAttr sym = callOp.getCallableForCallee().dyn_cast<SymbolRefAttr>();
  if (!sym)
    return nullptr;
  return dyn_cast_or_null<FuncOp>(
      SymbolTable::lookupNearestSymbolFrom(callOp, sym));
}

/// Return the FunctionType with `argumentTypes` and `resultTypes` where each
/// tensor is replaced by the corresponding buffer type.
/// In order for all the callers to agree, this *must* bufferize to the most
/// dynamic buffer type supported.
/// A later pass across all CallOps in the module can decide whether to simplify
/// the types of to version according to some cost model.
static FunctionType getBufferizedFunctionType(MLIRContext *ctx,
                                              TypeRange argumentTypes,
                                              TypeRange resultTypes) {
  auto rewrite = [](Type t) -> Type {
    // TODO: non-zero address space.
    // TODO: layout information if relevant.
    if (auto rankedTensorType = t.dyn_cast<RankedTensorType>())
      return getDynamicMemRefType(rankedTensorType);
    if (auto tensorType = t.dyn_cast<TensorType>())
      return getUnrankedMemRefType(tensorType.getElementType());
    return t;
  };
  auto argTypes = llvm::to_vector<4>(llvm::map_range(argumentTypes, rewrite));
  auto retTypes = llvm::to_vector<4>(llvm::map_range(resultTypes, rewrite));
  return FunctionType::get(ctx, argTypes, retTypes);
}

/// Gather equivalence info of CallOps.
/// Note: This only adds new equivalence info if `funcOp` was already analyzed.
// TODO: This does not handle cyclic function call graphs etc.
static void equivalenceAnalysis(FuncOp funcOp,
                                BufferizationAliasInfo &aliasInfo,
                                ModuleBufferizationState &moduleState) {
  funcOp->walk([&](CallOp callOp) {
    FuncOp calledFunction = getCalledFunction(callOp);
    assert(calledFunction && "could not retrieved called FuncOp");

    // No equivalence info available for the called function.
    if (!moduleState.equivalentFuncArgs.count(calledFunction))
      return WalkResult::skip();

    for (auto it : moduleState.equivalentFuncArgs[calledFunction]) {
      int64_t returnIdx = it.first;
      int64_t bbargIdx = it.second;
      Value returnVal = callOp.getResult(returnIdx);
      Value argVal = callOp->getOperand(bbargIdx);
      aliasInfo.unionEquivalenceClasses(returnVal, argVal);
    }

    return WalkResult::advance();
  });
}

/// Rewrite the `funcOp` arguments analysis return values and terminator into
/// buffer form (using the canonical memref layout for now), according to the
/// inPlace-bufferizable information of the function arguments.
///
/// This relies on a buffer equivalence analysis of each return operand. When a
/// result buffer is equivalent to a BlockArgument of `funcOp`, it can be
/// dropped from the return values and becomes inplaceable at all callers. This
/// assumes all CallOp perform the necessary work to clone operands so as to
/// make them inplaceable. Reliance on this logic will need to be relaxed in the
/// future.
///
/// Note: Returning a memref currently fails bufferization. If such memrefs
/// originate from an op with an Alloc effect, they could be hoisted in the
/// future.
static LogicalResult bufferizeFuncOpBoundary(FuncOp funcOp,
                                             RewriterBase &rewriter,
                                             BufferizationState &state) {
  ModuleBufferizationState &moduleState = getModuleBufferizationState(state);

  // If nothing to do then we are done.
  if (!llvm::any_of(funcOp.getType().getInputs(), isaTensor) &&
      !llvm::any_of(funcOp.getType().getResults(), isaTensor))
    return success();

  // Get the bufferized FunctionType for funcOp or construct it if not yet
  // available.
  // TODO: Atm we have 3 cases:
  // 1. if a function is called from within the Module, it must have bufferized
  //    to inplaceable tensor results.
  // 2. if it is bodiless, it must have bufferized and is not allowed to have
  //    result tensors.
  // 3. if it is not called internally, it still must bufferize to inplaceable
  //    tensor results and we construct it now (e.g. top-level function called
  //    externally).
  // -> Figure out a better layering.
  TypeRange resultTypes;

  // Corner case: Bodiless FuncOp
  // ============================
  // The body of such functions is assumed opaque and we can't know the
  // bufferization contract they want to enforce atm.
  // As a consequence, only support functions that don't return any tensor atm.
  if (funcOp.getBody().empty()) {
    if (llvm::any_of(funcOp.getType().getResults(), isaTensor))
      return funcOp->emitError() << "cannot bufferize bodiless function that "
                                 << "returns a tensor";
    FunctionType bufferizedFuncType = getBufferizedFunctionType(
        funcOp.getContext(), funcOp.getType().getInputs(), TypeRange{});
    funcOp.setType(bufferizedFuncType);
    return success();
  }

  // Support only single return-terminated block in the function.
  ReturnOp returnOp = getAssumedUniqueReturnOp(funcOp);
  assert(returnOp && "expected func with single return op");

  // 1. For each FuncOp result, keep track of which inplace argument it reuses.
  SmallVector<Value> returnValues;
  for (OpOperand &returnOperand : returnOp->getOpOperands()) {
    Value returnVal = returnOperand.get();

    // If not a renturn tensor type just forward it.
    if (!returnVal.getType().isa<RankedTensorType>()) {
      returnValues.push_back(returnVal);
      continue;
    }

    // If return operand is equivalent to some bbArg, no need to return it.
    if (moduleState.equivalentFuncArgs[funcOp].count(
            returnOperand.getOperandNumber()))
      continue;

    // Cast values at the call site if necessary.
    returnValues.push_back(
        getNonCastedValue(*state.getBuffer(rewriter, returnOperand)));
  }

  // 2. Rewrite the terminator without the inPlace bufferizable values.
  ValueRange retValues{returnValues};
  FunctionType bufferizedFuncType = getBufferizedFunctionType(
      funcOp.getContext(), funcOp.getType().getInputs(), retValues.getTypes());
  OpBuilder b(returnOp);
  b.create<ReturnOp>(returnOp.getLoc(), returnValues);
  returnOp->erase();

  // 3. Rewrite the bbArgs.
  // Iterate on the original `numArgs` and replace them in order.
  // This guarantees the argument order still matches after the rewrite.
  Block &frontBlock = funcOp.body().front();
  unsigned numArgs = frontBlock.getNumArguments();
  for (unsigned idx = 0; idx < numArgs; ++idx) {
    auto bbArg = frontBlock.getArgument(0);
    auto tensorType = bbArg.getType().dyn_cast<TensorType>();
    // Non-tensor types are just forwarded.
    if (!tensorType) {
      frontBlock.addArgument(bbArg.getType());
      bbArg.replaceAllUsesWith(frontBlock.getArguments().back());
      frontBlock.eraseArgument(0);
      continue;
    }

    // Get the buffer type from the bufferized function type.
    Type memrefType = bufferizedFuncType.getInput(idx);
    Value memref = frontBlock.addArgument(memrefType);
    OpBuilder b(funcOp->getContext());
    b.setInsertionPointToStart(&frontBlock);
    // Replace all uses of bbArg through a ToMemRefOp by a memref::CastOp.
    for (auto &use : llvm::make_early_inc_range(bbArg.getUses())) {
      if (auto toMemrefOp =
              dyn_cast<bufferization::ToMemrefOp>(use.getOwner())) {
        assert(memref::CastOp::areCastCompatible(
                   memref.getType(), toMemrefOp.memref().getType()) &&
               "bufferizeFuncOpBoundary: cast incompatible");
        auto castOp = b.create<memref::CastOp>(
            funcOp.getLoc(), toMemrefOp.memref().getType(), memref);
        toMemrefOp.memref().replaceAllUsesWith(castOp);
      }
    }
    // Replace all remaining uses by a to_tensor.
    if (!bbArg.use_empty()) {
      auto toTensorOp =
          b.create<bufferization::ToTensorOp>(funcOp.getLoc(), memref);
      bbArg.replaceAllUsesWith(toTensorOp);
    }
    frontBlock.eraseArgument(0);
    // TODO: add support to erase aliasInfo entries if deemed necessary.
  }

  // 4. Rewrite the FuncOp type to buffer form.
  funcOp.setType(bufferizedFuncType);

  return success();
}

/// Store all functions of the `moduleOp` in `orderedFuncOps`, sorted by
/// callee-caller order (i.e. callees without callers first).
/// Store the map of FuncOp to all its callers in `callerMap`.
/// Return `failure()` if a cycle of calls is detected or if we are unable to
/// retrieve the called FuncOp from any CallOpInterface.
static LogicalResult
getFuncOpsOrderedByCalls(ModuleOp moduleOp,
                         SmallVectorImpl<FuncOp> &orderedFuncOps,
                         DenseMap<FuncOp, DenseSet<Operation *>> &callerMap) {
  // For each FuncOp, the set of functions called by it (i.e. the union of
  // symbols of all nested CallOpInterfaceOp).
  DenseMap<FuncOp, DenseSet<FuncOp>> calledBy;
  // For each FuncOp, the number of CallOpInterface it contains.
  DenseMap<FuncOp, unsigned> numberCallOpsContainedInFuncOp;
  WalkResult res = moduleOp.walk([&](FuncOp funcOp) -> WalkResult {
    if (!funcOp.body().empty()) {
      ReturnOp returnOp = getAssumedUniqueReturnOp(funcOp);
      if (!returnOp)
        return funcOp->emitError()
               << "cannot bufferize a FuncOp with tensors and "
                  "without a unique ReturnOp";
    }

    numberCallOpsContainedInFuncOp[funcOp] = 0;
    return funcOp.walk([&](CallOpInterface callOp) -> WalkResult {
      // Only support CallOp for now.
      if (!isa<CallOp>(callOp.getOperation()))
        return callOp->emitError() << "expected a CallOp";
      FuncOp calledFunction = getCalledFunction(callOp);
      assert(calledFunction && "could not retrieved called FuncOp");
      auto it = callerMap.try_emplace(calledFunction, DenseSet<Operation *>{});
      it.first->getSecond().insert(callOp);
      if (calledBy[calledFunction].count(funcOp) == 0) {
        calledBy[calledFunction].insert(funcOp);
        numberCallOpsContainedInFuncOp[funcOp]++;
      }
      return WalkResult::advance();
    });
  });
  if (res.wasInterrupted())
    return failure();
  // Iteratively remove function operation that do not call any of the
  // functions remaining in the callCounter map and add them to the worklist.
  while (!numberCallOpsContainedInFuncOp.empty()) {
    auto it = llvm::find_if(numberCallOpsContainedInFuncOp,
                            [](auto entry) { return entry.getSecond() == 0; });
    if (it == numberCallOpsContainedInFuncOp.end())
      return moduleOp.emitOpError(
          "expected callgraph to be free of circular dependencies.");
    orderedFuncOps.push_back(it->getFirst());
    for (auto callee : calledBy[it->getFirst()])
      numberCallOpsContainedInFuncOp[callee]--;
    numberCallOpsContainedInFuncOp.erase(it);
  }
  return success();
}

static void
foreachCaller(const DenseMap<FuncOp, DenseSet<Operation *>> &callerMap,
              FuncOp callee, llvm::function_ref<void(Operation *)> doit) {
  auto itCallers = callerMap.find(callee);
  if (itCallers == callerMap.end())
    return;
  for (Operation *caller : itCallers->second)
    doit(caller);
}

/// Postprocess the linalg.buffer_layout annotation across function boundaries.
/// This is a purely mechanical process that may later become part of a
/// separate pass with its own layout assignment heuristic.
static void layoutPostProcessing(ModuleOp moduleOp) {
  SmallVector<FuncOp> orderedFuncOps;
  DenseMap<FuncOp, DenseSet<Operation *>> callerMap;
  auto res = getFuncOpsOrderedByCalls(moduleOp, orderedFuncOps, callerMap);
  (void)res;
  assert(succeeded(res) && "unexpected getFuncOpsOrderedByCalls failure");

  for (FuncOp funcOp : orderedFuncOps) {
    DenseMap<Operation *, SmallVector<Value>> operandsPerCaller;
    foreachCaller(callerMap, funcOp, [&](Operation *caller) {
      operandsPerCaller.try_emplace(caller, SmallVector<Value>());
    });

    SmallVector<Type> argumentTypes;
    // Iterate on each function argument and check it it was marked with a
    // desired layout.
    for (const auto &it : llvm::enumerate(funcOp.getType().getInputs())) {
      int argNumber = it.index();
      Type inputType = it.value();
      auto memrefType = inputType.dyn_cast<MemRefType>();
      auto layoutAttr = funcOp.getArgAttrOfType<AffineMapAttr>(
          argNumber, BufferizableOpInterface::kBufferLayoutAttrName);
      AffineMap desiredLayoutMap =
          layoutAttr ? layoutAttr.getValue() : AffineMap();
      AffineMap currentLayoutMap =
          memrefType ? getStridedLinearLayoutMap(memrefType) : AffineMap();
      if (!memrefType || !layoutAttr || desiredLayoutMap == currentLayoutMap) {
        argumentTypes.push_back(inputType);
        foreachCaller(callerMap, funcOp, [&](Operation *caller) {
          operandsPerCaller.find(caller)->getSecond().push_back(
              caller->getOperand(argNumber));
        });
        continue;
      }

      // Compute the buffer type with desired layout and add to input argument
      // types.
      MemRefType desiredMemrefType = MemRefType::get(
          memrefType.getShape(), memrefType.getElementType(), desiredLayoutMap);
      argumentTypes.push_back(desiredMemrefType);

      // If funcOp's body is not empty, change the bbArg type and propagate.
      if (!funcOp.body().empty()) {
        BlockArgument bbArg = funcOp.getArgument(argNumber);
        bbArg.setType(desiredMemrefType);
        OpBuilder b(bbArg.getContext());
        b.setInsertionPointToStart(bbArg.getOwner());
        assert(memref::CastOp::areCastCompatible(bbArg.getType(), memrefType) &&
               "layoutPostProcessing: cast incompatible");
        // Cast back to the original memrefType and let it canonicalize.
        Value cast =
            b.create<memref::CastOp>(funcOp.getLoc(), memrefType, bbArg);
        bbArg.replaceAllUsesExcept(cast, cast.getDefiningOp());
      }

      // Cast to desired buffer type on all callers to `funcOp`.
      // TODO: on the callee side, this may even have to trigger a copy to
      // change the layout. For now let the memref::CastOp fail to verify in
      // such cases.
      auto castArg = [&](Operation *caller) {
        OpBuilder b(caller);
        assert(
            memref::CastOp::areCastCompatible(
                caller->getOperand(argNumber).getType(), desiredMemrefType) &&
            "layoutPostProcessing.2: cast incompatible");
        Value newOperand = b.create<memref::CastOp>(
            funcOp.getLoc(), desiredMemrefType, caller->getOperand(argNumber));
        operandsPerCaller.find(caller)->getSecond().push_back(newOperand);
      };
      foreachCaller(callerMap, funcOp, castArg);
    }

    // Set operands with cast buffer on all callers to `funcOp`.
    foreachCaller(callerMap, funcOp, [&](Operation *caller) {
      caller->setOperands(operandsPerCaller.lookup(caller));
    });

    // Finally set the funcOp type to update the arguments.
    auto newFuncType = FunctionType::get(moduleOp.getContext(), argumentTypes,
                                         funcOp.getType().getResults());
    funcOp.setType(newFuncType);
  }
}

namespace mlir {
namespace linalg {
namespace comprehensive_bufferize {
namespace std_ext {

/// Return the index of the bbArg in the given FuncOp that is equivalent to the
/// specified return value (if any).
static Optional<int64_t>
getEquivalentFuncArgIdx(FuncOp funcOp, const ModuleBufferizationState &state,
                        int64_t returnValIdx) {
<<<<<<< HEAD
  if (!state.equivalentFuncArgs.count(funcOp))
    // No equivalence info stores for funcOp.
    return None;

  const DenseMap<int64_t, int64_t> &equivFuncArgs =
      state.equivalentFuncArgs.lookup(funcOp);
  if (!equivFuncArgs.count(returnValIdx))
    // Return value has no equivalent bbArg.
    return None;

  return equivFuncArgs.lookup(returnValIdx);
=======
  auto funcOpIt = state.equivalentFuncArgs.find(funcOp);
  if (funcOpIt == state.equivalentFuncArgs.end())
    // No equivalence info stores for funcOp.
    return None;

  auto retValIt = funcOpIt->getSecond().find(returnValIdx);
  if (retValIt == funcOpIt->getSecond().end())
    // Return value has no equivalent bbArg.
    return None;

  return retValIt->getSecond();
>>>>>>> 1e8336c5
}

struct CallOpInterface
    : public BufferizableOpInterface::ExternalModel<CallOpInterface, CallOp> {
  bool bufferizesToMemoryRead(Operation *op, OpOperand &opOperand,
                              const BufferizationState &state) const {
<<<<<<< HEAD
    // CallOpInterface alone doesn't bufferize to a memory read, one of the uses
    // of the matching bbArg may. It is the responsibility of the caller to
    // inspect bbArgs. In the absence of a BufferizationAliasInfo, we need to be
    // conservative.
    return true;
=======
    CallOp callOp = cast<CallOp>(op);
    FuncOp funcOp = getCalledFunction(callOp);
    assert(funcOp && "expected CallOp to a FuncOp");

    const ModuleBufferizationState &moduleState =
        getModuleBufferizationState(state);
    if (getFuncOpAnalysisState(state, funcOp) != FuncOpAnalysisState::Analyzed)
      // FuncOp not analyzed yet. Assume that OpOperand is read.
      return true;

    return moduleState.readBbArgs.contains(
        funcOp.getArgument(opOperand.getOperandNumber()));
  }

  bool bufferizesToMemoryWrite(Operation *op, OpOperand &opOperand,
                               const BufferizationState &state) const {
    CallOp callOp = cast<CallOp>(op);
    FuncOp funcOp = getCalledFunction(callOp);
    assert(funcOp && "expected CallOp to a FuncOp");

    const ModuleBufferizationState &moduleState =
        getModuleBufferizationState(state);
    if (getFuncOpAnalysisState(state, funcOp) != FuncOpAnalysisState::Analyzed)
      // FuncOp not analyzed yet. Assume that OpOperand is written.
      return true;

    return moduleState.writtenBbArgs.contains(
        funcOp.getArgument(opOperand.getOperandNumber()));
>>>>>>> 1e8336c5
  }

  bool bufferizesToMemoryWrite(Operation *op, OpOperand &opOperand,
                               const BufferizationState &state) const {
    return false;
  }

  OpResult getAliasingOpResult(Operation *op, OpOperand &opOperand,
                               const BufferizationState &state) const {
<<<<<<< HEAD
    // CallOpInterface is special, it needs to wait for the callee to be
    // bufferized and needs to inspect the BufferAliasInfo object. It can't
    // make a proper determination by itself and needs to be conservative.
=======
    CallOp callOp = cast<CallOp>(op);
    FuncOp funcOp = getCalledFunction(callOp);
    assert(funcOp && "expected CallOp to a FuncOp");
    const ModuleBufferizationState &moduleState =
        getModuleBufferizationState(state);

    for (int64_t resultIdx = 0; resultIdx < callOp->getNumResults();
         ++resultIdx)
      if (Optional<int64_t> maybeArgNumber =
              getEquivalentFuncArgIdx(funcOp, moduleState, resultIdx))
        if (*maybeArgNumber == opOperand.getOperandNumber())
          return callOp->getOpResult(resultIdx);

    // Note: Returning a non-equivalent tensor from a FuncOp is currently not
    // supported an will fail bufferization. (Even if allow-return-memref, it
    // will fail when the function is called.)
>>>>>>> 1e8336c5
    return OpResult();
  }

  SmallVector<OpOperand *>
  getAliasingOpOperand(Operation *op, OpResult opResult,
                       const BufferizationState &state) const {
    CallOp callOp = cast<CallOp>(op);
    FuncOp funcOp = getCalledFunction(callOp);
    assert(funcOp && "expected CallOp to a FuncOp");
    const ModuleBufferizationState &moduleState =
        getModuleBufferizationState(state);

    // TODO: We should be looking for aliasing block arguments here. The current
    // condition is actually stronger than neccesary. Once we check for aliasing
    // block arguments, we may be multiple.
    if (Optional<int64_t> maybeArgNumber = getEquivalentFuncArgIdx(
            funcOp, moduleState, opResult.getResultNumber()))
      return {&op->getOpOperand(*maybeArgNumber)};

    // Note: Returning a non-equivalent tensor from a FuncOp is currently not
    // supported an will fail bufferization.
    return {};
  }

  BufferRelation bufferRelation(Operation *op, OpResult opResult,
                                const BufferizationAliasInfo &aliasInfo,
                                const BufferizationState &state) const {
    return BufferRelation::Equivalent;
  }

  /// In a first approximation, all the function arguments of a FuncOp are
  /// marked inplaceable. For now, it is the responsibility of the `callOp`
  /// bufferization to allow FuncOp that are inplaceable to write inPlace.
  LogicalResult bufferize(Operation *op, RewriterBase &rewriter,
                          const BufferizationState &state) const {
    CallOp callOp = cast<CallOp>(op);
    unsigned numResults = callOp.getNumResults();
    unsigned numOperands = callOp->getNumOperands();
    FuncOp funcOp = getCalledFunction(callOp);
    assert(isa<CallOp>(callOp.getOperation()) && funcOp &&
           "expected CallOp to a FuncOp");
    const ModuleBufferizationState &moduleState =
        getModuleBufferizationState(state);

    // Result types of the bufferized CallOp.
    SmallVector<Type> resultTypes;
    // Replacement values for the existing CallOp. These are usually the results
    // of the bufferized CallOp, unless a tensor result folds onto an operand.
    SmallVector<Value> replacementValues(numResults, Value());
    // For non-tensor results: A mapping from return val indices of the old
    // CallOp to return val indices of the bufferized CallOp.
    SmallVector<Optional<unsigned>> retValMapping(numResults, None);
    // Operands of the bufferized CallOp.
    SmallVector<Value> newOperands(numOperands, Value());

    // Based on previously gathered equivalence information, we know if a
    // tensor result folds onto an operand. These are the only tensor value
    // results that are supported at the moment.
    //
    // For tensors return values that do not fold onto an operand, additional
    // work is needed (TODO) to either:
    // * hoist a result into an inplaceable operand or
    // * devise a better representation to truly return a buffer.
    //
    // Note: If a function has no body, no equivalence information is
    // available. Consequently, a tensor return value cannot be proven to fold
    // onto a FuncOp bbArg, so calls to such functions are not bufferizable at
    // the moment.

    // 1. Compute the result types of the new CallOp. Tensor results that are
    // equivalent to a FuncOp bbArg are no longer returned.
<<<<<<< HEAD
    for (auto it : llvm::enumerate(callOp.getResultTypes())) {
=======
    for (const auto &it : llvm::enumerate(callOp.getResultTypes())) {
>>>>>>> 1e8336c5
      unsigned returnValIdx = it.index();
      Type returnType = it.value();
      if (!isaTensor(returnType)) {
        // Non-tensor values are returned.
        retValMapping[returnValIdx] = resultTypes.size();
        resultTypes.push_back(returnType);
        continue;
      }

      if (Optional<int64_t> bbArgIdx =
              getEquivalentFuncArgIdx(funcOp, moduleState, returnValIdx)) {
        // Return operands that are equivalent to some bbArg, are not
        // returned.
<<<<<<< HEAD
        Value buffer =
            *state.getBuffer(rewriter, callOp->getOpOperand(*bbArgIdx),
                             /*forceInPlace=*/true);
        replacementValues[returnValIdx] = buffer;
        newOperands[*bbArgIdx] = buffer;
=======
        FailureOr<Value> bufferOrFailure =
            state.getBuffer(rewriter, callOp->getOpOperand(*bbArgIdx));
        if (failed(bufferOrFailure))
          return failure();
        replacementValues[returnValIdx] = *bufferOrFailure;
        newOperands[*bbArgIdx] = *bufferOrFailure;
>>>>>>> 1e8336c5
        continue;
      }

      return callOp->emitError(
          "call to FuncOp that returns non-equivalent tensors not supported");
    }

    // 2. Compute bufferized FunctionType.
    SmallVector<Type> argumentTypes{callOp->getOperandTypes()};
    // Get the bufferized FunctionType for funcOp or construct it if not yet
    // available.
    FunctionType bufferizedFuncType = getBufferizedFunctionType(
        funcOp.getContext(), argumentTypes, resultTypes);

    // 3. Rewrite tensor operands as memrefs based on `bufferizedFuncType`.
    for (OpOperand &opOperand : callOp->getOpOperands()) {
      unsigned idx = opOperand.getOperandNumber();
      Value tensorOperand = opOperand.get();

      // Non-tensor operands are just copied.
      if (!tensorOperand.getType().isa<TensorType>()) {
        newOperands[idx] = tensorOperand;
        continue;
      }

      // Retrieve buffers for tensor operands. Tensor operand buffers, who's
      // corresponding FuncOp bbArgs are equivalent to a returned tensor, were
      // already stored in `newOperands` during Step 1.
<<<<<<< HEAD
      Value buffer = newOperands[idx] ? newOperands[idx]
                                      : *state.getBuffer(rewriter, opOperand,
                                                         /*forceInPlace=*/true);
=======
      Value buffer = newOperands[idx];
      if (!buffer) {
        FailureOr<Value> bufferOrFailure = state.getBuffer(rewriter, opOperand);
        if (failed(bufferOrFailure))
          return failure();
        buffer = *bufferOrFailure;
      }
>>>>>>> 1e8336c5

      // Caller / callee type mismatch is handled with a CastOp.
      auto memRefType = bufferizedFuncType.getInput(idx);
      // Since we don't yet have a clear layout story, to_memref may
      // conservatively turn tensors into more dynamic memref than necessary.
      // If the memref type of the callee fails, introduce an extra memref.cast
      // that will either canonicalize away or fail compilation until we can do
      // something better.
      if (buffer.getType() != memRefType) {
<<<<<<< HEAD
=======
        assert(
            memref::CastOp::areCastCompatible(buffer.getType(), memRefType) &&
            "CallOp::bufferize: cast incompatible");
>>>>>>> 1e8336c5
        Value castBuffer = rewriter.create<memref::CastOp>(callOp.getLoc(),
                                                           memRefType, buffer);
        buffer = castBuffer;
      }
      newOperands[idx] = buffer;
    }

    // 4. Create the new CallOp.
    Operation *newCallOp = rewriter.create<CallOp>(
        callOp.getLoc(), funcOp.sym_name(), resultTypes, newOperands);
    newCallOp->setAttrs(callOp->getAttrs());
    // Get replacement values for non-tensor / non-equivalent results.
    for (unsigned i = 0; i < replacementValues.size(); ++i) {
      if (replacementValues[i])
        continue;
      replacementValues[i] = newCallOp->getResult(*retValMapping[i]);
    }

    // 5. Replace the old op with the new op.
    replaceOpWithBufferizedValues(rewriter, callOp, replacementValues);

    return success();
  }
};

struct ReturnOpInterface
    : public BufferizableOpInterface::ExternalModel<ReturnOpInterface,
                                                    ReturnOp> {
  bool bufferizesToMemoryRead(Operation *op, OpOperand &opOperand,
                              const BufferizationState &state) const {
    return true;
  }

  bool bufferizesToMemoryWrite(Operation *op, OpOperand &opOperand,
                               const BufferizationState &state) const {
    return false;
  }

  OpResult getAliasingOpResult(Operation *op, OpOperand &opOperand,
                               const BufferizationState &state) const {
    return OpResult();
  }

  LogicalResult bufferize(Operation *op, RewriterBase &rewriter,
                          const BufferizationState &state) const {
#ifndef NDEBUG
    auto returnOp = cast<ReturnOp>(op);
    assert(isa<FuncOp>(returnOp->getParentOp()) &&
           "only support FuncOp parent for ReturnOp");
#endif // NDEBUG
    return failure();
  }
};

struct FuncOpInterface
    : public BufferizableOpInterface::ExternalModel<FuncOpInterface, FuncOp> {
  LogicalResult bufferize(Operation *op, RewriterBase &rewriter,
                          const BufferizationState &state) const {
    return failure();
  }

  /// Return `true` if the given function argument is writable.
  bool isWritable(Operation *op, Value value,
                  const BufferizationState &state) const {
    auto funcOp = cast<FuncOp>(op);
    BlockArgument bbArg = value.dyn_cast<BlockArgument>();
    assert(bbArg && "expected BlockArgument");
<<<<<<< HEAD
    const ModuleBufferizationState &moduleState =
        getModuleBufferizationState(state);

    // "linalg.inplaceable" overrides other writability decisions. This is
    // currently used for testing only.
    if (BoolAttr inplaceAttr = funcOp.getArgAttrOfType<BoolAttr>(
            bbArg.getArgNumber(),
            BufferizableOpInterface::kInplaceableAttrName))
      return inplaceAttr.getValue();
=======
>>>>>>> 1e8336c5

    // "linalg.inplaceable" overrides other writability decisions. This is
    // currently used for testing only.
    if (BoolAttr inplaceAttr = funcOp.getArgAttrOfType<BoolAttr>(
            bbArg.getArgNumber(),
            BufferizableOpInterface::kInplaceableAttrName))
      return inplaceAttr.getValue();

<<<<<<< HEAD
    // All other function arguments are not writable.
    return false;
=======
    // All function arguments are writable by default.
    return true;
>>>>>>> 1e8336c5
  }

  bool isAllocationHoistingBarrier(Operation *op) const { return true; }
};

} // namespace std_ext
} // namespace comprehensive_bufferize
} // namespace linalg
} // namespace mlir

void mlir::linalg::comprehensive_bufferize::std_ext::
    registerModuleBufferizationExternalModels(DialectRegistry &registry) {
  registry.addOpInterface<CallOp, std_ext::CallOpInterface>();
  registry.addOpInterface<ReturnOp, std_ext::ReturnOpInterface>();
  registry.addOpInterface<FuncOp, std_ext::FuncOpInterface>();
}

/// Set the attribute that triggers inplace bufferization on a FuncOp argument
/// `bbArg`.
static void setInPlaceFuncArgument(BlockArgument bbArg, bool inPlace) {
  auto funcOp = cast<FuncOp>(bbArg.getOwner()->getParentOp());
  funcOp.setArgAttr(bbArg.getArgNumber(),
                    BufferizableOpInterface::kInplaceableAttrName,
                    BoolAttr::get(bbArg.getContext(), inPlace));
}

/// Annotate the IR with the result of the analysis. For testing/debugging only.
static void
annotateOpsWithBufferizationMarkers(FuncOp funcOp,
                                    const BufferizationState &state) {
  auto bufferizableOp = cast<BufferizableOpInterface>(funcOp.getOperation());
  for (BlockArgument bbArg : funcOp.getArguments())
    if (bbArg.getType().isa<TensorType>())
      setInPlaceFuncArgument(bbArg, bufferizableOp.isWritable(bbArg, state));
}

LogicalResult mlir::linalg::comprehensive_bufferize::runComprehensiveBufferize(
    ModuleOp moduleOp, std::unique_ptr<BufferizationOptions> options) {
  IRRewriter rewriter(moduleOp.getContext());
  BufferizationState state(moduleOp, *options);
  ModuleBufferizationState &moduleState = getModuleBufferizationState(state);
  BufferizationAliasInfo &aliasInfo = state.getAliasInfo();

  if (failed(getFuncOpsOrderedByCalls(moduleOp, moduleState.orderedFuncOps,
                                      moduleState.callerMap)))
    return failure();

<<<<<<< HEAD
  // Interestingly, all function args that are not visible outside of a module
  // can be fully bufferized inplace by guaranteeing the CallOp is bufferized
  // inplace. Therefore, we just bufferize funcOp as if none of its results were
  // inplaceable, detect which operands are cloned internally and decide what to
  // do at call sites.
=======
  // Collect bbArg/return value information after the analysis.
  options->postAnalysisSteps.emplace_back(
      std::make_unique<EquivalentFuncOpBBArgsAnalysis>());
  options->postAnalysisSteps.emplace_back(
      std::make_unique<FuncOpBbArgReadWriteAnalysis>());
>>>>>>> 1e8336c5

  // Analyze ops.
  for (FuncOp funcOp : moduleState.orderedFuncOps) {
    // No body => no analysis.
    if (funcOp.body().empty())
      continue;

<<<<<<< HEAD
    // Collect bbArg/return value information after the analysis.
    options->postAnalysisSteps.emplace_back(
        std::make_unique<EquivalentFuncOpBBArgsAnalysis>());
=======
    // Now analyzing function.
    moduleState.analyzedFuncOps[funcOp] = FuncOpAnalysisState::InProgress;

    // Analyze funcOp.
    if (failed(analyzeOp(funcOp, state)))
      return failure();
>>>>>>> 1e8336c5

    // Gather equivalence info for CallOps.
    // TODO: Make this a post-analysis step.
    equivalenceAnalysis(funcOp, aliasInfo, moduleState);

<<<<<<< HEAD
    // Analyze funcOp.
    if (failed(analyzeOp(funcOp, state)))
      return failure();
=======
    // Mark op as fully analyzed.
    moduleState.analyzedFuncOps[funcOp] = FuncOpAnalysisState::Analyzed;
>>>>>>> 1e8336c5

    // Add annotations to function arguments.
    if (options->testAnalysisOnly)
      annotateOpsWithBufferizationMarkers(funcOp, state);
  }

  if (options->testAnalysisOnly)
    return success();

  // Bufferize function bodies.
  for (FuncOp funcOp : moduleState.orderedFuncOps) {
    // No body => no analysis.
    if (funcOp.body().empty())
      continue;

<<<<<<< HEAD
    if (failed(runComprehensiveBufferize(funcOp, *options, state,
                                         /*runAnalysis=*/false)))
=======
    if (failed(bufferizeOp(funcOp, state)))
>>>>>>> 1e8336c5
      return failure();
  }

  // Bufferize function boundaries.
  for (FuncOp funcOp : moduleState.orderedFuncOps) {
    // Note: It would be good to apply cleanups here but we cannot as aliasInfo
    // would be invalidated.
    if (failed(bufferizeFuncOpBoundary(funcOp, rewriter, state)))
      return failure();

    if (!options->allowReturnMemref &&
        llvm::any_of(funcOp.getType().getResults(), [](Type t) {
          return t.isa<MemRefType, UnrankedMemRefType>();
        })) {
      funcOp->emitError("memref return type is unsupported");
      return failure();
    }
  }

  // Perform a post-processing pass of layout modification at function boundary
  // according to the kBufferLayoutAttrName.
  layoutPostProcessing(moduleOp);

  // Post-pass cleanup of inplaceable and buffer_layout attributes.
  moduleOp.walk([&](FuncOp op) {
    for (BlockArgument bbArg : op.getArguments())
      removeBufferizationFuncArguments(bbArg);
  });

  return success();
}<|MERGE_RESOLUTION|>--- conflicted
+++ resolved
@@ -6,89 +6,6 @@
 //
 //===----------------------------------------------------------------------===//
 //
-<<<<<<< HEAD
-// Module bufferization is an extension of Comprehensive Bufferize that
-// bufferizes function boundaries. It provides `BufferizableOpInterface`
-// implementations for FuncOp, CallOp and ReturnOp, along with a few helper
-// functions that control the order in which functions are bufferized.
-//
-// Three cases can occur during bufferization of FuncOps.
-//
-//     i. inplaceable function arguments may be reused in place after the
-//        function itself has been bufferized. This is encoded by IR resembling:
-//
-//        ```
-//          #map = affine_map<(d0)[s0, s1] -> (d0 * s1 + s0)>
-//           func @foo(%A: tensor<?xf32> {linalg.inplaceable = true})
-//              -> tensor<?xf32> {
-//            %0 = bufferization.to_memref %A : memref<?xf32, #map>
-//            // ... uses of %0
-//            %res = bufferization.to_tensor %0 : memref<?xf32, #map>
-//            return %res : tensor<?xf32>
-//          }
-//        ```
-//
-//        this is the cue for the bufferization of the function foo (and calls
-//        to it) may bufferize to `func @foo(%A: memref<?xf32, some_layout>)`.
-//        To fully achieve bufferization, an additional analysis is needed to
-//        determine whether function argument/operand pairs bufferize to a
-//        single inplace buffer argument (i.e. functions may return tensors in
-//        arbitrary order that may not match argument numbers).
-//
-//    ii. results that don't map to an inplaceable function argument are
-//        generally allocated. Since memref semantics wrt ownership of the
-//        underlying memory region are not well-defined, comprehensive
-//        bufferization chooses to perform allocations in a scoped fashion:
-//        returning memrefs is always considered illegal.
-//        Such scenarios are encoded by IR resembling:
-//
-//        ```
-//          #map = affine_map<(d0)[s0, s1] -> (d0 * s1 + s0)>
-//          func @foo(%A: tensor<?xf32> {linalg.inplaceable = true})
-//              -> tensor<?xf32> {
-//            %0 = bufferization.to_memref %A : memref<?xf32, #map>
-//            %1 = memref.dim %0, %c0 : memref<?xf32, #map>
-//            %2 = memref.alloc(%1) : memref<?xf32>
-//            %3 = memref.cast %2 : memref<?xf32> to memref<?xf32, #map>
-//            // ... uses of %3
-//            memref.dealloc %2 : memref<?xf32, #map>
-//            %res = bufferization.to_tensor %3 : memref<?xf32, #map>
-//            return %res : tensor<?xf32>
-//          }
-//       ```
-//
-//        this is the cue for the bufferization of the function foo (and calls
-//        to it) that it must bufferize to `func @foo(%A: memref<?xf32,
-//        some_layout>,
-//                   %B: memref<?xf32, some_layout>)` (i.e. make a cloned
-//        allocation of the result tensor)
-//        To fully achieve bufferization, the alloc/dealloc pair must be lifted
-//        out of the function at each call site.
-//
-//   iii. as an optimization over ii., it may be possible to reuse an argument
-//        and only want to return a slice.
-//        This may forego allocation by letting *all* callers decide whether to
-//        pass a new *aliasing* memref function argument (i.e. a subview).
-//        Without loss of generality, callers may agree to allocate a new buffer
-//        to avoid this aliasing. Such scenarios are encoded by IR resembling:
-//
-//        ```
-//          #map = affine_map<(d0)[s0, s1] -> (d0 * s1 + s0)>
-//          func @foo(%arg0: tensor<?xf32> {linalg.inplaceable = true})
-//              -> tensor<4xf32> {
-//            %0 = bufferization.to_memref %arg0 : memref<?xf32, #map>
-//            %1 = memref.subview %0[0] [4] [1] : memref<?xf32, #map> to
-//                                                memref<4xf32, #map>
-//            // ... inplace computes into %1
-//            %3 = bufferization.to_tensor %1 : memref<4xf32, #map>
-//            return %3 : tensor<4xf32>
-//          }
-//        ```
-//
-//  Note: In the future, it may be worthwhile to design special bufferization
-//  ops to encode the desired semantics at function boundaries for i., ii. and
-//  iii.
-=======
 // Module Bufferization is an extension of Comprehensive Bufferize that
 // bufferizes function boundaries. It provides `BufferizableOpInterface`
 // implementations for FuncOp, CallOp and ReturnOp.
@@ -151,7 +68,6 @@
 //
 // TODO: Add FuncOp attributes so that bbArgs of external FuncOps can be marked
 // as "not reading" and/or "not writing".
->>>>>>> 1e8336c5
 
 #include "mlir/Dialect/Linalg/ComprehensiveBufferize/ModuleBufferization.h"
 
@@ -731,19 +647,6 @@
 static Optional<int64_t>
 getEquivalentFuncArgIdx(FuncOp funcOp, const ModuleBufferizationState &state,
                         int64_t returnValIdx) {
-<<<<<<< HEAD
-  if (!state.equivalentFuncArgs.count(funcOp))
-    // No equivalence info stores for funcOp.
-    return None;
-
-  const DenseMap<int64_t, int64_t> &equivFuncArgs =
-      state.equivalentFuncArgs.lookup(funcOp);
-  if (!equivFuncArgs.count(returnValIdx))
-    // Return value has no equivalent bbArg.
-    return None;
-
-  return equivFuncArgs.lookup(returnValIdx);
-=======
   auto funcOpIt = state.equivalentFuncArgs.find(funcOp);
   if (funcOpIt == state.equivalentFuncArgs.end())
     // No equivalence info stores for funcOp.
@@ -755,20 +658,12 @@
     return None;
 
   return retValIt->getSecond();
->>>>>>> 1e8336c5
 }
 
 struct CallOpInterface
     : public BufferizableOpInterface::ExternalModel<CallOpInterface, CallOp> {
   bool bufferizesToMemoryRead(Operation *op, OpOperand &opOperand,
                               const BufferizationState &state) const {
-<<<<<<< HEAD
-    // CallOpInterface alone doesn't bufferize to a memory read, one of the uses
-    // of the matching bbArg may. It is the responsibility of the caller to
-    // inspect bbArgs. In the absence of a BufferizationAliasInfo, we need to be
-    // conservative.
-    return true;
-=======
     CallOp callOp = cast<CallOp>(op);
     FuncOp funcOp = getCalledFunction(callOp);
     assert(funcOp && "expected CallOp to a FuncOp");
@@ -797,21 +692,10 @@
 
     return moduleState.writtenBbArgs.contains(
         funcOp.getArgument(opOperand.getOperandNumber()));
->>>>>>> 1e8336c5
-  }
-
-  bool bufferizesToMemoryWrite(Operation *op, OpOperand &opOperand,
-                               const BufferizationState &state) const {
-    return false;
   }
 
   OpResult getAliasingOpResult(Operation *op, OpOperand &opOperand,
                                const BufferizationState &state) const {
-<<<<<<< HEAD
-    // CallOpInterface is special, it needs to wait for the callee to be
-    // bufferized and needs to inspect the BufferAliasInfo object. It can't
-    // make a proper determination by itself and needs to be conservative.
-=======
     CallOp callOp = cast<CallOp>(op);
     FuncOp funcOp = getCalledFunction(callOp);
     assert(funcOp && "expected CallOp to a FuncOp");
@@ -828,7 +712,6 @@
     // Note: Returning a non-equivalent tensor from a FuncOp is currently not
     // supported an will fail bufferization. (Even if allow-return-memref, it
     // will fail when the function is called.)
->>>>>>> 1e8336c5
     return OpResult();
   }
 
@@ -900,11 +783,7 @@
 
     // 1. Compute the result types of the new CallOp. Tensor results that are
     // equivalent to a FuncOp bbArg are no longer returned.
-<<<<<<< HEAD
-    for (auto it : llvm::enumerate(callOp.getResultTypes())) {
-=======
     for (const auto &it : llvm::enumerate(callOp.getResultTypes())) {
->>>>>>> 1e8336c5
       unsigned returnValIdx = it.index();
       Type returnType = it.value();
       if (!isaTensor(returnType)) {
@@ -918,20 +797,12 @@
               getEquivalentFuncArgIdx(funcOp, moduleState, returnValIdx)) {
         // Return operands that are equivalent to some bbArg, are not
         // returned.
-<<<<<<< HEAD
-        Value buffer =
-            *state.getBuffer(rewriter, callOp->getOpOperand(*bbArgIdx),
-                             /*forceInPlace=*/true);
-        replacementValues[returnValIdx] = buffer;
-        newOperands[*bbArgIdx] = buffer;
-=======
         FailureOr<Value> bufferOrFailure =
             state.getBuffer(rewriter, callOp->getOpOperand(*bbArgIdx));
         if (failed(bufferOrFailure))
           return failure();
         replacementValues[returnValIdx] = *bufferOrFailure;
         newOperands[*bbArgIdx] = *bufferOrFailure;
->>>>>>> 1e8336c5
         continue;
       }
 
@@ -960,11 +831,6 @@
       // Retrieve buffers for tensor operands. Tensor operand buffers, who's
       // corresponding FuncOp bbArgs are equivalent to a returned tensor, were
       // already stored in `newOperands` during Step 1.
-<<<<<<< HEAD
-      Value buffer = newOperands[idx] ? newOperands[idx]
-                                      : *state.getBuffer(rewriter, opOperand,
-                                                         /*forceInPlace=*/true);
-=======
       Value buffer = newOperands[idx];
       if (!buffer) {
         FailureOr<Value> bufferOrFailure = state.getBuffer(rewriter, opOperand);
@@ -972,7 +838,6 @@
           return failure();
         buffer = *bufferOrFailure;
       }
->>>>>>> 1e8336c5
 
       // Caller / callee type mismatch is handled with a CastOp.
       auto memRefType = bufferizedFuncType.getInput(idx);
@@ -982,12 +847,9 @@
       // that will either canonicalize away or fail compilation until we can do
       // something better.
       if (buffer.getType() != memRefType) {
-<<<<<<< HEAD
-=======
         assert(
             memref::CastOp::areCastCompatible(buffer.getType(), memRefType) &&
             "CallOp::bufferize: cast incompatible");
->>>>>>> 1e8336c5
         Value castBuffer = rewriter.create<memref::CastOp>(callOp.getLoc(),
                                                            memRefType, buffer);
         buffer = castBuffer;
@@ -1055,9 +917,6 @@
     auto funcOp = cast<FuncOp>(op);
     BlockArgument bbArg = value.dyn_cast<BlockArgument>();
     assert(bbArg && "expected BlockArgument");
-<<<<<<< HEAD
-    const ModuleBufferizationState &moduleState =
-        getModuleBufferizationState(state);
 
     // "linalg.inplaceable" overrides other writability decisions. This is
     // currently used for testing only.
@@ -1065,23 +924,9 @@
             bbArg.getArgNumber(),
             BufferizableOpInterface::kInplaceableAttrName))
       return inplaceAttr.getValue();
-=======
->>>>>>> 1e8336c5
-
-    // "linalg.inplaceable" overrides other writability decisions. This is
-    // currently used for testing only.
-    if (BoolAttr inplaceAttr = funcOp.getArgAttrOfType<BoolAttr>(
-            bbArg.getArgNumber(),
-            BufferizableOpInterface::kInplaceableAttrName))
-      return inplaceAttr.getValue();
-
-<<<<<<< HEAD
-    // All other function arguments are not writable.
-    return false;
-=======
+
     // All function arguments are writable by default.
     return true;
->>>>>>> 1e8336c5
   }
 
   bool isAllocationHoistingBarrier(Operation *op) const { return true; }
@@ -1129,19 +974,11 @@
                                       moduleState.callerMap)))
     return failure();
 
-<<<<<<< HEAD
-  // Interestingly, all function args that are not visible outside of a module
-  // can be fully bufferized inplace by guaranteeing the CallOp is bufferized
-  // inplace. Therefore, we just bufferize funcOp as if none of its results were
-  // inplaceable, detect which operands are cloned internally and decide what to
-  // do at call sites.
-=======
   // Collect bbArg/return value information after the analysis.
   options->postAnalysisSteps.emplace_back(
       std::make_unique<EquivalentFuncOpBBArgsAnalysis>());
   options->postAnalysisSteps.emplace_back(
       std::make_unique<FuncOpBbArgReadWriteAnalysis>());
->>>>>>> 1e8336c5
 
   // Analyze ops.
   for (FuncOp funcOp : moduleState.orderedFuncOps) {
@@ -1149,31 +986,19 @@
     if (funcOp.body().empty())
       continue;
 
-<<<<<<< HEAD
-    // Collect bbArg/return value information after the analysis.
-    options->postAnalysisSteps.emplace_back(
-        std::make_unique<EquivalentFuncOpBBArgsAnalysis>());
-=======
     // Now analyzing function.
     moduleState.analyzedFuncOps[funcOp] = FuncOpAnalysisState::InProgress;
 
     // Analyze funcOp.
     if (failed(analyzeOp(funcOp, state)))
       return failure();
->>>>>>> 1e8336c5
 
     // Gather equivalence info for CallOps.
     // TODO: Make this a post-analysis step.
     equivalenceAnalysis(funcOp, aliasInfo, moduleState);
 
-<<<<<<< HEAD
-    // Analyze funcOp.
-    if (failed(analyzeOp(funcOp, state)))
-      return failure();
-=======
     // Mark op as fully analyzed.
     moduleState.analyzedFuncOps[funcOp] = FuncOpAnalysisState::Analyzed;
->>>>>>> 1e8336c5
 
     // Add annotations to function arguments.
     if (options->testAnalysisOnly)
@@ -1189,12 +1014,7 @@
     if (funcOp.body().empty())
       continue;
 
-<<<<<<< HEAD
-    if (failed(runComprehensiveBufferize(funcOp, *options, state,
-                                         /*runAnalysis=*/false)))
-=======
     if (failed(bufferizeOp(funcOp, state)))
->>>>>>> 1e8336c5
       return failure();
   }
 
