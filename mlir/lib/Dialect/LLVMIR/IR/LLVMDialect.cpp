--- conflicted
+++ resolved
@@ -2852,30 +2852,9 @@
 struct LLVMInlinerInterface : public DialectInlinerInterface {
   using DialectInlinerInterface::DialectInlinerInterface;
 
-<<<<<<< HEAD
   /// All operations in the LLVM dialect are legal to inline.
-  bool isLegalToInline(Operation *op, Region *, bool,
-                       BlockAndValueMapping &) const final {
+  bool isLegalToInline(Operation *op, Region *, bool, IRMapping &) const final {
     return true;
-=======
-  /// Conservative allowlist-based inlining of operations supported so far.
-  bool isLegalToInline(Operation *op, Region *, bool, IRMapping &) const final {
-    if (isPure(op))
-      return true;
-    return llvm::TypeSwitch<Operation *, bool>(op)
-        .Case<LLVM::LoadOp, LLVM::StoreOp>([&](auto memOp) {
-          // Some attributes on load and store operations require handling
-          // during inlining. Since this is not yet implemented, refuse to
-          // inline memory operations that have any of these attributes.
-          if (memOp.getAccessGroups())
-            return false;
-          if (memOp.getAliasScopes())
-            return false;
-          if (memOp.getNoaliasScopes())
-            return false;
-          return true;
-        })
-        .Default([](auto) { return false; });
   }
   /// Handle the given inlined terminator by replacing it with a new operation
   /// as necessary. Required when the region has only one block.
@@ -2891,7 +2870,6 @@
     assert(returnOp.getNumOperands() == valuesToRepl.size());
     for (const auto &it : llvm::enumerate(returnOp.getOperands()))
       valuesToRepl[it.index()].replaceAllUsesWith(it.value());
->>>>>>> 3a7f7839
   }
 };
 } // end anonymous namespace
