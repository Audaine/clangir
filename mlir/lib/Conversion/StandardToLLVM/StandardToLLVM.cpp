--- conflicted
+++ resolved
@@ -725,7 +725,6 @@
 LLVM::LLVMType ConvertToLLVMPattern::getVoidType() const {
   return LLVM::LLVMType::getVoidTy(&getDialect());
 }
-<<<<<<< HEAD
 
 LLVM::LLVMType ConvertToLLVMPattern::getVoidPtrType() const {
   return LLVM::LLVMType::getInt8PtrTy(&getDialect());
@@ -743,25 +742,6 @@
          "mismatching number of indices and allocation sizes");
   assert(!indices.empty() && "cannot linearize a 0-dimensional access");
 
-=======
-
-LLVM::LLVMType ConvertToLLVMPattern::getVoidPtrType() const {
-  return LLVM::LLVMType::getInt8PtrTy(&getDialect());
-}
-
-Value ConvertToLLVMPattern::createIndexConstant(
-    ConversionPatternRewriter &builder, Location loc, uint64_t value) const {
-  return createIndexAttrConstant(builder, loc, getIndexType(), value);
-}
-
-Value ConvertToLLVMPattern::linearizeSubscripts(
-    ConversionPatternRewriter &builder, Location loc, ArrayRef<Value> indices,
-    ArrayRef<Value> allocSizes) const {
-  assert(indices.size() == allocSizes.size() &&
-         "mismatching number of indices and allocation sizes");
-  assert(!indices.empty() && "cannot linearize a 0-dimensional access");
-
->>>>>>> a34309b7
   Value linearized = indices.front();
   for (int i = 1, nSizes = allocSizes.size(); i < nSizes; ++i) {
     linearized = builder.create<LLVM::MulOp>(
@@ -1243,7 +1223,6 @@
   if (!llvm::all_of(operands.getTypes(),
                     [](Type t) { return t.isa<LLVM::LLVMType>(); }))
     return failure();
-<<<<<<< HEAD
 
   auto llvmArrayTy = operands[0].getType().cast<LLVM::LLVMType>();
   if (!llvmArrayTy.isArrayTy())
@@ -1258,22 +1237,6 @@
     return rewriter.createOperation(state)->getResult(0);
   };
 
-=======
-
-  auto llvmArrayTy = operands[0].getType().cast<LLVM::LLVMType>();
-  if (!llvmArrayTy.isArrayTy())
-    return oneToOneRewrite(op, targetOp, operands, typeConverter, rewriter);
-
-  auto callback = [op, targetOp, &rewriter](LLVM::LLVMType llvmVectorTy,
-                                            ValueRange operands) {
-    OperationState state(op->getLoc(), targetOp);
-    state.addTypes(llvmVectorTy);
-    state.addOperands(operands);
-    state.addAttributes(op->getAttrs());
-    return rewriter.createOperation(state)->getResult(0);
-  };
-
->>>>>>> a34309b7
   return handleMultidimensionalVectors(op, operands, typeConverter, callback,
                                        rewriter);
 }
@@ -1683,7 +1646,6 @@
   bool useAlignedAlloc;
   /// The minimum alignment to use with aligned_alloc (has to be a power of 2).
   uint64_t kMinAlignedAllocAlignment = 16UL;
-<<<<<<< HEAD
 };
 
 struct AllocOpLowering : public AllocLikeOpLowering<AllocOp> {
@@ -1692,16 +1654,6 @@
       : AllocLikeOpLowering<AllocOp>(converter, useAlignedAlloc) {}
 };
 
-=======
-};
-
-struct AllocOpLowering : public AllocLikeOpLowering<AllocOp> {
-  explicit AllocOpLowering(LLVMTypeConverter &converter,
-                           bool useAlignedAlloc = false)
-      : AllocLikeOpLowering<AllocOp>(converter, useAlignedAlloc) {}
-};
-
->>>>>>> a34309b7
 using AllocaOpLowering = AllocLikeOpLowering<AllocaOp>;
 
 // A CallOp automatically promotes MemRefType to a sequence of alloca/store and
@@ -2946,10 +2898,7 @@
       DivFOpLowering,
       ExpOpLowering,
       Exp2OpLowering,
-<<<<<<< HEAD
-=======
       GenericAtomicRMWOpLowering,
->>>>>>> a34309b7
       LogOpLowering,
       Log10OpLowering,
       Log2OpLowering,
