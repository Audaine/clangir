--- conflicted
+++ resolved
@@ -41,24 +41,14 @@
 /// Populates type conversions with additional SPIR-V types.
 void populateSPIRVToLLVMTypeConversion(
     LLVMTypeConverter &typeConverter,
-<<<<<<< HEAD
-    mlir::spirv::ClientAPI clientAPIForAddressSpaceMapping =
-        mlir::spirv::ClientAPI::Unknown);
-=======
     spirv::ClientAPI clientAPIForAddressSpaceMapping =
         spirv::ClientAPI::Unknown);
->>>>>>> c4794435
 
 /// Populates the given list with patterns that convert from SPIR-V to LLVM.
 void populateSPIRVToLLVMConversionPatterns(
     LLVMTypeConverter &typeConverter, RewritePatternSet &patterns,
-<<<<<<< HEAD
-    mlir::spirv::ClientAPI clientAPIForAddressSpaceMapping =
-        mlir::spirv::ClientAPI::Unknown);
-=======
     spirv::ClientAPI clientAPIForAddressSpaceMapping =
         spirv::ClientAPI::Unknown);
->>>>>>> c4794435
 
 /// Populates the given list with patterns for function conversion from SPIR-V
 /// to LLVM.
