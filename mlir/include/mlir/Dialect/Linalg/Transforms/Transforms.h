--- conflicted
+++ resolved
@@ -342,23 +342,6 @@
 LogicalResult vectorizeLinalgOp(OpBuilder &builder, Operation *op,
                                 SmallVectorImpl<Value> &newResults);
 
-<<<<<<< HEAD
-/// Emits a loop nest of `LoopTy` with the proper body for `linalgOp`.
-template <typename LoopTy>
-Optional<LinalgLoops> linalgLowerOpToLoops(PatternRewriter &rewriter,
-                                           LinalgOp linalgOp);
-
-/// Emits a loop nest of `scf.for` with the proper body for `linalgOp`.
-LogicalResult linalgOpToLoops(PatternRewriter &rewriter, LinalgOp linalgOp);
-
-/// Emits a loop nest of `scf.parallel` with the proper body for `linalgOp`.
-LogicalResult linalgOpToParallelLoops(PatternRewriter &rewriter,
-                                      LinalgOp linalgOp);
-
-/// Emits a loop nest of `affine.for` with the proper body for `linalgOp`.
-LogicalResult linalgOpToAffineLoops(PatternRewriter &rewriter,
-                                    LinalgOp linalgOp);
-=======
 /// Emits a loop nest of `scf.for` with the proper body for `linalgOp`.
 Optional<LinalgLoops> linalgOpToLoops(PatternRewriter &rewriter,
                                       LinalgOp linalgOp);
@@ -370,7 +353,6 @@
 /// Emits a loop nest of `affine.for` with the proper body for `linalgOp`.
 Optional<LinalgLoops> linalgOpToAffineLoops(PatternRewriter &rewriter,
                                             LinalgOp linalgOp);
->>>>>>> 86645b40
 
 //===----------------------------------------------------------------------===//
 // Preconditions that ensure the corresponding transformation succeeds and can
