--- conflicted
+++ resolved
@@ -13,11 +13,7 @@
 ### Dimensions and Symbols
 
 Dimensions and symbols are the two kinds of identifiers that can appear in the
-<<<<<<< HEAD
-polyhedral structures, and are always of [`index`](Builtin.md#indextype)
-=======
 polyhedral structures, and are always of [`index`](Builtin.md/#indextype)
->>>>>>> 5e394873
 type. Dimensions are declared in parentheses and symbols are declared in square
 brackets.
 
@@ -117,11 +113,7 @@
 second argument is always positive, its results are always positive in our
 usage. The `integer-literal` operand for ceildiv, floordiv, and mod is always
 expected to be positive. `bare-id` is an identifier which must have type
-<<<<<<< HEAD
-[index](Builtin.md#indextype). The precedence of operations in an affine
-=======
 [index](Builtin.md/#indextype). The precedence of operations in an affine
->>>>>>> 5e394873
 expression are ordered from highest to lowest in the order: (1)
 parenthesization, (2) negation, (3) modulo, multiplication, floordiv, and
 ceildiv, and (4) addition and subtraction. All of these operators associate from
