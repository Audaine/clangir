// RUN: mlir-opt %s -linalg-fusion-for-tensor-ops="allow-folding-unit-dim-reshapes=false" -split-input-file | FileCheck %s
// RUN: mlir-opt %s -linalg-fusion-for-tensor-ops="allow-folding-unit-dim-reshapes=true" -split-input-file | FileCheck %s --check-prefix=FOLDUNITDIM
#map0 = affine_map<(d0, d1, d2) -> (d2, d0, d1)>
#map1 = affine_map<(d0, d1, d2) -> (d1, d2, d0)>
func @generic_op_reshape_producer_fusion(%arg0 : tensor<?x?x4x?xf32>,
                                         %arg1 : tensor<?x?x?xf32>) ->
                                         tensor<?x?x?xf32>
{
  %0 = linalg.tensor_reshape %arg0 [[0], [1, 2], [3]] :
    tensor<?x?x4x?xf32> into tensor<?x?x?xf32>
  %1 = linalg.generic {
     indexing_maps = [#map0, #map1, #map1],
     iterator_types = ["parallel", "parallel", "parallel"]}
       ins(%0, %arg1 : tensor<?x?x?xf32>, tensor<?x?x?xf32>)
       outs(%0 : tensor<?x?x?xf32>) {
    ^bb0(%arg3: f32, %arg4: f32, %s: f32):       // no predecessors
      %1 = mulf %arg3, %arg4 : f32
      linalg.yield %1 : f32
  } -> tensor<?x?x?xf32>
  return %1 : tensor<?x?x?xf32>
}

//  CHECK-DAG: #[[MAP5:.+]] = affine_map<(d0, d1, d2, d3) -> (d3, d0, d1, d2)>
//  CHECK-DAG: #[[MAP6:.+]] = affine_map<(d0, d1, d2, d3) -> (d2, d3, d0, d1)>
//      CHECK: func @generic_op_reshape_producer_fusion
// CHECK-SAME:   %[[ARG0:[a-zA-Z0-9_]+]]: tensor<?x?x4x?xf32>
// CHECK-SAME:   %[[ARG1:[a-zA-Z0-9_]+]]: tensor<?x?x?xf32>
//      CHECK:   %[[T0:.+]] = linalg.tensor_reshape %[[ARG0]]
// CHECK-SAME:     [0], [1, 2], [3]
//      CHECK:   %[[T1:.+]] = linalg.tensor_reshape %[[ARG1]]
// CHECK-SAME:     [0], [1], [2, 3]
<<<<<<< HEAD
//      CHECK:   %[[T2:.+]] = linalg.tensor_reshape %[[T0]]
// CHECK-SAME:     [0], [1], [2, 3]
=======
>>>>>>> 86645b40
//      CHECK:   %[[T3:.+]] = linalg.generic
// CHECK-SAME:     indexing_maps = [#[[MAP5]], #[[MAP6]], #[[MAP6]]]
// CHECK-SAME:     ["parallel", "parallel", "parallel", "parallel"]
// CHECK-SAME:     ins(%[[ARG0]], %[[T1]] : tensor<?x?x4x?xf32>, tensor<?x?x?x4xf32>)
// CHECK-SAME:     outs(%{{.+}} : tensor<?x?x?x4xf32>)
//      CHECK:   %[[T4:.+]] = linalg.tensor_reshape %[[T3]]
// CHECK-SAME:     [0], [1], [2, 3]
// CHECK-SAME:     tensor<?x?x?x4xf32> into tensor<?x?x?xf32>
//      CHECK:   return %[[T4]]

// -----

#map0 = affine_map<(d0, d1) -> (d0, d1)>
func @generic_op_reshape_consumer_fusion(%arg0 : tensor<?x?xf32>,
                                         %arg1 : tensor<?x?xf32>) ->
                                         tensor<?x4x?x5xf32>
{
  %0 = linalg.generic {
     indexing_maps = [#map0, #map0, #map0],
     iterator_types = ["parallel", "parallel"]}
       ins(%arg0, %arg1 : tensor<?x?xf32>, tensor<?x?xf32>)
       outs(%arg0 : tensor<?x?xf32>) {
    ^bb0(%arg3: f32, %arg4: f32, %s: f32):       // no predecessors
      %1 = mulf %arg3, %arg4 : f32
      linalg.yield %1 : f32
  } -> tensor<?x?xf32>
  %1 = linalg.tensor_reshape %0 [[0], [1, 2, 3]] :
    tensor<?x?xf32> into tensor<?x4x?x5xf32>
  return %1 : tensor<?x4x?x5xf32>
}

//  CHECK-DAG: #[[MAP2:.+]] = affine_map<(d0, d1, d2, d3) -> (d0, d1, d2, d3)>
//      CHECK: func @generic_op_reshape_consumer_fusion
// CHECK-SAME:   %[[ARG0:[a-zA-Z0-9_]+]]: tensor<?x?xf32>
// CHECK-SAME:   %[[ARG1:[a-zA-Z0-9_]+]]: tensor<?x?xf32>
//      CHECK:   %[[T0:.+]] = linalg.tensor_reshape %[[ARG0]]
// CHECK-SAME:     [0], [1, 2, 3]
// CHECK-SAME:     tensor<?x?xf32> into tensor<?x4x?x5xf32>
//      CHECK:   %[[T1:.+]] = linalg.tensor_reshape %[[ARG1]]
// CHECK-SAME:     [0], [1, 2, 3]
// CHECK-SAME:     tensor<?x?xf32> into tensor<?x4x?x5xf32>
<<<<<<< HEAD
//      CHECK:   %[[T2:.+]] = linalg.tensor_reshape %[[ARG0]]
// CHECK-SAME:     [0], [1, 2, 3]
=======
>>>>>>> 86645b40
//      CHECK:   %[[T3:.+]] = linalg.generic
// CHECK-SAME:     indexing_maps = [#[[MAP2]], #[[MAP2]], #[[MAP2]]]
// CHECK-SAME:     ["parallel", "parallel", "parallel", "parallel"]
// CHECK-SAME:     ins(%[[T0]], %[[T1]] : tensor<?x4x?x5xf32>, tensor<?x4x?x5xf32>)
// CHECK-SAME:     outs(%{{.+}} : tensor<?x4x?x5xf32>)
//      CHECK:   return %[[T3]] : tensor<?x4x?x5xf32>


// -----

func @reshape_as_consumer_permutation
  (%a : tensor<?x?x?xf32>, %b : tensor<?x?xf32>)
    -> tensor<?x2x?x3x4x?xf32> {
  %c = linalg.generic {
         indexing_maps = [affine_map<(d0, d1, d2) -> (d1, d0, d2)>,
                          affine_map<(d0, d1, d2) -> (d1, d2)>,
                          affine_map<(d0, d1, d2) -> (d0, d2, d1)>],
         iterator_types = ["parallel", "parallel", "parallel"]}
          ins(%a, %b : tensor<?x?x?xf32>, tensor<?x?xf32>)
         outs(%a : tensor<?x?x?xf32>) {
       ^bb0(%arg0 : f32, %arg1: f32, %s: f32):
         %1 = addf %arg0, %arg1 : f32
         linalg.yield %1 : f32
       } -> tensor<?x?x?xf32>
  %d = linalg.tensor_reshape %c [[0, 1], [2], [3, 4, 5]]
       : tensor<?x?x?xf32> into tensor<?x2x?x3x4x?xf32>
  return %d : tensor<?x2x?x3x4x?xf32>
}
//  CHECK-DAG: #[[MAP8:.+]] = affine_map<(d0, d1, d2, d3, d4, d5) -> (d2, d3, d4, d0, d1, d5)>
//  CHECK-DAG: #[[MAP9:.+]] = affine_map<(d0, d1, d2, d3, d4, d5) -> (d2, d3, d4, d5)>
//  CHECK-DAG: #[[MAP10:.+]] = affine_map<(d0, d1, d2, d3, d4, d5) -> (d0, d1, d5, d2, d3, d4)>
//      CHECK: func @reshape_as_consumer_permutation
// CHECK-SAME:   %[[ARG0:[a-zA-Z0-9_]+]]: tensor<?x?x?xf32>
// CHECK-SAME:   %[[ARG1:[a-zA-Z0-9_]+]]: tensor<?x?xf32>
//      CHECK:   %[[T0:.+]] = linalg.tensor_reshape %[[ARG0]]
// CHECK-SAME:     [0, 1, 2], [3, 4], [5]
// CHECK-SAME:     tensor<?x?x?xf32> into tensor<3x4x?x?x2x?xf32>
//      CHECK:   %[[T1:.+]] = linalg.tensor_reshape %[[ARG1]]
// CHECK-SAME:     [0, 1, 2], [3]
// CHECK-SAME:     tensor<?x?xf32> into tensor<3x4x?x?xf32>
<<<<<<< HEAD
//      CHECK:   %[[T2:.+]] = linalg.tensor_reshape %[[ARG0]]
// CHECK-SAME:     [0, 1], [2], [3, 4, 5]
=======
>>>>>>> 86645b40
//      CHECK:   %[[T3:.+]] = linalg.generic
// CHECK-SAME:     indexing_maps = [#[[MAP8]], #[[MAP9]], #[[MAP10]]]
// CHECK-SAME:     ["parallel", "parallel", "parallel", "parallel", "parallel", "parallel"]
// CHECK-SAME:     ins(%[[T0]], %[[T1]] : tensor<3x4x?x?x2x?xf32>, tensor<3x4x?x?xf32>)
// CHECK-SAME:     outs(%{{.+}} : tensor<?x2x?x3x4x?xf32>)
//      CHECK:   return %[[T3]] : tensor<?x2x?x3x4x?xf32>

// -----

#map0 = affine_map<(d0, d1) -> (d0, d1)>
#map1 = affine_map<(d0, d1, d2) -> (d0, d1)>
#map2 = affine_map<(d0, d1, d2) -> (d2)>

func @generic_op_reshape_consumer_static(%arg0: tensor<264x4xf32>)
                                            -> tensor<8x33x4xf32> {
  %cst = constant dense<2.000000e+00> : tensor<264x4xf32>
  %0 = linalg.init_tensor [264, 4] : tensor<264x4xf32>
  %1 = linalg.generic {
     indexing_maps = [#map0, #map0, #map0],
     iterator_types = ["parallel", "parallel"]}
       ins(%arg0, %cst : tensor<264x4xf32>, tensor<264x4xf32>)
       outs(%0 : tensor<264x4xf32>) {
    ^bb0(%arg1: f32, %arg2: f32, %s: f32):  // no predecessors
      %2 = mulf %arg1, %arg2 : f32
      linalg.yield %2 : f32
    } -> tensor<264x4xf32>
  %2 = linalg.tensor_reshape %1 [[0, 1], [2]] :
    tensor<264x4xf32> into tensor<8x33x4xf32>
  return %2 : tensor<8x33x4xf32>
}

//  CHECK-DAG: #[[MAP2:.+]] = affine_map<(d0, d1, d2) -> (d0, d1, d2)>
//      CHECK: func @generic_op_reshape_consumer_static
// CHECK-SAME:   %[[ARG0:[a-zA-Z0-9_]+]]: tensor<264x4xf32>
//      CHECK:   %[[T0:.+]] = linalg.tensor_reshape %[[ARG0]]
// CHECK-SAME:     [0, 1], [2]
// CHECK-SAME:     tensor<264x4xf32> into tensor<8x33x4xf32>
//      CHECK:   %[[T1:.+]] = linalg.init_tensor [8, 33, 4]
//      CHECK:   %[[T2:.+]] = linalg.generic
// CHECK-SAME:     indexing_maps = [#[[MAP2]], #[[MAP2]]]
// CHECK-SAME:     ["parallel", "parallel", "parallel"]
// CHECK-SAME:     ins(%[[T0]] : tensor<8x33x4xf32>)
// CHECK-SAME:     outs(%[[T1]] : tensor<8x33x4xf32>)
//      CHECK:   return %[[T2]] : tensor<8x33x4xf32>

// -----

#map0 = affine_map<(d0, d1, d2) -> (d2, d0, d1)>
#map1 = affine_map<(d0, d1, d2) -> (d1, d2, d0)>
func @indexed_consumer_reshape_producer_fusion(%arg0 : tensor<?x?x4x?xi32>,
                                         %arg1 : tensor<?x?x?xi32>) ->
                                         tensor<?x?x?xi32>
{
  %0 = linalg.tensor_reshape %arg0 [[0], [1, 2], [3]]:
    tensor<?x?x4x?xi32> into tensor<?x?x?xi32>
  %1 = linalg.generic {
     indexing_maps = [#map0, #map1, #map1],
     iterator_types = ["parallel", "parallel", "parallel"]}
       ins(%0, %arg1 : tensor<?x?x?xi32>, tensor<?x?x?xi32>)
      outs(%0 : tensor<?x?x?xi32>) {
    ^bb0(%arg3: i32, %arg4: i32, %s: i32):
      %idx0 = linalg.index 0 : index
      %idx1 = linalg.index 1 : index
      %idx2 = linalg.index 2 : index
      %1 = muli %arg3, %arg4 : i32
      %2 = index_cast %idx0 : index to i32
      %3 = addi %1, %2 : i32
      %4 = index_cast %idx1 : index to i32
      %5 = addi %3, %4 : i32
      %6 = index_cast %idx2 : index to i32
      %7 = addi %5, %6 : i32
      linalg.yield %7 : i32
  } -> tensor<?x?x?xi32>
  return %1 : tensor<?x?x?xi32>
}

// Only check the body in the indexed version of the test.
//       CHECK: #[[MAP:.+]] =  affine_map<(d0, d1) -> (d0 + d1 * 4)>
//       CHECK: func @indexed_consumer_reshape_producer_fusion
//       CHECK:   linalg.generic
//       CHECK:   ^{{.*}}(
//  CHECK-SAME:     %[[ARG3:[a-zA-Z0-9]+]]: i32, %[[ARG4:[a-zA-Z0-9]+]]: i32,
//  CHECK-SAME:     %[[ARG8:[a-zA-Z0-9]+]]: i32)
//   CHECK-DAG:     %[[IDX0:.+]] = linalg.index 0 : index
//   CHECK-DAG:     %[[IDX1:.+]] = linalg.index 1 : index
//   CHECK-DAG:     %[[IDX2:.+]] = linalg.index 2 : index
//   CHECK-DAG:     %[[IDX3:.+]] = linalg.index 3 : index
//   CHECK-DAG:     %[[T3:.+]] = affine.apply #[[MAP]](%[[IDX1]], %[[IDX0]])
//       CHECK:     %[[T4:.+]] = muli %[[ARG3]], %[[ARG4]]
//       CHECK:     %[[T5:.+]] = index_cast %[[T3]]
//       CHECK:     %[[T6:.+]] = addi %[[T4]], %[[T5]]
//       CHECK:     %[[T7:.+]] = index_cast %[[IDX2]]
//       CHECK:     %[[T8:.+]] = addi %[[T6]], %[[T7]]
//       CHECK:     %[[T9:.+]] = index_cast %[[IDX3]]
//       CHECK:     %[[T10:.+]] = addi %[[T8]], %[[T9]]
//       CHECK:     linalg.yield %[[T10]]

// -----

#map0 = affine_map<(d0, d1) -> (d0, d1)>
func @indexed_producer_reshape_consumer_fusion(%arg0 : tensor<?x?xi32>,
                                         %arg1 : tensor<?x?xi32>) ->
                                         tensor<?x?x4x5xi32>
{
  %0 = linalg.generic {
     indexing_maps = [#map0, #map0, #map0],
     iterator_types = ["parallel", "parallel"]}
       ins(%arg0, %arg1 : tensor<?x?xi32>, tensor<?x?xi32>)
      outs(%arg0 : tensor<?x?xi32>) {
    ^bb0(%arg3: i32, %arg4: i32, %s: i32):       // no predecessors
      %idx0 = linalg.index 0 : index
      %idx1 = linalg.index 1 : index
      %1 = muli %arg3, %arg4 : i32
      %2 = index_cast %idx0 : index to i32
      %3 = addi %1, %2 : i32
      %4 = index_cast %idx1 : index to i32
      %5 = addi %3, %4 : i32
      linalg.yield %5 : i32
  } -> tensor<?x?xi32>
  %1 = linalg.tensor_reshape %0 [[0], [1, 2, 3]] :
    tensor<?x?xi32> into tensor<?x?x4x5xi32>
  return %1 : tensor<?x?x4x5xi32>
}

// Only check the body in the indexed version of the test.
//       CHECK: #[[MAP:.+]] = affine_map<(d0, d1, d2) -> (d0 + d1 * 5 + d2 * 20)>
//       CHECK: func @indexed_producer_reshape_consumer_fusion
//       CHECK:   linalg.generic
//       CHECK:   ^{{.*}}(
//  CHECK-SAME:     %[[ARG3:[a-zA-Z0-9]+]]: i32, %[[ARG4:[a-zA-Z0-9]+]]: i32,
//  CHECK-SAME:     %[[ARG5:[a-zA-Z0-9]+]]: i32)
//   CHECK-DAG:     %[[IDX0:.+]] = linalg.index 0 : index
//   CHECK-DAG:     %[[IDX1:.+]] = linalg.index 1 : index
//   CHECK-DAG:     %[[IDX2:.+]] = linalg.index 2 : index
//   CHECK-DAG:     %[[IDX3:.+]] = linalg.index 3 : index
//   CHECK-DAG:     %[[T3:.+]] = affine.apply #[[MAP]](%[[IDX3]], %[[IDX2]], %[[IDX1]])
//       CHECK:     %[[T4:.+]] = muli %[[ARG3]], %[[ARG4]]
//       CHECK:     %[[T5:.+]] = index_cast %[[IDX0]]
//       CHECK:     %[[T6:.+]] = addi %[[T4]], %[[T5]]
//       CHECK:     %[[T7:.+]] = index_cast %[[T3]]
//       CHECK:     %[[T8:.+]] = addi %[[T6]], %[[T7]]
//       CHECK:     linalg.yield %[[T8]]

// -----

func @reshape_as_consumer_permutation
  (%a : tensor<210x6x4xi32>, %b : tensor<210x4xi32>)
    -> tensor<2x3x4x5x6x7xi32> {
  %shape = linalg.init_tensor [6, 4, 210] : tensor<6x4x210xi32>
  %c = linalg.generic {
         indexing_maps = [affine_map<(d0, d1, d2) -> (d1, d0, d2)>,
                          affine_map<(d0, d1, d2) -> (d1, d2)>,
                          affine_map<(d0, d1, d2) -> (d0, d2, d1)>],
         iterator_types = ["parallel", "parallel", "parallel"]}
          ins(%a, %b : tensor<210x6x4xi32>, tensor<210x4xi32>)
          outs(%shape : tensor<6x4x210xi32>) {
       ^bb0(%arg3 : i32, %arg4: i32, %s: i32):
         %idx0 = linalg.index 0 : index
         %idx1 = linalg.index 1 : index
         %idx2 = linalg.index 2 : index
         %1 = addi %arg3, %arg4 : i32
         %2 = index_cast %idx0 : index to i32
         %3 = addi %1, %2 : i32
         %4 = index_cast %idx1 : index to i32
         %5 = addi %3, %4 : i32
         %6 = index_cast %idx2 : index to i32
         %7 = addi %5, %6 : i32
         linalg.yield %7 : i32
       } -> tensor<6x4x210xi32>
  %d = linalg.tensor_reshape %c [[0, 1], [2], [3, 4, 5]]
       : tensor<6x4x210xi32> into tensor<2x3x4x5x6x7xi32>
  return %d : tensor<2x3x4x5x6x7xi32>
}


//   CHECK-DAG: #[[MAP5:.+]] = affine_map<(d0, d1, d2, d3, d4, d5) -> (d2, d3, d4, d0, d1, d5)>
//   CHECK-DAG: #[[MAP6:.+]] = affine_map<(d0, d1, d2, d3, d4, d5) -> (d2, d3, d4, d5)>
//   CHECK-DAG: #[[MAP7:.+]] = affine_map<(d0, d1, d2, d3, d4, d5) -> (d0, d1, d5, d2, d3, d4)>
//   CHECK-DAG: #[[MAP8:.+]] = affine_map<(d0, d1) -> (d0 + d1 * 3)>
//   CHECK-DAG: #[[MAP9:.+]] = affine_map<(d0, d1, d2) -> (d0 + d1 * 7 + d2 * 42)>
//       CHECK: func @reshape_as_consumer_permutation
//  CHECK-SAME:   %[[ARG0:.+]]: tensor<210x6x4xi32>
//  CHECK-SAME:   %[[ARG1:.+]]: tensor<210x4xi32>
//   CHECK-DAG:   %[[T1:.+]] = linalg.tensor_reshape %[[ARG0]]
//  CHECK-SAME:     [0, 1, 2], [3, 4], [5]
//   CHECK-DAG:   %[[T2:.+]] = linalg.tensor_reshape %[[ARG1]]
//  CHECK-SAME:     [0, 1, 2], [3]
//   CHECK-DAG:   %[[T0:.+]] = linalg.init_tensor [2, 3, 4, 5, 6, 7]
//       CHECK:   %[[T4:.+]] = linalg.generic
//  CHECK-SAME:     indexing_maps = [#[[MAP5]], #[[MAP6]], #[[MAP7]]]
//  CHECK-SAME:     ins(%[[T1]], %[[T2]] : tensor<5x6x7x2x3x4xi32>, tensor<5x6x7x4xi32>)
//  CHECK-SAME:     outs(%[[T0]] : tensor<2x3x4x5x6x7xi32>)
//       CHECK:   ^{{.+}}(
//  CHECK-SAME:     %[[ARG8:[a-zA-Z0-9]+]]: i32, %[[ARG9:[a-zA-Z0-9]+]]: i32,
//  CHECK-SAME:     %[[ARG10:[a-zA-Z0-9]+]]: i32)
//   CHECK-DAG:       %[[IDX0:.+]] = linalg.index 0 : index
//   CHECK-DAG:       %[[IDX1:.+]] = linalg.index 1 : index
//   CHECK-DAG:       %[[IDX2:.+]] = linalg.index 2 : index
//   CHECK-DAG:       %[[IDX3:.+]] = linalg.index 3 : index
//   CHECK-DAG:       %[[IDX4:.+]] = linalg.index 4 : index
//   CHECK-DAG:       %[[IDX5:.+]] = linalg.index 5 : index
//   CHECK-DAG:       %[[T5:.+]] = affine.apply #[[MAP8]](%[[IDX1]], %[[IDX0]])
//   CHECK-DAG:       %[[T6:.+]] = affine.apply #[[MAP9]](%[[IDX4]], %[[IDX3]], %[[IDX2]])
//   CHECK-DAG:       %[[T7:.+]] = addi %[[ARG8]], %[[ARG9]]
//       CHECK:       %[[T8:.+]] = index_cast %[[T5]]
//       CHECK:       %[[T9:.+]] = addi %[[T7]], %[[T8]]
//       CHECK:       %[[T10:.+]] = index_cast %[[T6]]
//       CHECK:       %[[T11:.+]] = addi %[[T9]], %[[T10]]
//       CHECK:       %[[T12:.+]] = index_cast %[[IDX5]]
//       CHECK:       %[[T13:.+]] = addi %[[T11]], %[[T12]]

// -----

func @reshape_as_producer_projected_permutation(
    %arg0 : tensor<33x8x?xi32>, %shape : tensor<264x?x4xi32>) -> tensor<264x?x4xi32>
{
  %0 = linalg.tensor_reshape %arg0 [[0, 1], [2]]
    : tensor<33x8x?xi32> into tensor<264x?xi32>
  %1 = linalg.generic
    {indexing_maps = [affine_map<(d0, d1, d2) -> (d0, d1)>,
                      affine_map<(d0, d1, d2) -> (d0, d1, d2)>],
     iterator_types = ["parallel", "parallel", "parallel"]}
     ins(%0 : tensor<264x?xi32>)
    outs(%shape : tensor<264x?x4xi32>) {
  ^bb0(%arg1: i32, %s: i32):  // no predecessors
    %idx0 = linalg.index 0 : index
    %idx1 = linalg.index 1 : index
    %idx2 = linalg.index 2 : index
    %2 = index_cast %idx0 : index to i32
    %3 = addi %arg1, %2 : i32
    %4 = index_cast %idx1 : index to i32
    %5 = addi %3, %4 : i32
    %6 = index_cast %idx2 : index to i32
    %7 = addi %5, %6 : i32
    linalg.yield %7 : i32
  } -> tensor<264x?x4xi32>
  return %1 : tensor<264x?x4xi32>
}

//   CHECK-DAG: #[[MAP0:.+]] = affine_map<(d0, d1, d2, d3) -> (d0, d1, d2)>
//   CHECK-DAG: #[[MAP1:.+]] = affine_map<(d0, d1, d2, d3) -> (d0, d1, d2, d3)>
//   CHECK-DAG: #[[MAP2:.+]] = affine_map<(d0, d1) -> (d0 + d1 * 8)>
//       CHECK: @reshape_as_producer_projected_permutation
//  CHECK-SAME:   %[[ARG0:.+]]: tensor<33x8x?xi32>
//       CHECK:   %[[RES:.+]] = linalg.generic
//  CHECK-SAME:     indexing_maps = [#[[MAP0]], #[[MAP1]]]
//  CHECK-SAME:     ins(%[[ARG0]] : tensor<33x8x?xi32>)
//       CHECK:   ^{{.+}}(
//  CHECK-SAME:     %[[ARG1:[a-zA-Z0-9]+]]: i32,
//  CHECK-SAME:     %[[ARG2:[a-zA-Z0-9]+]]: i32)
//   CHECK-DAG:       %[[IDX0:.+]] = linalg.index 0 : index
//   CHECK-DAG:       %[[IDX1:.+]] = linalg.index 1 : index
//   CHECK-DAG:       %[[IDX2:.+]] = linalg.index 2 : index
//   CHECK-DAG:       %[[IDX3:.+]] = linalg.index 3 : index
//   CHECK-DAG:       %[[T0:.+]] = affine.apply #[[MAP2]](%[[IDX1]], %[[IDX0]])
//       CHECK:       %[[T1:.+]] = index_cast %[[T0]] : index to i32
//       CHECK:       %[[T2:.+]] = addi %[[ARG1]], %[[T1]] : i32
//       CHECK:       %[[T3:.+]] = index_cast %[[IDX2]] : index to i32
//       CHECK:       %[[T4:.+]] = addi %[[T2]], %[[T3]] : i32
//       CHECK:       %[[T5:.+]] = index_cast %[[IDX3]] : index to i32
//       CHECK:       %[[T6:.+]] = addi %[[T4]], %[[T5]] : i32
//       CHECK:       linalg.yield %[[T6]] : i32
//       CHECK:    %[[RES2:.+]] = linalg.tensor_reshape %[[RES]]
//  CHECK-SAME:      [0, 1], [2], [3]
//  CHECK-SAME:    : tensor<33x8x?x4xi32> into tensor<264x?x4xi32>
//       CHECK:  return %[[RES2]] : tensor<264x?x4xi32>

// -----

#map0 = affine_map<(d0, d1) -> (d0, d1)>
#map1 = affine_map<(d0, d1) -> (d1, d0)>
func @generic_op_reshape_consumer_fusion_projected(%arg0 : tensor<?x?xf32>,
                                                   %arg1 : tensor<?x?xf32>) ->
                                                   tensor<?x?x4x5xf32>
{
  %0 = linalg.generic {
     indexing_maps = [#map0, #map0, #map1],
     iterator_types = ["parallel", "parallel"]}
       ins(%arg0, %arg1 : tensor<?x?xf32>, tensor<?x?xf32>)
       outs(%arg0 : tensor<?x?xf32>) {
    ^bb0(%arg3: f32, %arg4: f32, %s: f32):       // no predecessors
      %1 = mulf %arg3, %arg4 : f32
      linalg.yield %1 : f32
  } -> tensor<?x?xf32>
  %1 = linalg.tensor_reshape %0 [[0], [1, 2, 3]] :
    tensor<?x?xf32> into tensor<?x?x4x5xf32>
  return %1 : tensor<?x?x4x5xf32>
}

//  CHECK-DAG: #[[MAP4:.+]] = affine_map<(d0, d1, d2, d3) -> (d0, d1, d2, d3)>
//  CHECK-DAG: #[[MAP5:.+]] = affine_map<(d0, d1, d2, d3) -> (d3, d0, d1, d2)>
//      CHECK: func @generic_op_reshape_consumer_fusion_projected
// CHECK-SAME:   %[[ARG0:[a-zA-Z0-9_]+]]: tensor<?x?xf32>
// CHECK-SAME:   %[[ARG1:[a-zA-Z0-9_]+]]: tensor<?x?xf32>
//      CHECK:   %[[T0:.+]] = linalg.tensor_reshape %[[ARG0]]
// CHECK-SAME:     [0, 1, 2], [3]
// CHECK-SAME:     tensor<?x?xf32> into tensor<?x4x5x?xf32>
//      CHECK:   %[[T1:.+]] = linalg.tensor_reshape %[[ARG1]]
// CHECK-SAME:     [0, 1, 2], [3]
// CHECK-SAME:     tensor<?x?xf32> into tensor<?x4x5x?xf32>
<<<<<<< HEAD
//      CHECK:   %[[T2:.+]] = linalg.tensor_reshape %[[ARG0]]
// CHECK-SAME:     [0], [1, 2, 3]
=======
>>>>>>> 86645b40
//      CHECK:   %[[T3:.+]] = linalg.generic
// CHECK-SAME:     indexing_maps = [#[[MAP4]], #[[MAP4]], #[[MAP5]]]
// CHECK-SAME:     ["parallel", "parallel", "parallel", "parallel"]
// CHECK-SAME:     ins(%[[T0]], %[[T1]] : tensor<?x4x5x?xf32>, tensor<?x4x5x?xf32>)
// CHECK-SAME:     outs(%{{.+}} : tensor<?x?x4x5xf32>)
//      CHECK:   return %[[T3]] : tensor<?x?x4x5xf32>

// -----

func @unit_dim_reshape_expansion(%arg0 : tensor<1x5xf32>) -> tensor<5x5xf32> {
  %0 = linalg.tensor_reshape %arg0 [[0, 1]]
      : tensor<1x5xf32> into tensor<5xf32>
  %1 = linalg.init_tensor [5, 5] : tensor<5x5xf32>
  %2 = linalg.generic
    {indexing_maps = [affine_map<(d0, d1) -> (d0)>,
                      affine_map<(d0, d1) -> (d0, d1)>],
     iterator_types = ["parallel", "parallel"]}
    ins(%0 : tensor<5xf32>) outs(%1 : tensor<5x5xf32>) {
  ^bb0(%arg2: f32, %arg3: f32):  // no predecessors
    linalg.yield %arg2 : f32
  } -> tensor<5x5xf32>
  return %2 : tensor<5x5xf32>
}
//      CHECK: func @unit_dim_reshape_expansion
//  CHECK-DAG:   linalg.tensor_reshape
//  CHECK-DAG:   linalg.init_tensor
//      CHECK:   linalg.generic

// -----

func @unit_dim_reshape_collapse(%arg0 : tensor<5xf32>) -> tensor<5x1x5xf32> {
  %0 = linalg.init_tensor [5, 5] : tensor<5x5xf32>
  %1 = linalg.generic
    {indexing_maps = [affine_map<(d0, d1) -> (d0)>,
                      affine_map<(d0, d1) -> (d0, d1)>],
     iterator_types = ["parallel", "parallel"]}
    ins(%arg0 : tensor<5xf32>) outs(%0 : tensor<5x5xf32>) {
  ^bb0(%arg2: f32, %arg3: f32):  // no predecessors
    linalg.yield %arg2 : f32
  } -> tensor<5x5xf32>
  %2 = linalg.tensor_reshape %1 [[0, 1], [2]]
    : tensor<5x5xf32> into tensor<5x1x5xf32>
  return %2 : tensor<5x1x5xf32>
}
// CHECK: func @unit_dim_reshape_collapse
// CHECK:   linalg.init_tensor
// CHECK:   linalg.generic
// CHECK:   linalg.tensor_reshape

// -----

func @unit_dim_reshape_expansion_full
  (%arg0 : tensor<1x?x1x2x1x4xf32>, %arg1 : tensor<?x2x4xf32>)
  -> tensor<?x2x4xf32> {
  %c1 = constant 1 : index
  %0 = linalg.tensor_reshape %arg0 [[0, 1, 2], [3, 4], [5]]
    : tensor<1x?x1x2x1x4xf32> into tensor<?x2x4xf32>
  %1 = memref.dim %arg0, %c1 : tensor<1x?x1x2x1x4xf32>
  %2 = linalg.init_tensor [%1, 2, 4] : tensor<?x2x4xf32>
  %3 = linalg.generic
    {indexing_maps = [affine_map<(d0, d1, d2) -> (d0, d1, d2)>,
                      affine_map<(d0, d1, d2) -> (d0, d1, d2)>,
                      affine_map<(d0, d1, d2) -> (d0, d1, d2)>],
     iterator_types = ["parallel", "parallel", "parallel"]}
    ins(%0, %arg1 : tensor<?x2x4xf32>, tensor<?x2x4xf32>)
    outs(%2 : tensor<?x2x4xf32>) {
  ^bb0(%arg2: f32, %arg3: f32, %arg4: f32):  // no predecessors
    %4 = mulf %arg2, %arg3 : f32
    linalg.yield %4 : f32
  } -> tensor<?x2x4xf32>
  return %3 : tensor<?x2x4xf32>
}
//      CHECK: func @unit_dim_reshape_expansion_full
//  CHECK-DAG:   linalg.tensor_reshape
//  CHECK-DAG:   linalg.init_tensor
//      CHECK:   linalg.generic
// CHECK-SAME:     ins(%{{.+}}, %{{.+}} : tensor<?x2x4xf32>, tensor<?x2x4xf32>)

//         FOLDUNITDIM: func @unit_dim_reshape_expansion_full
//    FOLDUNITDIM-SAME:   %[[ARG0:.+]]: tensor<1x?x1x2x1x4xf32>
//    FOLDUNITDIM-SAME:   %[[ARG1:.+]]: tensor<?x2x4xf32>
//     FOLDUNITDIM-DAG:   %[[RESHAPE:.+]] = linalg.tensor_reshape %[[ARG1]]
//         FOLDUNITDIM:   linalg.generic
//    FOLDUNITDIM-SAME:     ins(%[[ARG0]], %[[RESHAPE]] : tensor<1x?x1x2x1x4xf32>, tensor<1x?x1x2x1x4xf32>)
//    FOLDUNITDIM-SAME:     outs(%{{.+}} : tensor<1x?x1x2x1x4xf32>)
<|MERGE_RESOLUTION|>--- conflicted
+++ resolved
@@ -29,11 +29,6 @@
 // CHECK-SAME:     [0], [1, 2], [3]
 //      CHECK:   %[[T1:.+]] = linalg.tensor_reshape %[[ARG1]]
 // CHECK-SAME:     [0], [1], [2, 3]
-<<<<<<< HEAD
-//      CHECK:   %[[T2:.+]] = linalg.tensor_reshape %[[T0]]
-// CHECK-SAME:     [0], [1], [2, 3]
-=======
->>>>>>> 86645b40
 //      CHECK:   %[[T3:.+]] = linalg.generic
 // CHECK-SAME:     indexing_maps = [#[[MAP5]], #[[MAP6]], #[[MAP6]]]
 // CHECK-SAME:     ["parallel", "parallel", "parallel", "parallel"]
@@ -75,11 +70,6 @@
 //      CHECK:   %[[T1:.+]] = linalg.tensor_reshape %[[ARG1]]
 // CHECK-SAME:     [0], [1, 2, 3]
 // CHECK-SAME:     tensor<?x?xf32> into tensor<?x4x?x5xf32>
-<<<<<<< HEAD
-//      CHECK:   %[[T2:.+]] = linalg.tensor_reshape %[[ARG0]]
-// CHECK-SAME:     [0], [1, 2, 3]
-=======
->>>>>>> 86645b40
 //      CHECK:   %[[T3:.+]] = linalg.generic
 // CHECK-SAME:     indexing_maps = [#[[MAP2]], #[[MAP2]], #[[MAP2]]]
 // CHECK-SAME:     ["parallel", "parallel", "parallel", "parallel"]
@@ -120,11 +110,6 @@
 //      CHECK:   %[[T1:.+]] = linalg.tensor_reshape %[[ARG1]]
 // CHECK-SAME:     [0, 1, 2], [3]
 // CHECK-SAME:     tensor<?x?xf32> into tensor<3x4x?x?xf32>
-<<<<<<< HEAD
-//      CHECK:   %[[T2:.+]] = linalg.tensor_reshape %[[ARG0]]
-// CHECK-SAME:     [0, 1], [2], [3, 4, 5]
-=======
->>>>>>> 86645b40
 //      CHECK:   %[[T3:.+]] = linalg.generic
 // CHECK-SAME:     indexing_maps = [#[[MAP8]], #[[MAP9]], #[[MAP10]]]
 // CHECK-SAME:     ["parallel", "parallel", "parallel", "parallel", "parallel", "parallel"]
@@ -425,11 +410,6 @@
 //      CHECK:   %[[T1:.+]] = linalg.tensor_reshape %[[ARG1]]
 // CHECK-SAME:     [0, 1, 2], [3]
 // CHECK-SAME:     tensor<?x?xf32> into tensor<?x4x5x?xf32>
-<<<<<<< HEAD
-//      CHECK:   %[[T2:.+]] = linalg.tensor_reshape %[[ARG0]]
-// CHECK-SAME:     [0], [1, 2, 3]
-=======
->>>>>>> 86645b40
 //      CHECK:   %[[T3:.+]] = linalg.generic
 // CHECK-SAME:     indexing_maps = [#[[MAP4]], #[[MAP4]], #[[MAP5]]]
 // CHECK-SAME:     ["parallel", "parallel", "parallel", "parallel"]
