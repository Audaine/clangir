--- conflicted
+++ resolved
@@ -120,14 +120,7 @@
   }
   auto Preamble = buildPreamble(testPath(TU.Filename), *CI, Inputs,
                                 /*InMemory=*/true, /*Callback=*/nullptr);
-<<<<<<< HEAD
-  ParseInputs ParseInput{Inputs.CompileCommand, Inputs.FS, TU.Code};
-  ParseInput.Opts.BuildRecoveryAST = true;
-  ParseInput.Opts.PreserveRecoveryASTType = true;
-  return codeComplete(testPath(TU.Filename), Point, Preamble.get(), ParseInput,
-=======
   return codeComplete(testPath(TU.Filename), Point, Preamble.get(), Inputs,
->>>>>>> 755e53b4
                       Opts);
 }
 
@@ -158,12 +151,7 @@
 
   MockFSProvider FS;
   Annotations Test(Text);
-<<<<<<< HEAD
-  ParseInputs ParseInput{tooling::CompileCommand(), FS.getFileSystem(),
-                         Test.code().str()};
-=======
   ParseInputs ParseInput{tooling::CompileCommand(), &FS, Test.code().str()};
->>>>>>> 755e53b4
   return codeComplete(FilePath, Test.point(), /*Preamble=*/nullptr, ParseInput,
                       Opts);
 }
@@ -1086,15 +1074,7 @@
     ADD_FAILURE() << "Couldn't build Preamble";
     return {};
   }
-<<<<<<< HEAD
-  ParseInputs ParseInput{Inputs.CompileCommand, Inputs.FS, Text.str()};
-  ParseInput.Index = Index.get();
-  ParseInput.Opts.BuildRecoveryAST = true;
-  ParseInput.Opts.PreserveRecoveryASTType = true;
-  return signatureHelp(testPath(TU.Filename), Point, *Preamble, ParseInput);
-=======
   return signatureHelp(testPath(TU.Filename), Point, *Preamble, Inputs);
->>>>>>> 755e53b4
 }
 
 SignatureHelp signatures(llvm::StringRef Text,
@@ -1245,16 +1225,8 @@
     #include "a.h"
     void bar() { foo(^2); })cpp");
   TU.Code = Test.code().str();
-<<<<<<< HEAD
-  Inputs = TU.inputs();
-
-  ParseInputs ParseInput{Inputs.CompileCommand, Inputs.FS, TU.Code};
-  auto Results = signatureHelp(testPath(TU.Filename), Test.point(),
-                               *EmptyPreamble, ParseInput);
-=======
   auto Results = signatureHelp(testPath(TU.Filename), Test.point(),
                                *EmptyPreamble, TU.inputs(FS));
->>>>>>> 755e53b4
   EXPECT_THAT(Results.signatures, ElementsAre(Sig("foo([[int x]]) -> int")));
   EXPECT_EQ(0, Results.activeSignature);
   EXPECT_EQ(0, Results.activeParameter);
