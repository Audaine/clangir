#===----------------------------------------------------------------------===##
#
# Part of the LLVM Project, under the Apache License v2.0 with LLVM Exceptions.
# See https://llvm.org/LICENSE.txt for license information.
# SPDX-License-Identifier: Apache-2.0 WITH LLVM-exception
#
#===----------------------------------------------------------------------===##

#
# This Dockerfile describes the base image used to run the various libc++
# build bots. By default, the image runs the Buildkite Agent, however one
# can also just start the image with a shell to debug CI failures.
#
# To start a Buildkite Agent, run it as:
#   $ docker run --env-file secrets.env -it $(docker build -q .)
#
# The environment variables in `secrets.env` must be replaced by the actual
# tokens for this to work. These should obviously never be checked in.
#
# To start a shell in the Docker image, use:
#   $ docker run -it --volume "$(git rev-parse --show-toplevel):/llvm" --workdir "/llvm" $(docker build -q .) bash
#
# This will fire up the Docker container and mount the root of the monorepo
# as /llvm in the container. Be careful, the state in /llvm is shared between
# the container and the host machine.
#
# Finally, a pre-built version of this image is available on DockerHub as
# ldionne/libcxx-builder. To use the pre-built version of the image, use
#
#   $ docker pull ldionne/libcxx-builder
#   $ docker run -it <options> ldionne/libcxx-builder
#
# To update the image, rebuild it and push it to ldionne/libcxx-builder (which
# will obviously only work if you have permission to do so).
#
#   $ docker build -t ldionne/libcxx-builder .
#   $ docker push ldionne/libcxx-builder
#

FROM ubuntu:bionic

# Make sure apt-get doesn't try to prompt for stuff like our time zone, etc.
ENV DEBIAN_FRONTEND=noninteractive

RUN apt-get update && apt-get install -y bash curl

# Install various tools used by the build or the test suite
RUN apt-get update && apt-get install -y ninja-build python3 python3-sphinx python3-distutils git gdb clang-format
RUN apt-get update && apt-get install -y libc6-dev-i386 # Required to cross-compile to 32 bits

# Install the most recently released LLVM
RUN apt-get update && apt-get install -y lsb-release wget software-properties-common
RUN bash -c "$(wget -O - https://apt.llvm.org/llvm.sh)"
RUN ln -s $(find /usr/bin -regex '^.+/clang\+\+-[0-9.]+$') /usr/bin/clang++
RUN ln -s $(find /usr/bin -regex '^.+/clang-[0-9.]+$') /usr/bin/clang
<<<<<<< HEAD
=======

RUN apt-get update && apt-get install -y clang-format-11
# Make a symbolic link to git-clang-format (pointing to git-clang-format-<version>), if it doesn't exist.
RUN which git-clang-format || $(cd /usr/bin/ && ln -s $(ls git-clang-format-* | sort -rV | head -n 1) git-clang-format)
>>>>>>> e1e3308f

# Install a recent GCC
RUN add-apt-repository ppa:ubuntu-toolchain-r/test
RUN apt-get update && apt install -y gcc-10 g++-10
RUN ln -f -s /usr/bin/g++-10 /usr/bin/g++
RUN ln -f -s /usr/bin/gcc-10 /usr/bin/gcc

# Install a recent CMake
RUN wget https://github.com/Kitware/CMake/releases/download/v3.18.2/cmake-3.18.2-Linux-x86_64.sh -O /tmp/install-cmake.sh
RUN bash /tmp/install-cmake.sh --prefix=/usr --exclude-subdir --skip-license
RUN rm /tmp/install-cmake.sh

# Change the user to a non-root user, since some of the libc++ tests
# (e.g. filesystem) require running as non-root. Also setup passwordless sudo.
RUN apt-get update && apt-get install -y sudo
RUN echo "ALL ALL = (ALL) NOPASSWD: ALL" >> /etc/sudoers
RUN useradd --create-home libcxx-builder
USER libcxx-builder
WORKDIR /home/libcxx-builder

# Install the Buildkite agent and dependencies. This must be done as non-root
# for the Buildkite agent to be installed in a path where we can find it.
RUN bash -c "$(curl -sL https://raw.githubusercontent.com/buildkite/agent/master/install.sh)"
ENV PATH="${PATH}:/home/libcxx-builder/.buildkite-agent/bin"

# By default, start the Buildkite agent (this requires a token).
CMD buildkite-agent start --tags "queue=libcxx-builders"<|MERGE_RESOLUTION|>--- conflicted
+++ resolved
@@ -45,7 +45,7 @@
 RUN apt-get update && apt-get install -y bash curl
 
 # Install various tools used by the build or the test suite
-RUN apt-get update && apt-get install -y ninja-build python3 python3-sphinx python3-distutils git gdb clang-format
+RUN apt-get update && apt-get install -y ninja-build python3 python3-sphinx python3-distutils git gdb
 RUN apt-get update && apt-get install -y libc6-dev-i386 # Required to cross-compile to 32 bits
 
 # Install the most recently released LLVM
@@ -53,13 +53,10 @@
 RUN bash -c "$(wget -O - https://apt.llvm.org/llvm.sh)"
 RUN ln -s $(find /usr/bin -regex '^.+/clang\+\+-[0-9.]+$') /usr/bin/clang++
 RUN ln -s $(find /usr/bin -regex '^.+/clang-[0-9.]+$') /usr/bin/clang
-<<<<<<< HEAD
-=======
 
 RUN apt-get update && apt-get install -y clang-format-11
 # Make a symbolic link to git-clang-format (pointing to git-clang-format-<version>), if it doesn't exist.
 RUN which git-clang-format || $(cd /usr/bin/ && ln -s $(ls git-clang-format-* | sort -rV | head -n 1) git-clang-format)
->>>>>>> e1e3308f
 
 # Install a recent GCC
 RUN add-apt-repository ppa:ubuntu-toolchain-r/test
