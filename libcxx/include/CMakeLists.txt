set(files
  __availability
  __bit_reference
  __bits
  __bsd_locale_defaults.h
  __bsd_locale_fallbacks.h
  __config
  __debug
  __errc
  __functional_03
  __functional_base
  __functional_base_03
  __hash_table
  __iterator/concepts.h
  __iterator/incrementable_traits.h
  __iterator/iter_move.h
  __iterator/iterator_traits.h
  __iterator/readable_traits.h
  __libcpp_version
  __locale
  __memory/addressof.h
  __memory/allocation_guard.h
  __memory/allocator.h
  __memory/allocator_traits.h
  __memory/auto_ptr.h
  __memory/compressed_pair.h
  __memory/construct_at.h
  __memory/pointer_safety.h
  __memory/pointer_traits.h
  __memory/raw_storage_iterator.h
  __memory/shared_ptr.h
  __memory/temporary_buffer.h
  __memory/uninitialized_algorithms.h
  __memory/unique_ptr.h
  __mutex_base
  __node_handle
  __nullptr
  __ranges/access.h
  __ranges/concepts.h
<<<<<<< HEAD
=======
  __ranges/empty.h
>>>>>>> 3f9ee3c9
  __ranges/enable_borrowed_range.h
  __ranges/view.h
  __ranges/size.h
  __split_buffer
  __std_stream
  __string
  __threading_support
  __tree
  __tuple
  __undef_macros
  __utility/to_underlying.h
  algorithm
  any
  array
  atomic
  barrier
  bit
  bitset
  cassert
  ccomplex
  cctype
  cerrno
  cfenv
  cfloat
  charconv
  chrono
  cinttypes
  ciso646
  climits
  clocale
  cmath
  codecvt
  compare
  complex
  complex.h
  concepts
  condition_variable
  csetjmp
  csignal
  cstdarg
  cstdbool
  cstddef
  cstdint
  cstdio
  cstdlib
  cstring
  ctgmath
  ctime
  ctype.h
  cwchar
  cwctype
  deque
  errno.h
  exception
  execution
  experimental/__config
  experimental/__memory
  experimental/algorithm
  experimental/coroutine
  experimental/deque
  experimental/filesystem
  experimental/forward_list
  experimental/functional
  experimental/iterator
  experimental/list
  experimental/map
  experimental/memory_resource
  experimental/propagate_const
  experimental/regex
  experimental/set
  experimental/simd
  experimental/string
  experimental/type_traits
  experimental/unordered_map
  experimental/unordered_set
  experimental/utility
  experimental/vector
  ext/__hash
  ext/hash_map
  ext/hash_set
  fenv.h
  filesystem
  float.h
  format
  forward_list
  fstream
  functional
  future
  initializer_list
  inttypes.h
  iomanip
  ios
  iosfwd
  iostream
  istream
  iterator
  latch
  limits
  limits.h
  list
  locale
  locale.h
  map
  math.h
  memory
  module.modulemap
  mutex
  new
  numbers
  numeric
  optional
  ostream
  queue
  random
  ranges
  ratio
  ranges
  regex
  scoped_allocator
  semaphore
  set
  setjmp.h
  shared_mutex
  span
  sstream
  stack
  stdbool.h
  stddef.h
  stdexcept
  stdint.h
  stdio.h
  stdlib.h
  streambuf
  string
  string.h
  string_view
  strstream
  __support/android/locale_bionic.h
  __support/fuchsia/xlocale.h
  __support/ibm/gettod_zos.h
  __support/ibm/limits.h
  __support/ibm/locale_mgmt_aix.h
  __support/ibm/locale_mgmt_zos.h
  __support/ibm/nanosleep.h
  __support/ibm/support.h
  __support/ibm/xlocale.h
  __support/musl/xlocale.h
  __support/newlib/xlocale.h
  __support/nuttx/xlocale.h
  __support/openbsd/xlocale.h
  __support/solaris/floatingpoint.h
  __support/solaris/wchar.h
  __support/solaris/xlocale.h
  __support/win32/limits_msvc_win32.h
  __support/win32/locale_win32.h
  __support/xlocale/__nop_locale_mgmt.h
  __support/xlocale/__posix_l_fallback.h
  __support/xlocale/__strtonum_fallback.h
  system_error
  tgmath.h
  thread
  tuple
  type_traits
  typeindex
  typeinfo
  unordered_map
  unordered_set
  utility
  valarray
  variant
  vector
  version
  wchar.h
  wctype.h
  )

configure_file("__config_site.in" "${LIBCXX_GENERATED_INCLUDE_TARGET_DIR}/__config_site" @ONLY)

set(_all_includes "${LIBCXX_GENERATED_INCLUDE_TARGET_DIR}/__config_site")
foreach(f ${files})
  set(src "${CMAKE_CURRENT_SOURCE_DIR}/${f}")
  set(dst "${LIBCXX_GENERATED_INCLUDE_DIR}/${f}")
  add_custom_command(OUTPUT ${dst}
    DEPENDS ${src}
    COMMAND ${CMAKE_COMMAND} -E copy_if_different ${src} ${dst}
    COMMENT "Copying CXX header ${f}")
  list(APPEND _all_includes "${dst}")
endforeach()

add_custom_target(generate-cxx-headers ALL DEPENDS ${_all_includes})

add_library(cxx-headers INTERFACE)
add_dependencies(cxx-headers generate-cxx-headers ${LIBCXX_CXX_ABI_HEADER_TARGET})
# TODO: Use target_include_directories once we figure out why that breaks the runtimes build
if("${CMAKE_CXX_COMPILER_ID}" STREQUAL "MSVC" OR "${CMAKE_CXX_SIMULATE_ID}" STREQUAL "MSVC")
  target_compile_options(cxx-headers INTERFACE /I${LIBCXX_GENERATED_INCLUDE_DIR}
                                     INTERFACE /I${LIBCXX_GENERATED_INCLUDE_TARGET_DIR})
else()
  target_compile_options(cxx-headers INTERFACE -I${LIBCXX_GENERATED_INCLUDE_DIR}
                                     INTERFACE -I${LIBCXX_GENERATED_INCLUDE_TARGET_DIR})
endif()

if (LIBCXX_INSTALL_HEADERS)
  foreach(file ${files})
    get_filename_component(dir ${file} DIRECTORY)
    install(FILES ${file}
      DESTINATION ${LIBCXX_INSTALL_INCLUDE_DIR}/${dir}
      COMPONENT cxx-headers
      PERMISSIONS OWNER_READ OWNER_WRITE GROUP_READ WORLD_READ
    )
  endforeach()

  # Install the generated __config_site.
  install(FILES ${LIBCXX_GENERATED_INCLUDE_TARGET_DIR}/__config_site
    DESTINATION ${LIBCXX_INSTALL_INCLUDE_TARGET_DIR}
    PERMISSIONS OWNER_READ OWNER_WRITE GROUP_READ WORLD_READ
    COMPONENT cxx-headers)

  if (NOT CMAKE_CONFIGURATION_TYPES)
    add_custom_target(install-cxx-headers
                      DEPENDS cxx-headers
                      COMMAND "${CMAKE_COMMAND}"
                              -DCMAKE_INSTALL_COMPONENT=cxx-headers
                              -P "${CMAKE_BINARY_DIR}/cmake_install.cmake")
    # Stripping is a no-op for headers
    add_custom_target(install-cxx-headers-stripped DEPENDS install-cxx-headers)
  endif()
endif()<|MERGE_RESOLUTION|>--- conflicted
+++ resolved
@@ -37,10 +37,7 @@
   __nullptr
   __ranges/access.h
   __ranges/concepts.h
-<<<<<<< HEAD
-=======
   __ranges/empty.h
->>>>>>> 3f9ee3c9
   __ranges/enable_borrowed_range.h
   __ranges/view.h
   __ranges/size.h
