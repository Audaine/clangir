// -*- C++ -*-
//===----------------------------------------------------------------------===//
//
// Part of the LLVM Project, under the Apache License v2.0 with LLVM Exceptions.
// See https://llvm.org/LICENSE.txt for license information.
// SPDX-License-Identifier: Apache-2.0 WITH LLVM-exception
//
//===----------------------------------------------------------------------===//

#ifndef _LIBCPP_QUEUE
#define _LIBCPP_QUEUE

/*
    queue synopsis

namespace std
{

template <class T, class Container = deque<T>>
class queue
{
public:
    typedef Container                                container_type;
    typedef typename container_type::value_type      value_type;
    typedef typename container_type::reference       reference;
    typedef typename container_type::const_reference const_reference;
    typedef typename container_type::size_type       size_type;

protected:
    container_type c;

public:
    queue() = default;
    ~queue() = default;

    queue(const queue& q) = default;
    queue(queue&& q) = default;

    queue& operator=(const queue& q) = default;
    queue& operator=(queue&& q) = default;

    explicit queue(const container_type& c);
    explicit queue(container_type&& c)
    template<class InputIterator>
        queue(InputIterator first, InputIterator last); // since C++23
    template <class Alloc>
        explicit queue(const Alloc& a);
    template <class Alloc>
        queue(const container_type& c, const Alloc& a);
    template <class Alloc>
        queue(container_type&& c, const Alloc& a);
    template <class Alloc>
        queue(const queue& q, const Alloc& a);
    template <class Alloc>
        queue(queue&& q, const Alloc& a);
    template <class InputIterator, class Alloc>
        queue(InputIterator first, InputIterator last, const Alloc&); // since C++23

    bool      empty() const;
    size_type size() const;

    reference       front();
    const_reference front() const;
    reference       back();
    const_reference back() const;

    void push(const value_type& v);
    void push(value_type&& v);
    template <class... Args> reference emplace(Args&&... args); // reference in C++17
    void pop();

    void swap(queue& q) noexcept(is_nothrow_swappable_v<Container>)
};

template<class Container>
  queue(Container) -> queue<typename Container::value_type, Container>; // C++17

template<class InputIterator>
  queue(InputIterator, InputIterator) -> queue<iter-value-type<InputIterator>>; // since C++23

template<class Container, class Allocator>
  queue(Container, Allocator) -> queue<typename Container::value_type, Container>; // C++17

template<class InputIterator, class Allocator>
  queue(InputIterator, InputIterator, Allocator)
  -> queue<iter-value-type<InputIterator>,
           deque<iter-value-type<InputIterator>, Allocator>>; // since C++23

template <class T, class Container>
  bool operator==(const queue<T, Container>& x,const queue<T, Container>& y);

template <class T, class Container>
  bool operator< (const queue<T, Container>& x,const queue<T, Container>& y);

template <class T, class Container>
  bool operator!=(const queue<T, Container>& x,const queue<T, Container>& y);

template <class T, class Container>
  bool operator> (const queue<T, Container>& x,const queue<T, Container>& y);

template <class T, class Container>
  bool operator>=(const queue<T, Container>& x,const queue<T, Container>& y);

template <class T, class Container>
  bool operator<=(const queue<T, Container>& x,const queue<T, Container>& y);

template <class T, class Container>
  void swap(queue<T, Container>& x, queue<T, Container>& y)
  noexcept(noexcept(x.swap(y)));

template <class T, class Container = vector<T>,
          class Compare = less<typename Container::value_type>>
class priority_queue
{
public:
    typedef Container                                container_type;
    typedef typename container_type::value_type      value_type;
    typedef typename container_type::reference       reference;
    typedef typename container_type::const_reference const_reference;
    typedef typename container_type::size_type       size_type;

protected:
    container_type c;
    Compare comp;

public:
    priority_queue() : priority_queue(Compare()) {} // C++20
    explicit priority_queue(const Compare& x) : priority_queue(x, Container()) {}
    priority_queue(const Compare& x, const Container&);
    explicit priority_queue(const Compare& x = Compare(), Container&& = Container()); // before C++20
    priority_queue(const Compare& x, Container&&); // C++20
    template <class InputIterator>
        priority_queue(InputIterator first, InputIterator last,
                       const Compare& comp = Compare());
    template <class InputIterator>
        priority_queue(InputIterator first, InputIterator last,
                       const Compare& comp, const Container& c);
    template <class InputIterator>
        priority_queue(InputIterator first, InputIterator last,
                       const Compare& comp, Container&& c);
    template <class Alloc>
        explicit priority_queue(const Alloc& a);
    template <class Alloc>
        priority_queue(const Compare& comp, const Alloc& a);
    template <class Alloc>
        priority_queue(const Compare& comp, const Container& c,
                       const Alloc& a);
    template <class Alloc>
        priority_queue(const Compare& comp, Container&& c,
                       const Alloc& a);
    template <class InputIterator>
        priority_queue(InputIterator first, InputIterator last,
                       const Alloc& a);
    template <class InputIterator>
        priority_queue(InputIterator first, InputIterator last,
                       const Compare& comp, const Alloc& a);
    template <class InputIterator>
        priority_queue(InputIterator first, InputIterator last,
                       const Compare& comp, const Container& c, const Alloc& a);
    template <class InputIterator>
        priority_queue(InputIterator first, InputIterator last,
                       const Compare& comp, Container&& c, const Alloc& a);
    template <class Alloc>
        priority_queue(const priority_queue& q, const Alloc& a);
    template <class Alloc>
        priority_queue(priority_queue&& q, const Alloc& a);

    bool            empty() const;
    size_type       size() const;
    const_reference top() const;

    void push(const value_type& v);
    void push(value_type&& v);
    template <class... Args> void emplace(Args&&... args);
    void pop();

    void swap(priority_queue& q)
        noexcept(is_nothrow_swappable_v<Container> &&
                 is_nothrow_swappable_v<Comp>)
};

template <class Compare, class Container>
priority_queue(Compare, Container)
    -> priority_queue<typename Container::value_type, Container, Compare>; // C++17

template<class InputIterator,
         class Compare = less<iter-value-type<InputIterator>>,
         class Container = vector<iter-value-type<InputIterator>>>
priority_queue(InputIterator, InputIterator, Compare = Compare(), Container = Container())
    -> priority_queue<iter-value-type<InputIterator>, Container, Compare>; // C++17

template<class Compare, class Container, class Allocator>
priority_queue(Compare, Container, Allocator)
    -> priority_queue<typename Container::value_type, Container, Compare>; // C++17

template<class InputIterator, class Allocator>
priority_queue(InputIterator, InputIterator, Allocator)
    -> priority_queue<iter-value-type<InputIterator>,
                      vector<iter-value-type<InputIterator>, Allocator>,
                      less<iter-value-type<InputIterator>>>; // C++17

template<class InputIterator, class Compare, class Allocator>
priority_queue(InputIterator, InputIterator, Compare, Allocator)
    -> priority_queue<iter-value-type<InputIterator>,
                      vector<iter-value-type<InputIterator>, Allocator>, Compare>; // C++17

template<class InputIterator, class Compare, class Container, class Allocator>
priority_queue(InputIterator, InputIterator, Compare, Container, Allocator)
    -> priority_queue<typename Container::value_type, Container, Compare>; // C++17

template <class T, class Container, class Compare>
  void swap(priority_queue<T, Container, Compare>& x,
            priority_queue<T, Container, Compare>& y)
            noexcept(noexcept(x.swap(y)));

}  // std

*/

#include <__algorithm/make_heap.h>
#include <__algorithm/pop_heap.h>
#include <__algorithm/push_heap.h>
#include <__assert> // all public C++ headers provide the assertion handler
#include <__config>
#include <__functional/operations.h>
#include <__iterator/iterator_traits.h>
#include <__memory/uses_allocator.h>
#include <__utility/forward.h>
#include <deque>
#include <type_traits>
#include <vector>
#include <version>

<<<<<<< HEAD
=======
#ifndef _LIBCPP_REMOVE_TRANSITIVE_INCLUDES
#  include <functional>
#endif

>>>>>>> 3de04b6d
// standard-mandated includes
#include <compare>
#include <initializer_list>

#if !defined(_LIBCPP_HAS_NO_PRAGMA_SYSTEM_HEADER)
#  pragma GCC system_header
#endif

_LIBCPP_BEGIN_NAMESPACE_STD

template <class _Tp, class _Container = deque<_Tp> > class _LIBCPP_TEMPLATE_VIS queue;

template <class _Tp, class _Container>
_LIBCPP_INLINE_VISIBILITY
bool
operator==(const queue<_Tp, _Container>& __x,const queue<_Tp, _Container>& __y);

template <class _Tp, class _Container>
_LIBCPP_INLINE_VISIBILITY
bool
operator< (const queue<_Tp, _Container>& __x,const queue<_Tp, _Container>& __y);

template <class _Tp, class _Container /*= deque<_Tp>*/>
class _LIBCPP_TEMPLATE_VIS queue
{
public:
    typedef _Container                               container_type;
    typedef typename container_type::value_type      value_type;
    typedef typename container_type::reference       reference;
    typedef typename container_type::const_reference const_reference;
    typedef typename container_type::size_type       size_type;
    static_assert((is_same<_Tp, value_type>::value), "" );

protected:
    container_type c;

public:
    _LIBCPP_INLINE_VISIBILITY
    queue()
        _NOEXCEPT_(is_nothrow_default_constructible<container_type>::value)
        : c() {}

    _LIBCPP_INLINE_VISIBILITY
    queue(const queue& __q) : c(__q.c) {}

#if _LIBCPP_STD_VER > 20
    template <class _InputIterator,
              class = __enable_if_t<__is_cpp17_input_iterator<_InputIterator>::value>>
    _LIBCPP_HIDE_FROM_ABI
    queue(_InputIterator __first, _InputIterator __last) : c(__first, __last) {}

    template <class _InputIterator,
              class _Alloc,
              class = __enable_if_t<__is_cpp17_input_iterator<_InputIterator>::value>,
              class = __enable_if_t<uses_allocator<container_type, _Alloc>::value>>
    _LIBCPP_HIDE_FROM_ABI
    queue(_InputIterator __first, _InputIterator __second, const _Alloc& __alloc) : c(__first, __second, __alloc) {}
#endif

    _LIBCPP_INLINE_VISIBILITY
    queue& operator=(const queue& __q) {c = __q.c; return *this;}

#ifndef _LIBCPP_CXX03_LANG
    _LIBCPP_INLINE_VISIBILITY
    queue(queue&& __q)
        _NOEXCEPT_(is_nothrow_move_constructible<container_type>::value)
        : c(_VSTD::move(__q.c)) {}

    _LIBCPP_INLINE_VISIBILITY
    queue& operator=(queue&& __q)
        _NOEXCEPT_(is_nothrow_move_assignable<container_type>::value)
        {c = _VSTD::move(__q.c); return *this;}
#endif // _LIBCPP_CXX03_LANG

    _LIBCPP_INLINE_VISIBILITY
    explicit queue(const container_type& __c)  : c(__c) {}
#ifndef _LIBCPP_CXX03_LANG
    _LIBCPP_INLINE_VISIBILITY
    explicit queue(container_type&& __c) : c(_VSTD::move(__c)) {}
#endif // _LIBCPP_CXX03_LANG
    template <class _Alloc>
        _LIBCPP_INLINE_VISIBILITY
        explicit queue(const _Alloc& __a,
                       __enable_if_t<uses_allocator<container_type, _Alloc>::value>* = 0)
            : c(__a) {}
    template <class _Alloc>
        _LIBCPP_INLINE_VISIBILITY
        queue(const queue& __q, const _Alloc& __a,
                       __enable_if_t<uses_allocator<container_type, _Alloc>::value>* = 0)
            : c(__q.c, __a) {}
    template <class _Alloc>
        _LIBCPP_INLINE_VISIBILITY
        queue(const container_type& __c, const _Alloc& __a,
                       __enable_if_t<uses_allocator<container_type, _Alloc>::value>* = 0)
            : c(__c, __a) {}
#ifndef _LIBCPP_CXX03_LANG
    template <class _Alloc>
        _LIBCPP_INLINE_VISIBILITY
        queue(container_type&& __c, const _Alloc& __a,
                       __enable_if_t<uses_allocator<container_type, _Alloc>::value>* = 0)
            : c(_VSTD::move(__c), __a) {}
    template <class _Alloc>
        _LIBCPP_INLINE_VISIBILITY
        queue(queue&& __q, const _Alloc& __a,
                       __enable_if_t<uses_allocator<container_type, _Alloc>::value>* = 0)
            : c(_VSTD::move(__q.c), __a) {}

#endif // _LIBCPP_CXX03_LANG

    _LIBCPP_NODISCARD_AFTER_CXX17 _LIBCPP_INLINE_VISIBILITY
    bool      empty() const {return c.empty();}
    _LIBCPP_INLINE_VISIBILITY
    size_type size() const  {return c.size();}

    _LIBCPP_INLINE_VISIBILITY
    reference       front()       {return c.front();}
    _LIBCPP_INLINE_VISIBILITY
    const_reference front() const {return c.front();}
    _LIBCPP_INLINE_VISIBILITY
    reference       back()        {return c.back();}
    _LIBCPP_INLINE_VISIBILITY
    const_reference back() const  {return c.back();}

    _LIBCPP_INLINE_VISIBILITY
    void push(const value_type& __v) {c.push_back(__v);}
#ifndef _LIBCPP_CXX03_LANG
    _LIBCPP_INLINE_VISIBILITY
    void push(value_type&& __v)      {c.push_back(_VSTD::move(__v));}
    template <class... _Args>
        _LIBCPP_INLINE_VISIBILITY
#if _LIBCPP_STD_VER > 14
        decltype(auto) emplace(_Args&&... __args)
            { return c.emplace_back(_VSTD::forward<_Args>(__args)...);}
#else
        void     emplace(_Args&&... __args)
            {        c.emplace_back(_VSTD::forward<_Args>(__args)...);}
#endif
#endif // _LIBCPP_CXX03_LANG
    _LIBCPP_INLINE_VISIBILITY
    void pop() {c.pop_front();}

    _LIBCPP_INLINE_VISIBILITY
    void swap(queue& __q)
        _NOEXCEPT_(__is_nothrow_swappable<container_type>::value)
    {
        using _VSTD::swap;
        swap(c, __q.c);
    }

    template <class _T1, class _C1>
    friend
    _LIBCPP_INLINE_VISIBILITY
    bool
    operator==(const queue<_T1, _C1>& __x,const queue<_T1, _C1>& __y);

    template <class _T1, class _C1>
    friend
    _LIBCPP_INLINE_VISIBILITY
    bool
    operator< (const queue<_T1, _C1>& __x,const queue<_T1, _C1>& __y);
};

#if _LIBCPP_STD_VER > 14
template<class _Container,
         class = enable_if_t<!__is_allocator<_Container>::value>
>
queue(_Container)
    -> queue<typename _Container::value_type, _Container>;

template<class _Container,
         class _Alloc,
         class = enable_if_t<!__is_allocator<_Container>::value>,
         class = enable_if_t<uses_allocator<_Container, _Alloc>::value>
>
queue(_Container, _Alloc)
    -> queue<typename _Container::value_type, _Container>;
#endif

#if _LIBCPP_STD_VER > 20
template <class _InputIterator,
          class = __enable_if_t<__is_cpp17_input_iterator<_InputIterator>::value>>
queue(_InputIterator, _InputIterator)
    -> queue<__iter_value_type<_InputIterator>>;

template <class _InputIterator,
          class _Alloc,
          class = __enable_if_t<__is_cpp17_input_iterator<_InputIterator>::value>,
          class = __enable_if_t<__is_allocator<_Alloc>::value>>
queue(_InputIterator, _InputIterator, _Alloc)
    -> queue<__iter_value_type<_InputIterator>, deque<__iter_value_type<_InputIterator>, _Alloc>>;
#endif

template <class _Tp, class _Container>
inline _LIBCPP_INLINE_VISIBILITY
bool
operator==(const queue<_Tp, _Container>& __x,const queue<_Tp, _Container>& __y)
{
    return __x.c == __y.c;
}

template <class _Tp, class _Container>
inline _LIBCPP_INLINE_VISIBILITY
bool
operator< (const queue<_Tp, _Container>& __x,const queue<_Tp, _Container>& __y)
{
    return __x.c < __y.c;
}

template <class _Tp, class _Container>
inline _LIBCPP_INLINE_VISIBILITY
bool
operator!=(const queue<_Tp, _Container>& __x,const queue<_Tp, _Container>& __y)
{
    return !(__x == __y);
}

template <class _Tp, class _Container>
inline _LIBCPP_INLINE_VISIBILITY
bool
operator> (const queue<_Tp, _Container>& __x,const queue<_Tp, _Container>& __y)
{
    return __y < __x;
}

template <class _Tp, class _Container>
inline _LIBCPP_INLINE_VISIBILITY
bool
operator>=(const queue<_Tp, _Container>& __x,const queue<_Tp, _Container>& __y)
{
    return !(__x < __y);
}

template <class _Tp, class _Container>
inline _LIBCPP_INLINE_VISIBILITY
bool
operator<=(const queue<_Tp, _Container>& __x,const queue<_Tp, _Container>& __y)
{
    return !(__y < __x);
}

template <class _Tp, class _Container>
inline _LIBCPP_INLINE_VISIBILITY
__enable_if_t<__is_swappable<_Container>::value, void>
swap(queue<_Tp, _Container>& __x, queue<_Tp, _Container>& __y)
    _NOEXCEPT_(_NOEXCEPT_(__x.swap(__y)))
{
    __x.swap(__y);
}

template <class _Tp, class _Container, class _Alloc>
struct _LIBCPP_TEMPLATE_VIS uses_allocator<queue<_Tp, _Container>, _Alloc>
    : public uses_allocator<_Container, _Alloc>
{
};

template <class _Tp, class _Container = vector<_Tp>,
          class _Compare = less<typename _Container::value_type> >
class _LIBCPP_TEMPLATE_VIS priority_queue
{
public:
    typedef _Container                               container_type;
    typedef _Compare                                 value_compare;
    typedef typename container_type::value_type      value_type;
    typedef typename container_type::reference       reference;
    typedef typename container_type::const_reference const_reference;
    typedef typename container_type::size_type       size_type;
    static_assert((is_same<_Tp, value_type>::value), "" );

protected:
    container_type c;
    value_compare comp;

public:
    _LIBCPP_INLINE_VISIBILITY
    priority_queue()
        _NOEXCEPT_(is_nothrow_default_constructible<container_type>::value &&
                   is_nothrow_default_constructible<value_compare>::value)
        : c(), comp() {}

    _LIBCPP_INLINE_VISIBILITY
    priority_queue(const priority_queue& __q) : c(__q.c), comp(__q.comp) {}

    _LIBCPP_INLINE_VISIBILITY
    priority_queue& operator=(const priority_queue& __q)
        {c = __q.c; comp = __q.comp; return *this;}

#ifndef _LIBCPP_CXX03_LANG
    _LIBCPP_INLINE_VISIBILITY
    priority_queue(priority_queue&& __q)
        _NOEXCEPT_(is_nothrow_move_constructible<container_type>::value &&
                   is_nothrow_move_constructible<value_compare>::value)
        : c(_VSTD::move(__q.c)), comp(_VSTD::move(__q.comp)) {}

    _LIBCPP_INLINE_VISIBILITY
    priority_queue& operator=(priority_queue&& __q)
        _NOEXCEPT_(is_nothrow_move_assignable<container_type>::value &&
                   is_nothrow_move_assignable<value_compare>::value)
        {c = _VSTD::move(__q.c); comp = _VSTD::move(__q.comp); return *this;}
#endif // _LIBCPP_CXX03_LANG

    _LIBCPP_INLINE_VISIBILITY
    explicit priority_queue(const value_compare& __comp)
        : c(), comp(__comp) {}
    _LIBCPP_INLINE_VISIBILITY
    priority_queue(const value_compare& __comp, const container_type& __c);
#ifndef _LIBCPP_CXX03_LANG
    _LIBCPP_INLINE_VISIBILITY
    priority_queue(const value_compare& __comp, container_type&& __c);
#endif
    template <class _InputIter, class = __enable_if_t<__is_cpp17_input_iterator<_InputIter>::value> >
        _LIBCPP_INLINE_VISIBILITY
        priority_queue(_InputIter __f, _InputIter __l,
                       const value_compare& __comp = value_compare());
    template <class _InputIter, class = __enable_if_t<__is_cpp17_input_iterator<_InputIter>::value> >
        _LIBCPP_INLINE_VISIBILITY
        priority_queue(_InputIter __f, _InputIter __l,
                       const value_compare& __comp, const container_type& __c);
#ifndef _LIBCPP_CXX03_LANG
    template <class _InputIter, class = __enable_if_t<__is_cpp17_input_iterator<_InputIter>::value> >
        _LIBCPP_INLINE_VISIBILITY
        priority_queue(_InputIter __f, _InputIter __l,
                       const value_compare& __comp, container_type&& __c);
#endif // _LIBCPP_CXX03_LANG
    template <class _Alloc>
        _LIBCPP_INLINE_VISIBILITY
        explicit priority_queue(const _Alloc& __a,
                       __enable_if_t<uses_allocator<container_type, _Alloc>::value>* = 0);
    template <class _Alloc>
        _LIBCPP_INLINE_VISIBILITY
        priority_queue(const value_compare& __comp, const _Alloc& __a,
                       __enable_if_t<uses_allocator<container_type, _Alloc>::value>* = 0);
    template <class _Alloc>
        _LIBCPP_INLINE_VISIBILITY
        priority_queue(const value_compare& __comp, const container_type& __c,
                       const _Alloc& __a,
                       __enable_if_t<uses_allocator<container_type, _Alloc>::value>* = 0);
    template <class _Alloc>
        _LIBCPP_INLINE_VISIBILITY
        priority_queue(const priority_queue& __q, const _Alloc& __a,
                       __enable_if_t<uses_allocator<container_type, _Alloc>::value>* = 0);
#ifndef _LIBCPP_CXX03_LANG
    template <class _Alloc>
        _LIBCPP_INLINE_VISIBILITY
        priority_queue(const value_compare& __comp, container_type&& __c,
                       const _Alloc& __a,
                       __enable_if_t<uses_allocator<container_type, _Alloc>::value>* = 0);
    template <class _Alloc>
        _LIBCPP_INLINE_VISIBILITY
        priority_queue(priority_queue&& __q, const _Alloc& __a,
                       __enable_if_t<uses_allocator<container_type, _Alloc>::value>* = 0);
#endif // _LIBCPP_CXX03_LANG

    template <class _InputIter, class _Alloc, class = __enable_if_t<__is_cpp17_input_iterator<_InputIter>::value> >
        _LIBCPP_INLINE_VISIBILITY
        priority_queue(_InputIter __f, _InputIter __l, const _Alloc& __a,
                       __enable_if_t<uses_allocator<container_type, _Alloc>::value>* = 0);

    template <class _InputIter, class _Alloc, class = __enable_if_t<__is_cpp17_input_iterator<_InputIter>::value> >
        _LIBCPP_INLINE_VISIBILITY
        priority_queue(_InputIter __f, _InputIter __l,
                       const value_compare& __comp, const _Alloc& __a,
                       __enable_if_t<uses_allocator<container_type, _Alloc>::value>* = 0);

    template <class _InputIter, class _Alloc, class = __enable_if_t<__is_cpp17_input_iterator<_InputIter>::value> >
        _LIBCPP_INLINE_VISIBILITY
        priority_queue(_InputIter __f, _InputIter __l,
                       const value_compare& __comp, const container_type& __c, const _Alloc& __a,
                       __enable_if_t<uses_allocator<container_type, _Alloc>::value>* = 0);

#ifndef _LIBCPP_CXX03_LANG
    template <class _InputIter, class _Alloc, class = __enable_if_t<__is_cpp17_input_iterator<_InputIter>::value> >
        _LIBCPP_INLINE_VISIBILITY
        priority_queue(_InputIter __f, _InputIter __l,
                       const value_compare& __comp, container_type&& __c, const _Alloc& __a,
                       __enable_if_t<uses_allocator<container_type, _Alloc>::value>* = 0);
#endif  // _LIBCPP_CXX03_LANG

    _LIBCPP_NODISCARD_AFTER_CXX17 _LIBCPP_INLINE_VISIBILITY
    bool            empty() const {return c.empty();}
    _LIBCPP_INLINE_VISIBILITY
    size_type       size() const  {return c.size();}
    _LIBCPP_INLINE_VISIBILITY
    const_reference top() const   {return c.front();}

    _LIBCPP_INLINE_VISIBILITY
    void push(const value_type& __v);
#ifndef _LIBCPP_CXX03_LANG
    _LIBCPP_INLINE_VISIBILITY
    void push(value_type&& __v);
    template <class... _Args>
    _LIBCPP_INLINE_VISIBILITY
    void emplace(_Args&&... __args);
#endif // _LIBCPP_CXX03_LANG
    _LIBCPP_INLINE_VISIBILITY
    void pop();

    _LIBCPP_INLINE_VISIBILITY
    void swap(priority_queue& __q)
        _NOEXCEPT_(__is_nothrow_swappable<container_type>::value &&
                   __is_nothrow_swappable<value_compare>::value);
};

#if _LIBCPP_STD_VER >= 17
template <class _Compare,
          class _Container,
          class = enable_if_t<!__is_allocator<_Compare>::value>,
          class = enable_if_t<!__is_allocator<_Container>::value>
>
priority_queue(_Compare, _Container)
    -> priority_queue<typename _Container::value_type, _Container, _Compare>;

template<class _InputIterator,
         class _Compare = less<__iter_value_type<_InputIterator>>,
         class _Container = vector<__iter_value_type<_InputIterator>>,
         class = enable_if_t<__is_cpp17_input_iterator<_InputIterator>::value>,
         class = enable_if_t<!__is_allocator<_Compare>::value>,
         class = enable_if_t<!__is_allocator<_Container>::value>
>
priority_queue(_InputIterator, _InputIterator, _Compare = _Compare(), _Container = _Container())
    -> priority_queue<__iter_value_type<_InputIterator>, _Container, _Compare>;

template<class _Compare,
         class _Container,
         class _Alloc,
         class = enable_if_t<!__is_allocator<_Compare>::value>,
         class = enable_if_t<!__is_allocator<_Container>::value>,
         class = enable_if_t<uses_allocator<_Container, _Alloc>::value>
>
priority_queue(_Compare, _Container, _Alloc)
    -> priority_queue<typename _Container::value_type, _Container, _Compare>;

template<class _InputIterator, class _Allocator,
         class = enable_if_t<__is_cpp17_input_iterator<_InputIterator>::value>,
         class = enable_if_t<__is_allocator<_Allocator>::value>
>
priority_queue(_InputIterator, _InputIterator, _Allocator)
    -> priority_queue<__iter_value_type<_InputIterator>,
                      vector<__iter_value_type<_InputIterator>, _Allocator>,
                      less<__iter_value_type<_InputIterator>>>;

template<class _InputIterator, class _Compare, class _Allocator,
         class = enable_if_t<__is_cpp17_input_iterator<_InputIterator>::value>,
         class = enable_if_t<!__is_allocator<_Compare>::value>,
         class = enable_if_t<__is_allocator<_Allocator>::value>
>
priority_queue(_InputIterator, _InputIterator, _Compare, _Allocator)
    -> priority_queue<__iter_value_type<_InputIterator>,
                      vector<__iter_value_type<_InputIterator>, _Allocator>, _Compare>;

template<class _InputIterator, class _Compare, class _Container, class _Alloc,
         class = enable_if_t<__is_cpp17_input_iterator<_InputIterator>::value>,
         class = enable_if_t<!__is_allocator<_Compare>::value>,
         class = enable_if_t<!__is_allocator<_Container>::value>,
         class = enable_if_t<uses_allocator<_Container, _Alloc>::value>
>
priority_queue(_InputIterator, _InputIterator, _Compare, _Container, _Alloc)
    -> priority_queue<typename _Container::value_type, _Container, _Compare>;
#endif

template <class _Tp, class _Container, class _Compare>
inline
priority_queue<_Tp, _Container, _Compare>::priority_queue(const _Compare& __comp,
                                                          const container_type& __c)
    : c(__c),
      comp(__comp)
{
    _VSTD::make_heap(c.begin(), c.end(), comp);
}

#ifndef _LIBCPP_CXX03_LANG

template <class _Tp, class _Container, class _Compare>
inline
priority_queue<_Tp, _Container, _Compare>::priority_queue(const value_compare& __comp,
                                                          container_type&& __c)
    : c(_VSTD::move(__c)),
      comp(__comp)
{
    _VSTD::make_heap(c.begin(), c.end(), comp);
}

#endif // _LIBCPP_CXX03_LANG

template <class _Tp, class _Container, class _Compare>
template <class _InputIter, class>
inline
priority_queue<_Tp, _Container, _Compare>::priority_queue(_InputIter __f, _InputIter __l,
                                                          const value_compare& __comp)
    : c(__f, __l),
      comp(__comp)
{
    _VSTD::make_heap(c.begin(), c.end(), comp);
}

template <class _Tp, class _Container, class _Compare>
template <class _InputIter, class>
inline
priority_queue<_Tp, _Container, _Compare>::priority_queue(_InputIter __f, _InputIter __l,
                                                          const value_compare& __comp,
                                                          const container_type& __c)
    : c(__c),
      comp(__comp)
{
    c.insert(c.end(), __f, __l);
    _VSTD::make_heap(c.begin(), c.end(), comp);
}

#ifndef _LIBCPP_CXX03_LANG

template <class _Tp, class _Container, class _Compare>
template <class _InputIter, class>
inline
priority_queue<_Tp, _Container, _Compare>::priority_queue(_InputIter __f, _InputIter __l,
                                                          const value_compare& __comp,
                                                          container_type&& __c)
    : c(_VSTD::move(__c)),
      comp(__comp)
{
    c.insert(c.end(), __f, __l);
    _VSTD::make_heap(c.begin(), c.end(), comp);
}

#endif // _LIBCPP_CXX03_LANG

template <class _Tp, class _Container, class _Compare>
template <class _Alloc>
inline
priority_queue<_Tp, _Container, _Compare>::priority_queue(const _Alloc& __a,
                       __enable_if_t<uses_allocator<container_type, _Alloc>::value>*)
    : c(__a)
{
}

template <class _Tp, class _Container, class _Compare>
template <class _Alloc>
inline
priority_queue<_Tp, _Container, _Compare>::priority_queue(const value_compare& __comp,
                                                          const _Alloc& __a,
                       __enable_if_t<uses_allocator<container_type, _Alloc>::value>*)
    : c(__a),
      comp(__comp)
{
}

template <class _Tp, class _Container, class _Compare>
template <class _Alloc>
inline
priority_queue<_Tp, _Container, _Compare>::priority_queue(const value_compare& __comp,
                                                          const container_type& __c,
                                                          const _Alloc& __a,
                       __enable_if_t<uses_allocator<container_type, _Alloc>::value>*)
    : c(__c, __a),
      comp(__comp)
{
    _VSTD::make_heap(c.begin(), c.end(), comp);
}

template <class _Tp, class _Container, class _Compare>
template <class _Alloc>
inline
priority_queue<_Tp, _Container, _Compare>::priority_queue(const priority_queue& __q,
                                                          const _Alloc& __a,
                       __enable_if_t<uses_allocator<container_type, _Alloc>::value>*)
    : c(__q.c, __a),
      comp(__q.comp)
{
}

#ifndef _LIBCPP_CXX03_LANG

template <class _Tp, class _Container, class _Compare>
template <class _Alloc>
inline
priority_queue<_Tp, _Container, _Compare>::priority_queue(const value_compare& __comp,
                                                          container_type&& __c,
                                                          const _Alloc& __a,
                       __enable_if_t<uses_allocator<container_type, _Alloc>::value>*)
    : c(_VSTD::move(__c), __a),
      comp(__comp)
{
    _VSTD::make_heap(c.begin(), c.end(), comp);
}

template <class _Tp, class _Container, class _Compare>
template <class _Alloc>
inline
priority_queue<_Tp, _Container, _Compare>::priority_queue(priority_queue&& __q,
                                                          const _Alloc& __a,
                       __enable_if_t<uses_allocator<container_type, _Alloc>::value>*)
    : c(_VSTD::move(__q.c), __a),
      comp(_VSTD::move(__q.comp))
{
}

#endif  // _LIBCPP_CXX03_LANG

template <class _Tp, class _Container, class _Compare>
template <class _InputIter, class _Alloc, class>
inline
priority_queue<_Tp, _Container, _Compare>::priority_queue(
        _InputIter __f, _InputIter __l, const _Alloc& __a,
        __enable_if_t<uses_allocator<container_type, _Alloc>::value>*)
    : c(__f, __l, __a),
      comp()
{
    _VSTD::make_heap(c.begin(), c.end(), comp);
}

template <class _Tp, class _Container, class _Compare>
template <class _InputIter, class _Alloc, class>
inline
priority_queue<_Tp, _Container, _Compare>::priority_queue(
        _InputIter __f, _InputIter __l,
        const value_compare& __comp, const _Alloc& __a,
        __enable_if_t<uses_allocator<container_type, _Alloc>::value>*)
    : c(__f, __l, __a),
      comp(__comp)
{
    _VSTD::make_heap(c.begin(), c.end(), comp);
}

template <class _Tp, class _Container, class _Compare>
template <class _InputIter, class _Alloc, class>
inline
priority_queue<_Tp, _Container, _Compare>::priority_queue(
        _InputIter __f, _InputIter __l,
        const value_compare& __comp, const container_type& __c, const _Alloc& __a,
        __enable_if_t<uses_allocator<container_type, _Alloc>::value>*)
    : c(__c, __a),
      comp(__comp)
{
    c.insert(c.end(), __f, __l);
    _VSTD::make_heap(c.begin(), c.end(), comp);
}

#ifndef _LIBCPP_CXX03_LANG
template <class _Tp, class _Container, class _Compare>
template <class _InputIter, class _Alloc, class>
inline
priority_queue<_Tp, _Container, _Compare>::priority_queue(
        _InputIter __f, _InputIter __l, const value_compare& __comp,
        container_type&& __c, const _Alloc& __a,
        __enable_if_t<uses_allocator<container_type, _Alloc>::value>*)
    : c(_VSTD::move(__c), __a),
      comp(__comp)
{
    c.insert(c.end(), __f, __l);
    _VSTD::make_heap(c.begin(), c.end(), comp);
}
#endif  // _LIBCPP_CXX03_LANG

template <class _Tp, class _Container, class _Compare>
inline
void
priority_queue<_Tp, _Container, _Compare>::push(const value_type& __v)
{
    c.push_back(__v);
    _VSTD::push_heap(c.begin(), c.end(), comp);
}

#ifndef _LIBCPP_CXX03_LANG

template <class _Tp, class _Container, class _Compare>
inline
void
priority_queue<_Tp, _Container, _Compare>::push(value_type&& __v)
{
    c.push_back(_VSTD::move(__v));
    _VSTD::push_heap(c.begin(), c.end(), comp);
}

template <class _Tp, class _Container, class _Compare>
template <class... _Args>
inline
void
priority_queue<_Tp, _Container, _Compare>::emplace(_Args&&... __args)
{
    c.emplace_back(_VSTD::forward<_Args>(__args)...);
    _VSTD::push_heap(c.begin(), c.end(), comp);
}

#endif // _LIBCPP_CXX03_LANG

template <class _Tp, class _Container, class _Compare>
inline
void
priority_queue<_Tp, _Container, _Compare>::pop()
{
    _VSTD::pop_heap(c.begin(), c.end(), comp);
    c.pop_back();
}

template <class _Tp, class _Container, class _Compare>
inline
void
priority_queue<_Tp, _Container, _Compare>::swap(priority_queue& __q)
        _NOEXCEPT_(__is_nothrow_swappable<container_type>::value &&
                   __is_nothrow_swappable<value_compare>::value)
{
    using _VSTD::swap;
    swap(c, __q.c);
    swap(comp, __q.comp);
}

template <class _Tp, class _Container, class _Compare>
inline _LIBCPP_INLINE_VISIBILITY
__enable_if_t<
    __is_swappable<_Container>::value && __is_swappable<_Compare>::value,
    void
>
swap(priority_queue<_Tp, _Container, _Compare>& __x,
     priority_queue<_Tp, _Container, _Compare>& __y)
    _NOEXCEPT_(_NOEXCEPT_(__x.swap(__y)))
{
    __x.swap(__y);
}

template <class _Tp, class _Container, class _Compare, class _Alloc>
struct _LIBCPP_TEMPLATE_VIS uses_allocator<priority_queue<_Tp, _Container, _Compare>, _Alloc>
    : public uses_allocator<_Container, _Alloc>
{
};

_LIBCPP_END_NAMESPACE_STD

#endif // _LIBCPP_QUEUE<|MERGE_RESOLUTION|>--- conflicted
+++ resolved
@@ -231,13 +231,10 @@
 #include <vector>
 #include <version>
 
-<<<<<<< HEAD
-=======
 #ifndef _LIBCPP_REMOVE_TRANSITIVE_INCLUDES
 #  include <functional>
 #endif
 
->>>>>>> 3de04b6d
 // standard-mandated includes
 #include <compare>
 #include <initializer_list>
