--- conflicted
+++ resolved
@@ -17,21 +17,13 @@
 #include <string>
 
 #include "test_macros.h"
-<<<<<<< HEAD
-=======
 #include "debug_macros.h"
->>>>>>> 86645b40
 
 int main(int, char**)
 {
     std::string l1("123");
     std::string l2("123");
-<<<<<<< HEAD
-    std::string::iterator i = l1.erase(l1.cbegin(), l2.cbegin()+1);
-    assert(false);
-=======
     TEST_LIBCPP_ASSERT_FAILURE(l1.erase(l1.cbegin(), l2.cbegin() + 1), "Attempted to compare incomparable iterators");
->>>>>>> 86645b40
 
     return 0;
 }