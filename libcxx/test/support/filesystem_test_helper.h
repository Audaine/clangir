--- conflicted
+++ resolved
@@ -6,10 +6,7 @@
 #include <sys/stat.h> // for stat, mkdir, mkfifo
 #ifndef _WIN32
 #include <unistd.h> // for ftruncate, link, symlink, getcwd, chdir
-<<<<<<< HEAD
-=======
 #include <sys/statvfs.h>
->>>>>>> a4eefe45
 #else
 #include <io.h>
 #include <direct.h>
@@ -55,8 +52,6 @@
     inline int unsetenv(const char *var) {
         return ::_putenv((std::string(var) + "=").c_str());
     }
-<<<<<<< HEAD
-=======
     inline bool space(std::string path, std::uintmax_t &capacity,
                       std::uintmax_t &free, std::uintmax_t &avail) {
         ULARGE_INTEGER FreeBytesAvailableToCaller, TotalNumberOfBytes,
@@ -72,7 +67,6 @@
         assert(avail > 0);
         return true;
     }
->>>>>>> a4eefe45
 #else
     using ::mkdir;
     using ::ftruncate;
@@ -84,8 +78,6 @@
     inline int unsetenv(const char *var) {
         return ::unsetenv(var);
     }
-<<<<<<< HEAD
-=======
     inline bool space(std::string path, std::uintmax_t &capacity,
                       std::uintmax_t &free, std::uintmax_t &avail) {
         struct statvfs expect;
@@ -107,7 +99,6 @@
         avail = do_mult(expect.f_bavail);
         return true;
     }
->>>>>>> a4eefe45
 #endif
 
     inline std::string getcwd() {
