name: SYCL

on:
  pull_request_target:
    branches:
    - sycl
    - sycl-mlir
    # Do not run builds if changes are only in the following locations
    paths-ignore:
    - '.github/ISSUE_TEMPLATE/**'
    - '.github/CODEOWNERS'
    - '.github/workflows/sycl_update_gpu_driver.yml'
    - 'devops/containers/**'
    - 'devops/scripts/install_drivers.sh'
    - 'devops/scripts/install_build_tools.sh'
    - 'sycl/doc/**'
    - 'sycl/gdb/**'
    - 'clang/docs/**'
    - '**.md'
    - '**.rst'

permissions:
  contents: read

jobs:
  lint:
    runs-on: ubuntu-latest
    container:
      image: ghcr.io/intel/llvm/sycl_ubuntu2004_nightly:no-drivers
    steps:
    - name: 'PR commits + 1'
      run: echo "PR_FETCH_DEPTH=$(( ${{ github.event.pull_request.commits }} + 1 ))" >> "${GITHUB_ENV}"
    - uses: actions/checkout@v3
      with:
        ref: ${{ github.event.pull_request.head.sha }}
        persist-credentials: false
        fetch-depth: ${{ env.PR_FETCH_DEPTH }}
    - name: Run clang-format
      uses: ./devops/actions/clang-format

  # This job generates matrix of tests for LLVM Test Suite
  test_matrix:
    name: Generate Test Matrix
    uses: ./.github/workflows/sycl_gen_test_matrix.yml
    with:
<<<<<<< HEAD
      lts_config: "ocl_x64;ocl_gen9;l0_gen9"
=======
      ref: ${{ github.event.pull_request.head.sha }}
      lts_config: "hip_amdgpu;ocl_x64;ocl_gen9;l0_gen9;esimd_emu;cuda"
>>>>>>> 2cefad19

  linux_default:
    name: Linux
    # Only build and test patches, that have passed all linter checks, because
    # the next commit is likely to be a follow-up on that job.
    needs: [lint, test_matrix]
    if: always() && (success() || contains(github.event.pull_request.labels.*.name, 'ignore-lint'))
    uses: ./.github/workflows/sycl_linux_build_and_test.yml
    secrets: inherit
    with:
      build_ref: ${{ github.event.pull_request.head.sha }}
      build_cache_root: "/__w/"
      build_cache_size: "8G"
      build_artifact_suffix: "default"
      build_cache_suffix: "default"
      lts_matrix: ${{ needs.test_matrix.outputs.lts_matrix }}
      lts_aws_matrix: ${{ needs.test_matrix.outputs.lts_aws_matrix }}<|MERGE_RESOLUTION|>--- conflicted
+++ resolved
@@ -43,12 +43,8 @@
     name: Generate Test Matrix
     uses: ./.github/workflows/sycl_gen_test_matrix.yml
     with:
-<<<<<<< HEAD
+      ref: ${{ github.event.pull_request.head.sha }}
       lts_config: "ocl_x64;ocl_gen9;l0_gen9"
-=======
-      ref: ${{ github.event.pull_request.head.sha }}
-      lts_config: "hip_amdgpu;ocl_x64;ocl_gen9;l0_gen9;esimd_emu;cuda"
->>>>>>> 2cefad19
 
   linux_default:
     name: Linux
