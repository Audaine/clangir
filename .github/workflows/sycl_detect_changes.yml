name: Identify changed files

on:
  workflow_call:
    outputs:
      filters:
        description: Matched filters
        value: ${{ jobs.need_check.outputs.filters }}

jobs:
  need_check:
    name: Decide which tests could be affected by the changes
    # Github's ubuntu-* runners are slow to allocate. Use our CUDA runner since
    # we don't use it for anything right now.
    runs-on: [Linux, build]
    timeout-minutes: 3
    outputs:
      filters: ${{ steps.changes.outputs.changes }}
    steps:
      - name: Check file changes
        uses: dorny/paths-filter@4512585405083f25c027a35db413c2b3b9006d50
        id: changes
        with:
          filters: |
            llvm: &llvm
              - 'llvm/**'
            llvm_spirv: &llvm_spirv
              - *llvm
              - 'llvm-spirv/**'
            clang: &clang
              - *llvm
              - 'clang/**'
            sycl_fusion: &sycl-fusion
              - *llvm
              - 'sycl-fusion/**'
            xptifw: &xptifw
              - 'xptifw/**'
            libclc: &libclc
              - *llvm_spirv
              - *clang
              - 'libclc/**'
            sycl: &sycl
              - *clang
              - *sycl-fusion
              - *llvm_spirv
              - *xptifw
              - *libclc
              - 'sycl/*'
              - 'sycl/!(test-e2e|doc)/**'
            mlir_sycl: &mlir_sycl
              - 'mlir/**'
              - 'mlir-sycl/**'
              - 'polygeist/**'
            polygeist: &polygeist
              - *mlir_sycl
            cgeist: &cgeist
              - *polygeist
              - *sycl
            ci:
              - .github/workflows/**
              - devops/*/**
              # devops/* contains config files, including drivers versions.
              # Allow them to be tested in pre-commit.
            drivers_and_configs: &drivers_and_configs
              - devops/*
            test_build:
<<<<<<< HEAD
              - *cgeist
              - *drivers_and_configs
=======
              - *sycl
              - *drivers_and_configs
              # Temporary, until plugins are enabled in nightly image.
              - sycl/**
>>>>>>> f87be6f1
<|MERGE_RESOLUTION|>--- conflicted
+++ resolved
@@ -64,12 +64,7 @@
             drivers_and_configs: &drivers_and_configs
               - devops/*
             test_build:
-<<<<<<< HEAD
               - *cgeist
               - *drivers_and_configs
-=======
-              - *sycl
-              - *drivers_and_configs
               # Temporary, until plugins are enabled in nightly image.
-              - sycl/**
->>>>>>> f87be6f1
+              - sycl/**