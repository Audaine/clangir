name: Reusable SYCL Linux build and test workflow

on:
  workflow_call:
    inputs:
      cc:
        type: string
        required: false
        default: "gcc"
      cxx:
        type: string
        required: false
        default: "g++"
      build_image:
        type: string
        required: false
        default: "ghcr.io/intel/llvm/ubuntu2204_build:latest"
      build_ref:
        type: string
        required: false
      build_cache_root:
        type: string
        required: true
      build_cache_suffix:
        type: string
        required: false
        default: "default"
      build_cache_size:
        type: string
        required: false
        default: 8G
      build_configure_extra_args:
        type: string
        required: false
        default: "--hip --cuda --enable-esimd-emulator"
      build_artifact_suffix:
        type: string
        required: true
      artifact_archive_name:
        type: string
        default: llvm_sycl.tar.zst
      artifact_compress_command:
        type: string
        default: zstd -9
      artifact_decompress_command:
        type: string
        default: zstd
      lts_matrix:
        type: string
        required: false
        default: "[]"
      lts_aws_matrix:
        type: string
        required: false
        default: "[]"
      lts_cmake_extra_args:
        type: string
        required: false
        default: ""
      lts_ref:
        type: string
        required: false
        default: 'intel'
      cts_matrix:
        type: string
        required: false
        default: "[]"
      cts_cmake_extra_args:
        type: string
        required: false
        default: ""
      cts_ref:
        type: string
        required: false
        default: 'SYCL-2020'
      changes:
        type: string
        description: 'Filter matches for the changed files in the PR'
        default: '[mlir_sycl, polygeist, cgeist, clang]'
        required: false
      merge_ref:
        description: |
          Commit-ish to merge post-checkout if non-empty. Must be reachable from
          the default_branch input paramter.
        type: string
        default: 'FETCH_HEAD'
      retention-days:
        description: 'Artifacts retention period'
        type: string
        default: 3

jobs:
  build:
    name: Build + LIT
    runs-on: [Linux, build]
    container:
      image: ${{ inputs.build_image }}
      options: -u 1001:1001
    outputs:
      build_conclusion: ${{ steps.build.conclusion }}
    env:
      CCACHE_DIR: ${{ inputs.build_cache_root }}/build_cache_${{ inputs.build_cache_suffix }}
      CCACHE_MAXSIZE: ${{ inputs.build_cache_size }}
    steps:
    - uses: actions/checkout@v3
      with:
        sparse-checkout: |
          devops/actions
    # Cleanup will be run after all actions are completed.
    - name: Register cleanup after job is finished
      uses: ./devops/actions/cleanup
    - uses: ./devops/actions/cached_checkout
      with:
        path: src
        ref: ${{ inputs.build_ref || github.sha }}
        merge_ref: ${{ inputs.merge_ref }}
        cache_path: "/__w/repo_cache/"
        default_branch: sycl-mlir
    - name: Configure
      env:
        CC: ${{ inputs.cc }}
        CXX: ${{ inputs.cxx }}
        ARGS: ${{ inputs.build_configure_extra_args }}
        CUDA_LIB_PATH: "/usr/local/cuda/lib64/stubs"
      run: |
        mkdir -p $CCACHE_DIR
        mkdir -p $GITHUB_WORKSPACE/build
        cd $GITHUB_WORKSPACE/build
        python3 $GITHUB_WORKSPACE/src/buildbot/configure.py -w $GITHUB_WORKSPACE \
          -s $GITHUB_WORKSPACE/src -o $GITHUB_WORKSPACE/build -t Release \
          --ci-defaults $ARGS \
          --cmake-opt=-DCMAKE_C_COMPILER_LAUNCHER=ccache \
          --cmake-opt=-DCMAKE_CXX_COMPILER_LAUNCHER=ccache \
          --cmake-opt="-DLLVM_INSTALL_UTILS=ON" \
          --cmake-opt="-DSYCL_PI_TESTS=OFF"
    - name: Compile
      id: build
      run: cmake --build $GITHUB_WORKSPACE/build
<<<<<<< HEAD
    - name: mlir-sycl-doc
      if: always() && !cancelled() && contains(inputs.check_filters, 'mlir_sycl')
      run: |
        cmake --build $GITHUB_WORKSPACE/build --target mlir-sycl-doc
    - name: polygeist-doc
      if: always() && !cancelled() && contains(inputs.check_filters, 'polygeist')
      run: |
        cmake --build $GITHUB_WORKSPACE/build --target polygeist-doc
    # TODO allow to optionally disable in-tree checks
    - name: check-mlir-sycl
      shell: bash
      if: always() && !cancelled() && contains(inputs.check_filters, 'mlir_sycl')
      run: |
        cmake --build $GITHUB_WORKSPACE/build --target check-mlir-sycl
    - name: check-polygeist
      shell: bash
      if: always() && !cancelled() && contains(inputs.check_filters, 'polygeist')
      run: |
        cmake --build $GITHUB_WORKSPACE/build --target check-polygeist
    - name: check-polygeist-unit
      shell: bash
      if: always() && !cancelled() && contains(inputs.check_filters, 'polygeist')
      run: |
        cmake --build $GITHUB_WORKSPACE/build --target check-polygeist-unit
    - name: check-cgeist
      shell: bash
      if: always() && !cancelled() && contains(inputs.check_filters, 'cgeist')
      run: |
        if [ -e /runtimes/oneapi-tbb/env/vars.sh ]; then
          source /runtimes/oneapi-tbb/env/vars.sh;
        fi
        cmake --build $GITHUB_WORKSPACE/build --target check-cgeist
    - name: check-clang-driver
      shell: bash
      if: always() && !cancelled() && contains(inputs.check_filters, 'clang')
=======
    - name: check-llvm
      if: always() && !cancelled() && contains(inputs.changes, 'llvm')
      run: |
        cmake --build $GITHUB_WORKSPACE/build --target check-llvm
    - name: check-clang
      if: always() && !cancelled() && contains(inputs.changes, 'clang')
      run: |
        # Can we move this to Dockerfile? Hopefully, noop on Windows.
        export XDG_CACHE_HOME=$GITHUB_WORKSPACE/os_cache
        cmake --build $GITHUB_WORKSPACE/build --target check-clang
    - name: check-sycl
      if: always() && !cancelled() && contains(inputs.changes, 'sycl')
      run: |
        # TODO consider moving this to Dockerfile.
        export LD_LIBRARY_PATH=/usr/local/cuda/compat/:/usr/local/cuda/lib64:$LD_LIBRARY_PATH
        cmake --build $GITHUB_WORKSPACE/build --target check-sycl
    - name: check-llvm-spirv
      if: always() && !cancelled() && contains(inputs.changes, 'llvm_spirv')
      run: |
        cmake --build $GITHUB_WORKSPACE/build --target check-llvm-spirv
    - name: check-xptifw
      if: always() && !cancelled() && contains(inputs.changes, 'xptifw')
      run: |
        cmake --build $GITHUB_WORKSPACE/build --target check-xptifw
    - name: check-libclc
      if: always() && !cancelled() && contains(inputs.changes, 'libclc')
      run: |
        cmake --build $GITHUB_WORKSPACE/build --target check-libclc
    - name: check-libdevice
      if: always() && !cancelled() && contains(inputs.changes, 'libdevice')
>>>>>>> 1a8941c7
      run: |
        cmake --build $GITHUB_WORKSPACE/build --target check-clang-driver
    - name: Install
      if: ${{ always() && !cancelled() && steps.build.conclusion == 'success' }}
      # TODO replace utility installation with a single CMake target
      run: |
        cmake --build $GITHUB_WORKSPACE/build --target deploy-sycl-toolchain
        cmake --build $GITHUB_WORKSPACE/build --target utils/FileCheck/install
        cmake --build $GITHUB_WORKSPACE/build --target utils/count/install
        cmake --build $GITHUB_WORKSPACE/build --target utils/not/install
        cmake --build $GITHUB_WORKSPACE/build --target utils/lit/install
        cmake --build $GITHUB_WORKSPACE/build --target utils/llvm-lit/install
        cmake --build $GITHUB_WORKSPACE/build --target install-llvm-size
        cmake --build $GITHUB_WORKSPACE/build --target install-llvm-cov
        cmake --build $GITHUB_WORKSPACE/build --target install-llvm-profdata
        cmake --build $GITHUB_WORKSPACE/build --target install-compiler-rt
    - name: Additional Install for "--shared-libs" build
      if: ${{ always() && !cancelled() && steps.build.conclusion == 'success' && contains(inputs.build_configure_extra_args, '--shared-libs') }}
      run: |
        cmake --build $GITHUB_WORKSPACE/build --target install-clang-libraries
        cmake --build $GITHUB_WORKSPACE/build --target install-llvm-libraries

    - name: Install lint utilities
      # We install these into our nightly container that CI uses to run lint
      # checks.
      run: |
        cmake --build $GITHUB_WORKSPACE/build --target install-clang-format
        cmake --build $GITHUB_WORKSPACE/build --target install-clang-tidy

    - name: Pack toolchain
      if: ${{ always() && !cancelled() && steps.build.conclusion == 'success' }}
      run: tar -I '${{ inputs.artifact_compress_command }}' -cf ${{ inputs.artifact_archive_name }} -C $GITHUB_WORKSPACE/build/install .
    - name: Upload toolchain
      if: ${{ always() && !cancelled() && steps.build.conclusion == 'success' }}
      uses: actions/upload-artifact@v3
      with:
        name: sycl_linux_${{ inputs.build_artifact_suffix }}
        path: ${{ inputs.artifact_archive_name }}
        retention-days: ${{ inputs.retention-days }}

  aws-start:
    name: Start AWS
    needs: build
    if: ${{ always() && !cancelled() && needs.build.outputs.build_conclusion == 'success' && inputs.lts_aws_matrix != '[]' }}
    uses: ./.github/workflows/aws.yml
    secrets: inherit
    with:
      mode: start
      runs-on-list: ${{ inputs.lts_aws_matrix }}

  e2e-tests:
    needs: [build, aws-start]
    # Continue if build was successful. If aws-start is not successful all
    # AWS tasks will fail, but all non-AWS tasks should continue.
    if: ${{ always() && needs.build.outputs.build_conclusion == 'success' && inputs.lts_matrix != '[]' }}
    strategy:
      fail-fast: false
      matrix:
        include: ${{ fromJSON(inputs.lts_matrix) }}
    uses: ./.github/workflows/linux_single_e2e.yml
    with:
      name: ${{ matrix.name }}
      runner: ${{ toJSON(matrix.runs-on) }}
      image: ${{ matrix.image }}
      image_options: ${{ matrix.container_options }}
      extra_cmake_args: '${{ matrix.cmake_args }} ${{ inputs.lts_cmake_extra_args }}'
      target_devices: ${{ matrix.targets }}
      ref: ${{ inputs.build_ref || github.sha }}
      merge_ref: ${{ inputs.merge_ref }}
      reset_gpu: ${{ contains(matrix.runs-on, 'gen12') && contains(matrix.runs-on, 'Linux') }}

      sycl_toolchain_artifact: sycl_linux_${{ inputs.build_artifact_suffix }}
      sycl_toolchain_archive: ${{ inputs.artifact_archive_name }}
      sycl_toolchain_decompress_command: ${{ inputs.artifact_decompress_command }}

      env: ${{ toJSON(matrix.env) }}

  khronos_sycl_cts:
    needs: build
    if: ${{ inputs.cts_matrix != '[]' && inputs.check_sycl == 'true' }}
    strategy:
      fail-fast: false
      matrix:
        include: ${{ fromJSON(inputs.cts_matrix) }}
    name: ${{ matrix.name }}
    runs-on: ${{ matrix.runs-on }}
    env: ${{ matrix.env }}
    container:
      image: ${{ matrix.image }}
      options: ${{ matrix.container_options }}
    steps:
    - name: Reset GPU
      if: ${{ contains(matrix.config, 'gen12') }}
      run: |
        sudo mount -t debugfs none /sys/kernel/debug
        sudo bash -c 'echo 1 > /sys/kernel/debug/dri/0/i915_wedged'
    - uses: actions/checkout@v3
      with:
        sparse-checkout: |
          devops/actions
    - name: Register cleanup after job is finished
      uses: ./devops/actions/cleanup
    - name: Install drivers
      if: env.compute_runtime_tag != ''
      run: |
        if [ -e /opt/install_drivers.sh ]; then
          # TODO pack this script into container
          wget raw.githubusercontent.com/intel/llvm/${{ github.sha }}/devops/scripts/get_release.py
          sudo mv get_release.py /opt/
          sudo -E /opt/install_drivers.sh --all
        fi
    # FIXME cached_checkout fails here, but works everywhere else
    # TODO: figure out if we remove this action
    - uses: actions/checkout@v3
      with:
        path: llvm
    # TODO should this action be packed into container as well?
    - uses: ./llvm/devops/actions/khronos_cts_test
      name: Run Khronos SYCL CTS
      with:
        test_ref: ${{ inputs.cts_ref }}
        sycl_artifact: sycl_linux_${{ inputs.build_artifact_suffix }}
        sycl_archive: ${{ inputs.artifact_archive_name }}
        decompress_command: ${{ inputs.artifact_decompress_command }}
        sycl_device_filter: ${{ matrix.sycl_device_filter }}
        cmake_args: '${{ matrix.cmake_args }} ${{ inputs.cts_cmake_extra_args }}'

  aws-stop:
    name: Stop AWS
    needs: [ aws-start, e2e-tests ]
    # Always attempt to shutdown AWS instance, even if AWS start was not
    # successful.
    if: ${{ always() && inputs.lts_aws_matrix != '[]' }}
    uses: ./.github/workflows/aws.yml
    secrets: inherit
    with:
      mode: stop
      runs-on-list: ${{ inputs.lts_aws_matrix }}<|MERGE_RESOLUTION|>--- conflicted
+++ resolved
@@ -136,34 +136,33 @@
     - name: Compile
       id: build
       run: cmake --build $GITHUB_WORKSPACE/build
-<<<<<<< HEAD
     - name: mlir-sycl-doc
-      if: always() && !cancelled() && contains(inputs.check_filters, 'mlir_sycl')
+      if: always() && !cancelled() && contains(inputs.changes, 'mlir_sycl')
       run: |
         cmake --build $GITHUB_WORKSPACE/build --target mlir-sycl-doc
     - name: polygeist-doc
-      if: always() && !cancelled() && contains(inputs.check_filters, 'polygeist')
+      if: always() && !cancelled() && contains(inputs.changes, 'polygeist')
       run: |
         cmake --build $GITHUB_WORKSPACE/build --target polygeist-doc
     # TODO allow to optionally disable in-tree checks
     - name: check-mlir-sycl
       shell: bash
-      if: always() && !cancelled() && contains(inputs.check_filters, 'mlir_sycl')
+      if: always() && !cancelled() && contains(inputs.changes, 'mlir_sycl')
       run: |
         cmake --build $GITHUB_WORKSPACE/build --target check-mlir-sycl
     - name: check-polygeist
       shell: bash
-      if: always() && !cancelled() && contains(inputs.check_filters, 'polygeist')
+      if: always() && !cancelled() && contains(inputs.changes, 'polygeist')
       run: |
         cmake --build $GITHUB_WORKSPACE/build --target check-polygeist
     - name: check-polygeist-unit
       shell: bash
-      if: always() && !cancelled() && contains(inputs.check_filters, 'polygeist')
+      if: always() && !cancelled() && contains(inputs.changes, 'polygeist')
       run: |
         cmake --build $GITHUB_WORKSPACE/build --target check-polygeist-unit
     - name: check-cgeist
       shell: bash
-      if: always() && !cancelled() && contains(inputs.check_filters, 'cgeist')
+      if: always() && !cancelled() && contains(inputs.changes, 'cgeist')
       run: |
         if [ -e /runtimes/oneapi-tbb/env/vars.sh ]; then
           source /runtimes/oneapi-tbb/env/vars.sh;
@@ -171,39 +170,7 @@
         cmake --build $GITHUB_WORKSPACE/build --target check-cgeist
     - name: check-clang-driver
       shell: bash
-      if: always() && !cancelled() && contains(inputs.check_filters, 'clang')
-=======
-    - name: check-llvm
-      if: always() && !cancelled() && contains(inputs.changes, 'llvm')
-      run: |
-        cmake --build $GITHUB_WORKSPACE/build --target check-llvm
-    - name: check-clang
       if: always() && !cancelled() && contains(inputs.changes, 'clang')
-      run: |
-        # Can we move this to Dockerfile? Hopefully, noop on Windows.
-        export XDG_CACHE_HOME=$GITHUB_WORKSPACE/os_cache
-        cmake --build $GITHUB_WORKSPACE/build --target check-clang
-    - name: check-sycl
-      if: always() && !cancelled() && contains(inputs.changes, 'sycl')
-      run: |
-        # TODO consider moving this to Dockerfile.
-        export LD_LIBRARY_PATH=/usr/local/cuda/compat/:/usr/local/cuda/lib64:$LD_LIBRARY_PATH
-        cmake --build $GITHUB_WORKSPACE/build --target check-sycl
-    - name: check-llvm-spirv
-      if: always() && !cancelled() && contains(inputs.changes, 'llvm_spirv')
-      run: |
-        cmake --build $GITHUB_WORKSPACE/build --target check-llvm-spirv
-    - name: check-xptifw
-      if: always() && !cancelled() && contains(inputs.changes, 'xptifw')
-      run: |
-        cmake --build $GITHUB_WORKSPACE/build --target check-xptifw
-    - name: check-libclc
-      if: always() && !cancelled() && contains(inputs.changes, 'libclc')
-      run: |
-        cmake --build $GITHUB_WORKSPACE/build --target check-libclc
-    - name: check-libdevice
-      if: always() && !cancelled() && contains(inputs.changes, 'libdevice')
->>>>>>> 1a8941c7
       run: |
         cmake --build $GITHUB_WORKSPACE/build --target check-clang-driver
     - name: Install
