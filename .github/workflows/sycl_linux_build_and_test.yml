--- conflicted
+++ resolved
@@ -177,15 +177,7 @@
       shell: bash
       if: ${{ always() && !cancelled() && steps.build.outcome == 'success' && inputs.check_clang_driver == 'true' }}
       run: |
-<<<<<<< HEAD
         cmake --build $GITHUB_WORKSPACE/build --target check-clang-driver
-=======
-        cmake --build $GITHUB_WORKSPACE/build --target check-libclc
-    - name: check-libdevice
-      if: ${{ always() && !cancelled() && steps.build.outcome == 'success' && inputs.check_libdevice == 'true' }}
-      run: |
-        cmake --build $GITHUB_WORKSPACE/build --target check-libdevice
->>>>>>> 0267c1b2
     - name: Install
       # TODO replace utility installation with a single CMake target
       run: |
