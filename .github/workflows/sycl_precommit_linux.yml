--- conflicted
+++ resolved
@@ -23,12 +23,6 @@
 
   lint:
     needs: [detect_changes]
-<<<<<<< HEAD
-=======
-    if: |
-      github.event.pull_request.head.repo.full_name == 'intel/llvm' ||
-      !contains(needs.detect_changes.outputs.filters, 'ci')
->>>>>>> 1a8941c7
     runs-on: [Linux, build]
     container:
       image: ghcr.io/intel/llvm/sycl_ubuntu2204_nightly:no-drivers
@@ -60,12 +54,6 @@
   # This job generates matrix of tests for SYCL End-to-End tests
   test_matrix:
     needs: [detect_changes]
-<<<<<<< HEAD
-=======
-    if: |
-      github.event.pull_request.head.repo.full_name == 'intel/llvm' ||
-      !contains(needs.detect_changes.outputs.filters, 'ci')
->>>>>>> 1a8941c7
     name: Generate Test Matrix
     uses: ./.github/workflows/sycl_gen_test_matrix.yml
     with:
@@ -80,11 +68,6 @@
     if: |
       always()
       && (success() || contains(github.event.pull_request.labels.*.name, 'ignore-lint'))
-<<<<<<< HEAD
-=======
-      && (github.event.pull_request.head.repo.full_name == 'intel/llvm'
-          || !contains(needs.detect_changes.outputs.filters, 'ci'))
->>>>>>> 1a8941c7
     uses: ./.github/workflows/sycl_linux_build_and_test.yml
     secrets: inherit
     with:
