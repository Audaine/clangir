--- conflicted
+++ resolved
@@ -13,14 +13,6 @@
     - 'clang/docs/**'
     - '**.md'
     - '**.rst'
-<<<<<<< HEAD
-=======
-    # Changes in CI won't have any effect with pull_request_target
-    - '.github/workflows'
-    # For CI-related files we explicitly skip all the jobs below even if there
-    # were other (non-ignored) files modified in this PR.
-    - 'devops/*/**'
->>>>>>> 9e3852bc
 
 permissions:
   contents: read
