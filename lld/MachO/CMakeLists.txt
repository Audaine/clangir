--- conflicted
+++ resolved
@@ -9,10 +9,7 @@
   Arch/ARM64.cpp
   Arch/ARM64Common.cpp
   Arch/ARM64_32.cpp
-<<<<<<< HEAD
-=======
   Arch/X86_64.cpp
->>>>>>> 11299179
   UnwindInfoSection.cpp
   Driver.cpp
   DriverUtils.cpp
