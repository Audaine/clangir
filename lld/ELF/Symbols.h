//===- Symbols.h ------------------------------------------------*- C++ -*-===//
//
// Part of the LLVM Project, under the Apache License v2.0 with LLVM Exceptions.
// See https://llvm.org/LICENSE.txt for license information.
// SPDX-License-Identifier: Apache-2.0 WITH LLVM-exception
//
//===----------------------------------------------------------------------===//
//
// This file defines various types of Symbols.
//
//===----------------------------------------------------------------------===//

#ifndef LLD_ELF_SYMBOLS_H
#define LLD_ELF_SYMBOLS_H

#include "Config.h"
#include "lld/Common/LLVM.h"
#include "lld/Common/Memory.h"
#include "llvm/ADT/DenseMap.h"
#include "llvm/Object/ELF.h"
#include "llvm/Support/Compiler.h"
#include <tuple>

namespace lld {
namespace elf {
class Symbol;
}
// Returns a string representation for a symbol for diagnostics.
std::string toString(const elf::Symbol &);

namespace elf {
class CommonSymbol;
class Defined;
class OutputSection;
class SectionBase;
class InputSectionBase;
class SharedSymbol;
class Symbol;
class Undefined;
class LazyObject;
class InputFile;

<<<<<<< HEAD
=======
void printTraceSymbol(const Symbol &sym, StringRef name);

>>>>>>> f788a4d7
enum {
  NEEDS_GOT = 1 << 0,
  NEEDS_PLT = 1 << 1,
  HAS_DIRECT_RELOC = 1 << 2,
  // True if this symbol needs a canonical PLT entry, or (during
  // postScanRelocations) a copy relocation.
  NEEDS_COPY = 1 << 3,
  NEEDS_TLSDESC = 1 << 4,
  NEEDS_TLSGD = 1 << 5,
  NEEDS_TLSGD_TO_IE = 1 << 6,
  NEEDS_GOT_DTPREL = 1 << 7,
  NEEDS_TLSIE = 1 << 8,
};

// Some index properties of a symbol are stored separately in this auxiliary
// struct to decrease sizeof(SymbolUnion) in the majority of cases.
struct SymbolAux {
  uint32_t gotIdx = -1;
  uint32_t pltIdx = -1;
  uint32_t tlsDescIdx = -1;
  uint32_t tlsGdIdx = -1;
};

LLVM_LIBRARY_VISIBILITY extern SmallVector<SymbolAux, 0> symAux;

// The base class for real symbol classes.
class Symbol {
public:
  enum Kind {
    PlaceholderKind,
    DefinedKind,
    CommonKind,
    SharedKind,
    UndefinedKind,
    LazyObjectKind,
  };

  Kind kind() const { return static_cast<Kind>(symbolKind); }

  // The file from which this symbol was created.
  InputFile *file;

  // The default copy constructor is deleted due to atomic flags. Define one for
  // places where no atomic is needed.
  Symbol(const Symbol &o) { memcpy(this, &o, sizeof(o)); }

protected:
  const char *nameData;
  // 32-bit size saves space.
  uint32_t nameSize;

public:
  // The next three fields have the same meaning as the ELF symbol attributes.
  // type and binding are placed in this order to optimize generating st_info,
  // which is defined as (binding << 4) + (type & 0xf), on a little-endian
  // system.
  uint8_t type : 4; // symbol type

  // Symbol binding. This is not overwritten by replace() to track
  // changes during resolution. In particular:
  //  - An undefined weak is still weak when it resolves to a shared library.
  //  - An undefined weak will not extract archive members, but we have to
  //    remember it is weak.
  uint8_t binding : 4;

  uint8_t stOther; // st_other field value

  uint8_t symbolKind;

  // The partition whose dynamic symbol table contains this symbol's definition.
  uint8_t partition;

  // True if this symbol is preemptible at load time.
  uint8_t isPreemptible : 1;

  // True if the symbol was used for linking and thus need to be added to the
  // output file's symbol table. This is true for all symbols except for
  // unreferenced DSO symbols, lazy (archive) symbols, and bitcode symbols that
  // are unreferenced except by other bitcode objects.
  uint8_t isUsedInRegularObj : 1;

  // True if an undefined or shared symbol is used from a live section.
  //
  // NOTE: In Writer.cpp the field is used to mark local defined symbols
  // which are referenced by relocations when -r or --emit-relocs is given.
  uint8_t used : 1;

  // Used by a Defined symbol with protected or default visibility, to record
  // whether it is required to be exported into .dynsym. This is set when any of
  // the following conditions hold:
  //
  // - If there is an interposable symbol from a DSO. Note: We also do this for
  //   STV_PROTECTED symbols which can't be interposed (to match BFD behavior).
  // - If -shared or --export-dynamic is specified, any symbol in an object
  //   file/bitcode sets this property, unless suppressed by LTO
  //   canBeOmittedFromSymbolTable().
  uint8_t exportDynamic : 1;

  // True if the symbol is in the --dynamic-list file. A Defined symbol with
  // protected or default visibility with this property is required to be
  // exported into .dynsym.
  uint8_t inDynamicList : 1;

  // Used to track if there has been at least one undefined reference to the
  // symbol. For Undefined and SharedSymbol, the binding may change to STB_WEAK
  // if the first undefined reference from a non-shared object is weak.
  uint8_t referenced : 1;

  // Used to track if this symbol will be referenced after wrapping is performed
  // (i.e. this will be true for foo if __real_foo is referenced, and will be
  // true for __wrap_foo if foo is referenced).
  uint8_t referencedAfterWrap : 1;

  // True if this symbol is specified by --trace-symbol option.
  uint8_t traced : 1;

  // True if the name contains '@'.
  uint8_t hasVersionSuffix : 1;

  // Symbol visibility. This is the computed minimum visibility of all
  // observed non-DSO symbols.
  uint8_t visibility() const { return stOther & 3; }
  void setVisibility(uint8_t visibility) {
    stOther = (stOther & ~3) | visibility;
  }

  bool includeInDynsym() const;
  uint8_t computeBinding() const;
  bool isGlobal() const { return binding == llvm::ELF::STB_GLOBAL; }
  bool isWeak() const { return binding == llvm::ELF::STB_WEAK; }

  bool isUndefined() const { return symbolKind == UndefinedKind; }
  bool isCommon() const { return symbolKind == CommonKind; }
  bool isDefined() const { return symbolKind == DefinedKind; }
  bool isShared() const { return symbolKind == SharedKind; }
  bool isPlaceholder() const { return symbolKind == PlaceholderKind; }

  bool isLocal() const { return binding == llvm::ELF::STB_LOCAL; }

  bool isLazy() const { return symbolKind == LazyObjectKind; }

  // True if this is an undefined weak symbol. This only works once
  // all input files have been added.
  bool isUndefWeak() const { return isWeak() && isUndefined(); }

  StringRef getName() const { return {nameData, nameSize}; }

  void setName(StringRef s) {
    nameData = s.data();
    nameSize = s.size();
  }

  void parseSymbolVersion();

  // Get the NUL-terminated version suffix ("", "@...", or "@@...").
  //
  // For @@, the name has been truncated by insert(). For @, the name has been
  // truncated by Symbol::parseSymbolVersion().
  const char *getVersionSuffix() const { return nameData + nameSize; }

  uint32_t getGotIdx() const { return symAux[auxIdx].gotIdx; }
  uint32_t getPltIdx() const { return symAux[auxIdx].pltIdx; }
  uint32_t getTlsDescIdx() const { return symAux[auxIdx].tlsDescIdx; }
  uint32_t getTlsGdIdx() const { return symAux[auxIdx].tlsGdIdx; }

  bool isInGot() const { return getGotIdx() != uint32_t(-1); }
  bool isInPlt() const { return getPltIdx() != uint32_t(-1); }

  uint64_t getVA(int64_t addend = 0) const;

  uint64_t getGotOffset() const;
  uint64_t getGotVA() const;
  uint64_t getGotPltOffset() const;
  uint64_t getGotPltVA() const;
  uint64_t getPltVA() const;
  uint64_t getSize() const;
  OutputSection *getOutputSection() const;

  // The following two functions are used for symbol resolution.
  //
  // You are expected to call mergeProperties for all symbols in input
  // files so that attributes that are attached to names rather than
  // indivisual symbol (such as visibility) are merged together.
  //
  // Every time you read a new symbol from an input, you are supposed
  // to call resolve() with the new symbol. That function replaces
  // "this" object as a result of name resolution if the new symbol is
  // more appropriate to be included in the output.
  //
  // For example, if "this" is an undefined symbol and a new symbol is
  // a defined symbol, "this" is replaced with the new symbol.
  void mergeProperties(const Symbol &other);
  void resolve(const Undefined &other);
  void resolve(const CommonSymbol &other);
  void resolve(const Defined &other);
  void resolve(const LazyObject &other);
  void resolve(const SharedSymbol &other);

  // If this is a lazy symbol, extract an input file and add the symbol
  // in the file to the symbol table. Calling this function on
  // non-lazy object causes a runtime error.
  void extract() const;

  void checkDuplicate(const Defined &other) const;

private:
  bool shouldReplace(const Defined &other) const;

protected:
  Symbol(Kind k, InputFile *file, StringRef name, uint8_t binding,
         uint8_t stOther, uint8_t type)
      : file(file), nameData(name.data()), nameSize(name.size()), type(type),
<<<<<<< HEAD
        binding(binding), stOther(stOther), symbolKind(k), isPreemptible(false),
        isUsedInRegularObj(false), used(false), exportDynamic(false),
        inDynamicList(false), referenced(false), referencedAfterWrap(false),
        traced(false), hasVersionSuffix(false), isInIplt(false),
        gotInIgot(false), folded(false), needsTocRestore(false),
        scriptDefined(false), dsoProtected(false) {}
=======
        binding(binding), stOther(stOther), symbolKind(k),
        exportDynamic(false) {}

  void overwrite(Symbol &sym, Kind k) const {
    if (sym.traced)
      printTraceSymbol(*this, sym.getName());
    sym.file = file;
    sym.type = type;
    sym.binding = binding;
    sym.stOther = (stOther & ~3) | sym.visibility();
    sym.symbolKind = k;
  }
>>>>>>> f788a4d7

public:
  // True if this symbol is in the Iplt sub-section of the Plt and the Igot
  // sub-section of the .got.plt or .got.
  uint8_t isInIplt : 1;

  // True if this symbol needs a GOT entry and its GOT entry is actually in
  // Igot. This will be true only for certain non-preemptible ifuncs.
  uint8_t gotInIgot : 1;

  // True if defined relative to a section discarded by ICF.
  uint8_t folded : 1;

  // True if a call to this symbol needs to be followed by a restore of the
  // PPC64 toc pointer.
  uint8_t needsTocRestore : 1;

  // True if this symbol is defined by a symbol assignment or wrapped by --wrap.
  //
  // LTO shouldn't inline the symbol because it doesn't know the final content
  // of the symbol.
  uint8_t scriptDefined : 1;

  // True if defined in a DSO as protected visibility.
  uint8_t dsoProtected : 1;

  // Temporary flags used to communicate which symbol entries need PLT and GOT
  // entries during postScanRelocations();
<<<<<<< HEAD
  std::atomic<uint16_t> flags = 0;
=======
  std::atomic<uint16_t> flags;
>>>>>>> f788a4d7

  // A symAux index used to access GOT/PLT entry indexes. This is allocated in
  // postScanRelocations().
  uint32_t auxIdx;
  uint32_t dynsymIndex;

  // This field is a index to the symbol's version definition.
  uint16_t verdefIndex;

  // Version definition index.
  uint16_t versionId;

  void setFlags(uint16_t bits) {
    flags.fetch_or(bits, std::memory_order_relaxed);
  }
  bool hasFlag(uint16_t bit) const {
    assert(bit && (bit & (bit - 1)) == 0 && "bit must be a power of 2");
    return flags.load(std::memory_order_relaxed) & bit;
  }

  bool needsDynReloc() const {
    return flags.load(std::memory_order_relaxed) &
           (NEEDS_COPY | NEEDS_GOT | NEEDS_PLT | NEEDS_TLSDESC | NEEDS_TLSGD |
            NEEDS_TLSGD_TO_IE | NEEDS_GOT_DTPREL | NEEDS_TLSIE);
  }
  void allocateAux() {
    assert(auxIdx == 0);
    auxIdx = symAux.size();
    symAux.emplace_back();
  }

  bool isSection() const { return type == llvm::ELF::STT_SECTION; }
  bool isTls() const { return type == llvm::ELF::STT_TLS; }
  bool isFunc() const { return type == llvm::ELF::STT_FUNC; }
  bool isGnuIFunc() const { return type == llvm::ELF::STT_GNU_IFUNC; }
  bool isObject() const { return type == llvm::ELF::STT_OBJECT; }
  bool isFile() const { return type == llvm::ELF::STT_FILE; }
};

// Represents a symbol that is defined in the current output file.
class Defined : public Symbol {
public:
  Defined(InputFile *file, StringRef name, uint8_t binding, uint8_t stOther,
          uint8_t type, uint64_t value, uint64_t size, SectionBase *section)
      : Symbol(DefinedKind, file, name, binding, stOther, type), value(value),
        size(size), section(section) {
    exportDynamic = config->exportDynamic;
  }
  void overwrite(Symbol &sym) const {
    Symbol::overwrite(sym, DefinedKind);
    sym.verdefIndex = -1;
    auto &s = static_cast<Defined &>(sym);
    s.value = value;
    s.size = size;
    s.section = section;
  }

  static bool classof(const Symbol *s) { return s->isDefined(); }

  uint64_t value;
  uint64_t size;
  SectionBase *section;
};

// Represents a common symbol.
//
// On Unix, it is traditionally allowed to write variable definitions
// without initialization expressions (such as "int foo;") to header
// files. Such definition is called "tentative definition".
//
// Using tentative definition is usually considered a bad practice
// because you should write only declarations (such as "extern int
// foo;") to header files. Nevertheless, the linker and the compiler
// have to do something to support bad code by allowing duplicate
// definitions for this particular case.
//
// Common symbols represent variable definitions without initializations.
// The compiler creates common symbols when it sees variable definitions
// without initialization (you can suppress this behavior and let the
// compiler create a regular defined symbol by -fno-common).
//
// The linker allows common symbols to be replaced by regular defined
// symbols. If there are remaining common symbols after name resolution is
// complete, they are converted to regular defined symbols in a .bss
// section. (Therefore, the later passes don't see any CommonSymbols.)
class CommonSymbol : public Symbol {
public:
  CommonSymbol(InputFile *file, StringRef name, uint8_t binding,
               uint8_t stOther, uint8_t type, uint64_t alignment, uint64_t size)
      : Symbol(CommonKind, file, name, binding, stOther, type),
        alignment(alignment), size(size) {
    exportDynamic = config->exportDynamic;
  }
  void overwrite(Symbol &sym) const {
    Symbol::overwrite(sym, CommonKind);
    auto &s = static_cast<CommonSymbol &>(sym);
    s.alignment = alignment;
    s.size = size;
  }

  static bool classof(const Symbol *s) { return s->isCommon(); }

  uint32_t alignment;
  uint64_t size;
};

class Undefined : public Symbol {
public:
  Undefined(InputFile *file, StringRef name, uint8_t binding, uint8_t stOther,
            uint8_t type, uint32_t discardedSecIdx = 0)
      : Symbol(UndefinedKind, file, name, binding, stOther, type),
        discardedSecIdx(discardedSecIdx) {}
  void overwrite(Symbol &sym) const {
    Symbol::overwrite(sym, UndefinedKind);
    auto &s = static_cast<Undefined &>(sym);
    s.discardedSecIdx = discardedSecIdx;
    s.nonPrevailing = nonPrevailing;
  }

  static bool classof(const Symbol *s) { return s->kind() == UndefinedKind; }

  // The section index if in a discarded section, 0 otherwise.
  uint32_t discardedSecIdx;
  bool nonPrevailing = false;
};

class SharedSymbol : public Symbol {
public:
  static bool classof(const Symbol *s) { return s->kind() == SharedKind; }

  SharedSymbol(InputFile &file, StringRef name, uint8_t binding,
               uint8_t stOther, uint8_t type, uint64_t value, uint64_t size,
               uint32_t alignment)
      : Symbol(SharedKind, &file, name, binding, stOther, type), value(value),
        size(size), alignment(alignment) {
    exportDynamic = true;
    dsoProtected = visibility() == llvm::ELF::STV_PROTECTED;
    // GNU ifunc is a mechanism to allow user-supplied functions to
    // resolve PLT slot values at load-time. This is contrary to the
    // regular symbol resolution scheme in which symbols are resolved just
    // by name. Using this hook, you can program how symbols are solved
    // for you program. For example, you can make "memcpy" to be resolved
    // to a SSE-enabled version of memcpy only when a machine running the
    // program supports the SSE instruction set.
    //
    // Naturally, such symbols should always be called through their PLT
    // slots. What GNU ifunc symbols point to are resolver functions, and
    // calling them directly doesn't make sense (unless you are writing a
    // loader).
    //
    // For DSO symbols, we always call them through PLT slots anyway.
    // So there's no difference between GNU ifunc and regular function
    // symbols if they are in DSOs. So we can handle GNU_IFUNC as FUNC.
    if (this->type == llvm::ELF::STT_GNU_IFUNC)
      this->type = llvm::ELF::STT_FUNC;
  }
  void overwrite(Symbol &sym) const {
    Symbol::overwrite(sym, SharedKind);
    auto &s = static_cast<SharedSymbol &>(sym);
    s.dsoProtected = dsoProtected;
    s.value = value;
    s.size = size;
    s.alignment = alignment;
  }

  uint64_t value; // st_value
  uint64_t size;  // st_size
  uint32_t alignment;
};

// LazyObject symbols represent symbols in object files between --start-lib and
// --end-lib options. LLD also handles traditional archives as if all the files
// in the archive are surrounded by --start-lib and --end-lib.
//
// A special complication is the handling of weak undefined symbols. They should
// not load a file, but we have to remember we have seen both the weak undefined
// and the lazy. We represent that with a lazy symbol with a weak binding. This
// means that code looking for undefined symbols normally also has to take lazy
// symbols into consideration.
class LazyObject : public Symbol {
public:
  LazyObject(InputFile &file)
      : Symbol(LazyObjectKind, &file, {}, llvm::ELF::STB_GLOBAL,
               llvm::ELF::STV_DEFAULT, llvm::ELF::STT_NOTYPE) {}
  void overwrite(Symbol &sym) const { Symbol::overwrite(sym, LazyObjectKind); }

  static bool classof(const Symbol *s) { return s->kind() == LazyObjectKind; }
};

// Some linker-generated symbols need to be created as
// Defined symbols.
struct ElfSym {
  // __bss_start
  static Defined *bss;

  // etext and _etext
  static Defined *etext1;
  static Defined *etext2;

  // edata and _edata
  static Defined *edata1;
  static Defined *edata2;

  // end and _end
  static Defined *end1;
  static Defined *end2;

  // The _GLOBAL_OFFSET_TABLE_ symbol is defined by target convention to
  // be at some offset from the base of the .got section, usually 0 or
  // the end of the .got.
  static Defined *globalOffsetTable;

  // _gp, _gp_disp and __gnu_local_gp symbols. Only for MIPS.
  static Defined *mipsGp;
  static Defined *mipsGpDisp;
  static Defined *mipsLocalGp;

  // __rel{,a}_iplt_{start,end} symbols.
  static Defined *relaIpltStart;
  static Defined *relaIpltEnd;

  // __global_pointer$ for RISC-V.
  static Defined *riscvGlobalPointer;

  // _TLS_MODULE_BASE_ on targets that support TLSDESC.
  static Defined *tlsModuleBase;
};

// A buffer class that is large enough to hold any Symbol-derived
// object. We allocate memory using this class and instantiate a symbol
// using the placement new.

// It is important to keep the size of SymbolUnion small for performance and
// memory usage reasons. 64 bytes is a soft limit based on the size of Defined
// on a 64-bit system. This is enforced by a static_assert in Symbols.cpp.
union SymbolUnion {
  alignas(Defined) char a[sizeof(Defined)];
  alignas(CommonSymbol) char b[sizeof(CommonSymbol)];
  alignas(Undefined) char c[sizeof(Undefined)];
  alignas(SharedSymbol) char d[sizeof(SharedSymbol)];
  alignas(LazyObject) char e[sizeof(LazyObject)];
};

template <typename... T> Defined *makeDefined(T &&...args) {
  auto *sym = getSpecificAllocSingleton<SymbolUnion>().Allocate();
  memset(sym, 0, sizeof(Symbol));
  auto &s = *new (reinterpret_cast<Defined *>(sym)) Defined(std::forward<T>(args)...);
  return &s;
}

void reportDuplicate(const Symbol &sym, const InputFile *newFile,
                     InputSectionBase *errSec, uint64_t errOffset);
void maybeWarnUnorderableSymbol(const Symbol *sym);
bool computeIsPreemptible(const Symbol &sym);

} // namespace elf
} // namespace lld

#endif<|MERGE_RESOLUTION|>--- conflicted
+++ resolved
@@ -40,11 +40,8 @@
 class LazyObject;
 class InputFile;
 
-<<<<<<< HEAD
-=======
 void printTraceSymbol(const Symbol &sym, StringRef name);
 
->>>>>>> f788a4d7
 enum {
   NEEDS_GOT = 1 << 0,
   NEEDS_PLT = 1 << 1,
@@ -257,14 +254,6 @@
   Symbol(Kind k, InputFile *file, StringRef name, uint8_t binding,
          uint8_t stOther, uint8_t type)
       : file(file), nameData(name.data()), nameSize(name.size()), type(type),
-<<<<<<< HEAD
-        binding(binding), stOther(stOther), symbolKind(k), isPreemptible(false),
-        isUsedInRegularObj(false), used(false), exportDynamic(false),
-        inDynamicList(false), referenced(false), referencedAfterWrap(false),
-        traced(false), hasVersionSuffix(false), isInIplt(false),
-        gotInIgot(false), folded(false), needsTocRestore(false),
-        scriptDefined(false), dsoProtected(false) {}
-=======
         binding(binding), stOther(stOther), symbolKind(k),
         exportDynamic(false) {}
 
@@ -277,7 +266,6 @@
     sym.stOther = (stOther & ~3) | sym.visibility();
     sym.symbolKind = k;
   }
->>>>>>> f788a4d7
 
 public:
   // True if this symbol is in the Iplt sub-section of the Plt and the Igot
@@ -306,11 +294,7 @@
 
   // Temporary flags used to communicate which symbol entries need PLT and GOT
   // entries during postScanRelocations();
-<<<<<<< HEAD
-  std::atomic<uint16_t> flags = 0;
-=======
   std::atomic<uint16_t> flags;
->>>>>>> f788a4d7
 
   // A symAux index used to access GOT/PLT entry indexes. This is allocated in
   // postScanRelocations().
