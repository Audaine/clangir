// Tests the driver when targeting the NVPTX architecture directly without a
// host toolchain to perform CUDA mappings.

// REQUIRES: nvptx-registered-target

//
// Test the generated phases when targeting NVPTX.
//
// RUN: %clang -target nvptx64-nvidia-cuda -ccc-print-phases %s 2>&1 \
// RUN:   | FileCheck -check-prefix=PHASES %s

//      PHASES: 0: input, "[[INPUT:.+]]", c
// PHASES-NEXT: 1: preprocessor, {0}, cpp-output
// PHASES-NEXT: 2: compiler, {1}, ir
// PHASES-NEXT: 3: backend, {2}, assembler
// PHASES-NEXT: 4: assembler, {3}, object
// PHASES-NEXT: 5: linker, {4}, image

//
// Test the generated bindings when targeting NVPTX.
//
// RUN: %clang -target nvptx64-nvidia-cuda -ccc-print-bindings %s 2>&1 \
// RUN:   | FileCheck -check-prefix=BINDINGS %s

//      BINDINGS: "nvptx64-nvidia-cuda" - "clang", inputs: ["[[INPUT:.+]]"], output: "[[PTX:.+]].s"
// BINDINGS-NEXT: "nvptx64-nvidia-cuda" - "NVPTX::Assembler", inputs: ["[[PTX]].s"], output: "[[CUBIN:.+]].o"
// BINDINGS-NEXT: "nvptx64-nvidia-cuda" - "NVPTX::Linker", inputs: ["[[CUBIN]].o"], output: "a.out"

//
// Test the generated arguments to the CUDA binary utils when targeting NVPTX. 
// Ensure that the '.o' files are converted to '.cubin' if produced internally.
//
// RUN: %clang -target nvptx64-nvidia-cuda -march=sm_61 -### %s 2>&1 \
// RUN:   | FileCheck -check-prefix=ARGS %s

//      ARGS: -cc1" "-triple" "nvptx64-nvidia-cuda" "-S" {{.*}} "-target-cpu" "sm_61" "-target-feature" "+ptx{{[0-9]+}}" {{.*}} "-o" "[[PTX:.+]].s"
// ARGS-NEXT: ptxas{{.*}}"-m64" "-O3" "--gpu-name" "sm_61" "--output-file" "[[CUBIN:.+]].cubin" "[[PTX]].s" "-c"
// ARGS-NEXT: nvlink{{.*}}"-o" "a.out" "-arch" "sm_61" {{.*}} "[[CUBIN]].cubin"

//
// Test the generated arguments to the CUDA binary utils when targeting NVPTX. 
// Ensure that we emit '.o' files if compiled with '-c'
//
// RUN: %clang -target nvptx64-nvidia-cuda -march=sm_61 -c -### %s 2>&1 \
// RUN:   | FileCheck -check-prefix=OBJECT %s
// RUN: %clang -target nvptx64-nvidia-cuda -save-temps -march=sm_61 -c -### %s 2>&1 \
// RUN:   | FileCheck -check-prefix=OBJECT %s

//      OBJECT: -cc1" "-triple" "nvptx64-nvidia-cuda" "-S" {{.*}} "-target-cpu" "sm_61" "-target-feature" "+ptx{{[0-9]+}}" {{.*}} "-o" "[[PTX:.+]].s"
// OBJECT-NEXT: ptxas{{.*}}"-m64" "-O3" "--gpu-name" "sm_61" "--output-file" "[[OBJ:.+]].o" "[[PTX]].s" "-c"

//
// Test the generated arguments to the CUDA binary utils when targeting NVPTX. 
// Ensure that we copy input '.o' files to '.cubin' files when linking.
//
// RUN: touch %t.o
// RUN: %clang -target nvptx64-nvidia-cuda -march=sm_61 -### %t.o 2>&1 \
// RUN:   | FileCheck -check-prefix=LINK %s

// LINK: nvlink{{.*}}"-o" "a.out" "-arch" "sm_61" {{.*}} "{{.*}}.cubin"

//
// Test the generated arguments default to a value with no architecture. 
//
// RUN: %clang -target nvptx64-nvidia-cuda -### %s 2>&1 \
// RUN:   | FileCheck -check-prefix=DEFAULT %s

//      DEFAULT: -cc1" "-triple" "nvptx64-nvidia-cuda" "-S" {{.*}} "-target-cpu" "sm_35" "-target-feature" "+ptx{{[0-9]+}}" {{.*}} "-o" "[[PTX:.+]].s"
<<<<<<< HEAD
// DEFAULT-NEXT: ptxas{{.*}}"-m64" "-O3" "--gpu-name" "sm_35" "--output-file" "[[CUBIN:.+]].cubin" "[[PTX]].s" "-c"
// DEFAULT-NEXT: nvlink{{.*}}"-o" "a.out" "-arch" "sm_35" {{.*}} "[[CUBIN]].cubin"
=======
// DEFAULT-NEXT: ptxas{{.*}}"-m64" "-O0" "--gpu-name" "sm_35" "--output-file" "[[CUBIN:.+]].cubin" "[[PTX]].s" "-c"
// DEFAULT-NEXT: nvlink{{.*}}"-o" "a.out" "-arch" "sm_35" {{.*}} "[[CUBIN]].cubin"

//
// Test to ensure that we enable handling global constructors in a freestanding
// Nvidia compilation.
//
// RUN: %clang -target nvptx64-nvidia-cuda -march=sm_70 %s -### 2>&1 \
// RUN:   | FileCheck -check-prefix=LOWERING %s

// LOWERING: -cc1" "-triple" "nvptx64-nvidia-cuda" {{.*}} "-mllvm" "--nvptx-lower-global-ctor-dtor"
>>>>>>> f05ce904
<|MERGE_RESOLUTION|>--- conflicted
+++ resolved
@@ -66,11 +66,7 @@
 // RUN:   | FileCheck -check-prefix=DEFAULT %s
 
 //      DEFAULT: -cc1" "-triple" "nvptx64-nvidia-cuda" "-S" {{.*}} "-target-cpu" "sm_35" "-target-feature" "+ptx{{[0-9]+}}" {{.*}} "-o" "[[PTX:.+]].s"
-<<<<<<< HEAD
 // DEFAULT-NEXT: ptxas{{.*}}"-m64" "-O3" "--gpu-name" "sm_35" "--output-file" "[[CUBIN:.+]].cubin" "[[PTX]].s" "-c"
-// DEFAULT-NEXT: nvlink{{.*}}"-o" "a.out" "-arch" "sm_35" {{.*}} "[[CUBIN]].cubin"
-=======
-// DEFAULT-NEXT: ptxas{{.*}}"-m64" "-O0" "--gpu-name" "sm_35" "--output-file" "[[CUBIN:.+]].cubin" "[[PTX]].s" "-c"
 // DEFAULT-NEXT: nvlink{{.*}}"-o" "a.out" "-arch" "sm_35" {{.*}} "[[CUBIN]].cubin"
 
 //
@@ -80,5 +76,4 @@
 // RUN: %clang -target nvptx64-nvidia-cuda -march=sm_70 %s -### 2>&1 \
 // RUN:   | FileCheck -check-prefix=LOWERING %s
 
-// LOWERING: -cc1" "-triple" "nvptx64-nvidia-cuda" {{.*}} "-mllvm" "--nvptx-lower-global-ctor-dtor"
->>>>>>> f05ce904
+// LOWERING: -cc1" "-triple" "nvptx64-nvidia-cuda" {{.*}} "-mllvm" "--nvptx-lower-global-ctor-dtor"