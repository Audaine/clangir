// REQUIRES: x86-registered-target


// Check help message.
<<<<<<< HEAD
//

// RUN: clang-offload-wrapper --help | FileCheck %s --check-prefix CHECK-HELP
// CHECK-HELP: OVERVIEW: A tool to create a wrapper bitcode for offload target binaries.
// CHECK-HELP: Takes offload target binaries and optional manifest files as input
// CHECK-HELP: and produces bitcode file containing target binaries packaged as data
// CHECK-HELP: and initialization code which registers target binaries in the offload
// CHECK-HELP: runtime. Manifest files format and contents are not restricted and are
// CHECK-HELP: a subject of agreement between the device compiler and the native
// CHECK-HELP: runtime for that device. When present, manifest file name should
// CHECK-HELP: immediately follow the corresponding device image filename on the
// CHECK-HELP: command line. Options annotating a device binary have effect on all
// CHECK-HELP: subsequent input, until redefined.
// CHECK-HELP: For example:
// CHECK-HELP:   clang-offload-wrapper                   \
// CHECK-HELP:       -host x86_64-pc-linux-gnu           \
// CHECK-HELP:       -kind=sycl                          \
// CHECK-HELP:         -target=spir64                    \
// CHECK-HELP:           -format=spirv                   \
// CHECK-HELP:           -compile-opts=-g                \
// CHECK-HELP:           -link-opts=-cl-denorms-are-zero \
// CHECK-HELP:           -entries=sym.txt                \
// CHECK-HELP:           -properties=props.txt           \
// CHECK-HELP:           a.spv                           \
// CHECK-HELP:           a_mf.txt                        \
// CHECK-HELP:         -target=xxx                       \
// CHECK-HELP:           -format=native                  \
// CHECK-HELP:           -compile-opts=""                \
// CHECK-HELP:           -link-opts=""                   \
// CHECK-HELP:           -entries=""                     \
// CHECK-HELP:           -properties=""                  \
// CHECK-HELP:           b.bin                           \
// CHECK-HELP:           b_mf.txt                        \
// CHECK-HELP:       -kind=openmp                        \
// CHECK-HELP:           c.bin\n
// CHECK-HELP: This command generates an x86 wrapper object (.bc) enclosing the
// CHECK-HELP: following tuples describing a single device binary each:
// CHECK-HELP: |offload|target|data  |data |manifest|compile|entries|properties|...|
// CHECK-HELP: |  kind |      |format|     |        |options|       |          |...|
// CHECK-HELP: |-------|------|------|-----|--------|-------|-------|----------|---|
// CHECK-HELP: |sycl   |spir64|spirv |a.spv|a_mf.txt|  -g   |sym.txt|props.txt |...|
// CHECK-HELP: |sycl   |xxx   |native|b.bin|b_mf.txt|       |       |          |...|
// CHECK-HELP: |openmp |xxx   |native|c.bin|        |       |       |          |...|
// CHECK-HELP: |...|    link            |
// CHECK-HELP: |...|    options         |
// CHECK-HELP: |---|--------------------|
// CHECK-HELP: |...|-cl-denorms-are-zero|
// CHECK-HELP: |...|                    |
// CHECK-HELP: |...|                    |
// CHECK-HELP: USAGE: clang-offload-wrapper [options] <input files>
// CHECK-HELP: OPTIONS:
// CHECK-HELP: Generic Options:
// CHECK-HELP:   --help                  - Display available options (--help-hidden for more)
// CHECK-HELP:   --help-list             - Display list of available options (--help-list-hidden for more)
// CHECK-HELP:   --version               - Display the version of this program
// CHECK-HELP: clang-offload-wrapper options:
// CHECK-HELP:   --batch                 - All input files are provided as cells in a file table file,
// CHECK-HELP:                             other command-line input files are not allowed.
// CHECK-HELP:                             Example input file table in batch mode:
// CHECK-HELP:                             [Code|Symbols|Properties|Manifest]
// CHECK-HELP:                             a_0.bc|a_0.sym|a_0.props|a_0.mnf
// CHECK-HELP:                             a_1.bin|||
// CHECK-HELP:   --compile-opts=<string> - compile options passed to the offload runtime
// CHECK-HELP:   --desc-name=<name>      - Specifies offload descriptor symbol name: '.<offload kind>.<name>',
// CHECK-HELP:                             and makes it globally visible
// CHECK-HELP:   --emit-reg-funcs        - Emit [un-]registration functions
// CHECK-HELP:   --entries=<filename>    - File listing all offload function entries, SYCL offload only
// CHECK-HELP:   --format=<value>        - device binary image formats:
// CHECK-HELP:     =none                 -   not set
// CHECK-HELP:     =native               -   unknown or native
// CHECK-HELP:     =spirv                -   SPIRV binary
// CHECK-HELP:     =llvmbc               -   LLVMIR bitcode
// CHECK-HELP:   --host=<triple>         - Target triple for the output module. If omitted, the host
// CHECK-HELP:                             triple is used.
// CHECK-HELP:   --kind=<value>          - offload kind:
// CHECK-HELP:     =unknown              -   unknown
// CHECK-HELP:     =host                 -   host
// CHECK-HELP:     =openmp               -   OpenMP
// CHECK-HELP:     =hip                  -   HIP
// CHECK-HELP:     =sycl                 -   SYCL
// CHECK-HELP:   --link-opts=<string>    - link options passed to the offload runtime
// CHECK-HELP:   -o=<filename>           - Output filename
// CHECK-HELP:   --properties=<filename> - File listing device binary image properties, SYCL offload only
// CHECK-HELP:   --target=<string>       - offload target triple
// CHECK-HELP:   -v                      - verbose output

// -------
// Generate files to wrap.
//
// RUN: echo 'Content of device file1' > %t1.tgt
// RUN: echo 'Content of device file2' > %t2.tgt
// RUN: echo 'Content of device file3' > %t3.tgt
// RUN: echo 'Content of manifest file1' > %t1_mf.txt
//
// -------
// Check bitcode produced by the wrapper tool.
//
// RUN: clang-offload-wrapper -add-omp-offload-notes                                  \
// RUN:   -host=x86_64-pc-linux-gnu                                                   \
// RUN:     -kind=openmp -target=tg2                -format=native %t3.tgt %t1_mf.txt \
// RUN:     -kind=sycl   -target=tg1 -compile-opts=-g -link-opts=-cl-denorms-are-zero \
// RUN:                  -format spirv  %t1.tgt                                       \
// RUN:                  -target=tg2 -compile-opts= -link-opts=                       \
// RUN:                  -format native %t2.tgt                                       \
// RUN:   -o %t.wrapper.bc 2>&1 | FileCheck %s --check-prefix ELF-WARNING
=======

// RUN: clang-offload-wrapper --help | FileCheck %s --check-prefix CHECK-HELP
// CHECK-HELP: {{.*}}OVERVIEW: A tool to create a wrapper bitcode for offload target binaries. Takes offload
// CHECK-HELP: {{.*}}target binaries as input and produces bitcode file containing target binaries packaged
// CHECK-HELP: {{.*}}as data and initialization code which registers target binaries in offload runtime.
// CHECK-HELP: {{.*}}USAGE: clang-offload-wrapper [options] <input files>
// CHECK-HELP: {{.*}}  -o=<filename>               - Output filename
// CHECK-HELP: {{.*}}  --target=<triple>           - Target triple for the output module


// Generate a file to wrap.

// RUN: echo 'Content of device file' > %t.tgt


// Check bitcode produced by the wrapper tool.

// RUN: clang-offload-wrapper -add-omp-offload-notes -target=x86_64-pc-linux-gnu -o %t.wrapper.bc %t.tgt 2>&1 | FileCheck %s --check-prefix ELF-WARNING
>>>>>>> 4817b772
// RUN: llvm-dis %t.wrapper.bc -o - | FileCheck %s --check-prefix CHECK-IR

// ELF-WARNING: is not an ELF image, so notes cannot be added to it.
// CHECK-IR: target triple = "x86_64-pc-linux-gnu"

// --- OpenMP device binary image descriptor structure
// CHECK-IR-DAG: [[ENTTY:%.+]] = type { i8*, i8*, i{{32|64}}, i32, i32 }
// CHECK-IR-DAG: [[IMAGETY:%.+]] = type { i8*, i8*, [[ENTTY]]*, [[ENTTY]]* }
// CHECK-IR-DAG: [[DESCTY:%.+]] = type { i32, [[IMAGETY]]*, [[ENTTY]]*, [[ENTTY]]* }

// --- SYCL device binary image descriptor structure
// CHECK-IR-DAG: [[SYCL_IMAGETY:%.+]] = type { i16, i8, i8, i8*, i8*, i8*, i8*, i8*, i8*, i8*, [[ENTTY]]*, [[ENTTY]]*, [[PROPSETTY:%.+]]*, [[PROPSETTY]]* }
// CHECK-IR-DAG: [[PROPSETTY]] = type { i8*, [[PROPTY:%.+]]*, [[PROPTY]]* }
// CHECK-IR-DAG: [[PROPTY]] = type { i8*, i8*, i32, i64 }
// CHECK-IR-DAG: [[SYCL_DESCTY:%.+]] = type { i16, i16, [[SYCL_IMAGETY]]*, [[ENTTY]]*, [[ENTTY]]* }

// CHECK-IR: [[ENTBEGIN:@.+]] = external hidden constant [[ENTTY]]
// CHECK-IR: [[ENTEND:@.+]] = external hidden constant [[ENTTY]]

// CHECK-IR: [[DUMMY:@.+]] = hidden constant [0 x [[ENTTY]]] zeroinitializer, section "omp_offloading_entries"

// CHECK-IR: [[OMP_BIN:@.+]] = internal unnamed_addr constant [[OMP_BINTY:\[[0-9]+ x i8\]]] c"Content of device file3{{.+}}"
// CHECK-IR: [[OMP_INFO:@.+]] = internal local_unnamed_addr constant [2 x i64] [i64 ptrtoint ([{{[0-9]+}} x i8]* [[OMP_BIN]] to i64), i64 24], section ".tgtimg", align 16

// CHECK-IR: [[OMP_IMAGES:@.+]] = internal unnamed_addr constant [1 x [[IMAGETY]]] [{{.+}} { i8* getelementptr inbounds ([[OMP_BINTY]], [[OMP_BINTY]]* [[OMP_BIN]], i64 0, i64 0), i8* getelementptr inbounds ([[OMP_BINTY]], [[OMP_BINTY]]* [[OMP_BIN]], i64 1, i64 0), [[ENTTY]]* [[ENTBEGIN]], [[ENTTY]]* [[ENTEND]] }]

// CHECK-IR: [[OMP_DESC:@.+]] = internal constant [[DESCTY]] { i32 1, [[IMAGETY]]* getelementptr inbounds ([1 x [[IMAGETY]]], [1 x [[IMAGETY]]]* [[OMP_IMAGES]], i64 0, i64 0), [[ENTTY]]* [[ENTBEGIN]], [[ENTTY]]* [[ENTEND]] }

// CHECK-IR: [[SYCL_TGT0:@.+]] = internal unnamed_addr constant [4 x i8] c"tg1\00"
// CHECK-IR: [[SYCL_COMPILE_OPTS0:@.+]] = internal unnamed_addr constant [3 x i8] c"-g\00"
// CHECK-IR: [[SYCL_LINK_OPTS0:@.+]] = internal unnamed_addr constant [21 x i8] c"-cl-denorms-are-zero\00"
// CHECK-IR: [[SYCL_BIN0:@.+]] = internal unnamed_addr constant [[SYCL_BIN0TY:\[[0-9]+ x i8\]]] c"Content of device file1{{.+}}"
// CHECK-IR: [[SYCL_INFO:@.+]] = internal local_unnamed_addr constant [2 x i64] [i64 ptrtoint ([{{[0-9]+}} x i8]* [[SYCL_BIN0]] to i64), i64 24], section ".tgtimg", align 16

// CHECK-IR: [[SYCL_TGT1:@.+]] = internal unnamed_addr constant [4 x i8] c"tg2\00"
// CHECK-IR: [[SYCL_COMPILE_OPTS1:@.+]] = internal unnamed_addr constant [1 x i8] zeroinitializer
// CHECK-IR: [[SYCL_LINK_OPTS1:@.+]] = internal unnamed_addr constant [1 x i8] zeroinitializer
// CHECK-IR: [[SYCL_BIN1:@.+]] = internal unnamed_addr constant [[SYCL_BIN1TY:\[[0-9]+ x i8\]]] c"Content of device file2{{.+}}"
// CHECK-IR: [[SYCL_INFO1:@.+]] = internal local_unnamed_addr constant [2 x i64] [i64 ptrtoint ([{{[0-9]+}} x i8]* [[SYCL_BIN1]] to i64), i64 24], section ".tgtimg", align 16

// CHECK-IR: [[SYCL_IMAGES:@.+]] = internal unnamed_addr constant [2 x [[SYCL_IMAGETY]]] [{{.*}} { i16 2, i8 4, i8 2, i8* getelementptr inbounds ([4 x i8], [4 x i8]* [[SYCL_TGT0]], i64 0, i64 0), i8* getelementptr inbounds ([3 x i8], [3 x i8]* [[SYCL_COMPILE_OPTS0]], i64 0, i64 0), i8* getelementptr inbounds ([21 x i8], [21 x i8]* [[SYCL_LINK_OPTS0]], i64 0, i64 0), i8* null, i8* null, i8* getelementptr inbounds ([[SYCL_BIN0TY]], [[SYCL_BIN0TY]]* [[SYCL_BIN0]], i64 0, i64 0), i8* getelementptr inbounds ([[SYCL_BIN0TY]], [[SYCL_BIN0TY]]* [[SYCL_BIN0]], i64 1, i64 0), [[ENTTY]]* null, [[ENTTY]]* null, [[PROPSETTY]]* null, [[PROPSETTY]]* null }, [[SYCL_IMAGETY]] { i16 2, i8 4, i8 1, i8* getelementptr inbounds ([4 x i8], [4 x i8]* [[SYCL_TGT1]], i64 0, i64 0), i8* getelementptr inbounds ([1 x i8], [1 x i8]* [[SYCL_COMPILE_OPTS1]], i64 0, i64 0), i8* getelementptr inbounds ([1 x i8], [1 x i8]* [[SYCL_LINK_OPTS1]], i64 0, i64 0), i8* null, i8* null, i8* getelementptr inbounds ([[SYCL_BIN1TY]], [[SYCL_BIN1TY]]* [[SYCL_BIN1]], i64 0, i64 0), i8* getelementptr inbounds ([[SYCL_BIN1TY]], [[SYCL_BIN1TY]]* [[SYCL_BIN1]], i64 1, i64 0), [[ENTTY]]* null, [[ENTTY]]* null, [[PROPSETTY]]* null, [[PROPSETTY]]* null }]

// CHECK-IR: [[SYCL_DESC:@.+]] = internal constant [[SYCL_DESCTY]] { i16 1, i16 2, [[SYCL_IMAGETY]]* getelementptr inbounds ([2 x [[SYCL_IMAGETY]]], [2 x [[SYCL_IMAGETY]]]* [[SYCL_IMAGES]], i64 0, i64 0), [[ENTTY]]* null, [[ENTTY]]* null }

// CHECK-IR: @llvm.global_ctors = appending global [2 x { i32, void ()*, i8* }] [{ i32, void ()*, i8* } { i32 1, void ()* [[OMP_REGFN:@.+]], i8* null }, { i32, void ()*, i8* } { i32 1, void ()* [[SYCL_REGFN:@.+]], i8* null }]

// CHECK-IR: @llvm.global_dtors = appending global [2 x { i32, void ()*, i8* }] [{ i32, void ()*, i8* } { i32 1, void ()* [[OMP_UNREGFN:@.+]], i8* null }, { i32, void ()*, i8* } { i32 1, void ()* [[SYCL_UNREGFN:@.+]], i8* null }]

// CHECK-IR: define internal void [[OMP_REGFN]]()
// CHECK-IR:   call void @__tgt_register_lib([[DESCTY]]* [[OMP_DESC]])
// CHECK-IR:   ret void

// CHECK-IR: declare void @__tgt_register_lib([[DESCTY]]*)

// CHECK-IR: define internal void [[OMP_UNREGFN]]()
// CHECK-IR:   call void @__tgt_unregister_lib([[DESCTY]]* [[OMP_DESC]])
// CHECK-IR:   ret void

// CHECK-IR: declare void @__tgt_unregister_lib([[DESCTY]]*)

// CHECK-IR: define internal void [[SYCL_REGFN]]()
// CHECK-IR:   call void @__sycl_register_lib([[SYCL_DESCTY]]* [[SYCL_DESC]])
// CHECK-IR:   ret void

// CHECK-IR: declare void @__sycl_register_lib([[SYCL_DESCTY]]*)

// CHECK-IR: define internal void [[SYCL_UNREGFN]]()
// CHECK-IR:   call void @__sycl_unregister_lib([[SYCL_DESCTY]]* [[SYCL_DESC]])
// CHECK-IR:   ret void

// CHECK-IR: declare void @__sycl_unregister_lib([[SYCL_DESCTY]]*)

// -------
// Check options' effects: -emit-reg-funcs, -desc-name
//
// RUN: echo 'Content of device file' > %t.tgt
//
// RUN: clang-offload-wrapper -kind sycl -host=x86_64-pc-linux-gnu -emit-reg-funcs=0 -desc-name=lalala -o - %t.tgt | llvm-dis | FileCheck %s --check-prefix CHECK-IR1
// CHECK-IR1: source_filename = "offload.wrapper.object"
// CHECK-IR1: [[IMAGETY:%.+]] = type { i16, i8, i8, i8*, i8*, i8*, i8*, i8*, i8*, i8*, %__tgt_offload_entry*, %__tgt_offload_entry*, %_pi_device_binary_property_set_struct*, %_pi_device_binary_property_set_struct* }
// CHECK-IR1: [[ENTTY:%.+]] = type { i8*, i8*, i64, i32, i32 }
// CHECK-IR1: [[DESCTY:%.+]] = type { i16, i16, [[IMAGETY]]*, [[ENTTY]]*, [[ENTTY]]* }
// CHECK-IR1-NOT: @llvm.global_ctors
// CHECK-IR1-NOT: @llvm.global_dtors
// CHECK-IR1-NOT: section ".tgtimg"
// CHECK-IR1: @.sycl_offloading.lalala = constant [[DESCTY]] { i16 {{[0-9]+}}, i16 1, [[IMAGETY]]* getelementptr inbounds ([1 x [[IMAGETY]]], [1 x [[IMAGETY]]]* @.sycl_offloading.device_images, i64 0, i64 0), [[ENTTY]]* null, [[ENTTY]]* null }

// -------
// Check option's effects: -entries
//
// RUN: echo 'Content of device file' > %t.tgt
// RUN: echo -e 'entryA\nentryB' > %t.txt
// RUN: clang-offload-wrapper -host=x86_64-pc-linux-gnu -kind=sycl -entries=%t.txt %t.tgt -o - | llvm-dis | FileCheck %s --check-prefix CHECK-IR3
// CHECK-IR3: source_filename = "offload.wrapper.object"
// CHECK-IR3: @__sycl_offload_entry_name = internal unnamed_addr constant [7 x i8] c"entryA\00"
// CHECK-IR3: @__sycl_offload_entry_name.1 = internal unnamed_addr constant [7 x i8] c"entryB\00"
// CHECK-IR3: @__sycl_offload_entries_arr = internal constant [2 x %__tgt_offload_entry] [%__tgt_offload_entry { i8* null, i8* getelementptr inbounds ([7 x i8], [7 x i8]* @__sycl_offload_entry_name, i64 0, i64 0), i64 0, i32 0, i32 0 }, %__tgt_offload_entry { i8* null, i8* getelementptr inbounds ([7 x i8], [7 x i8]* @__sycl_offload_entry_name.1, i64 0, i64 0), i64 0, i32 0, i32 0 }]
// CHECK-IR3: @.sycl_offloading.device_images = internal unnamed_addr constant [1 x %__tgt_device_image] [%__tgt_device_image { {{.*}}, %__tgt_offload_entry* getelementptr inbounds ([2 x %__tgt_offload_entry], [2 x %__tgt_offload_entry]* @__sycl_offload_entries_arr, i64 0, i64 0), %__tgt_offload_entry* getelementptr inbounds ([2 x %__tgt_offload_entry], [2 x %__tgt_offload_entry]* @__sycl_offload_entries_arr, i64 1, i64 0), %_pi_device_binary_property_set_struct* null, %_pi_device_binary_property_set_struct* null }]

// -------
// Check that device image can be extracted from the wrapper object by the clang-offload-bundler tool.
//
// RUN: clang-offload-wrapper -o %t.wrapper.bc -host=x86_64-pc-linux-gnu -kind=sycl -target=spir64-unknown-linux %t1.tgt
// RUN: %clang -target x86_64-pc-linux-gnu -c %t.wrapper.bc -o %t.wrapper.o
// RUN: clang-offload-bundler --type=o -input=%t.wrapper.o --targets=sycl-spir64-unknown-linux -output=%t1.out --unbundle
// RUN: diff %t1.out %t1.tgt

// Check that clang-offload-wrapper adds LLVMOMPOFFLOAD notes
// into the ELF offload images:
// RUN: yaml2obj %S/Inputs/empty-elf-template.yaml -o %t.64le -DBITS=64 -DENCODING=LSB
// RUN: clang-offload-wrapper -add-omp-offload-notes -kind=openmp -target=x86_64-pc-linux-gnu -o %t.wrapper.elf64le.bc %t.64le
// RUN: llvm-dis %t.wrapper.elf64le.bc -o - | FileCheck %s --check-prefix OMPNOTES
// RUN: yaml2obj %S/Inputs/empty-elf-template.yaml -o %t.64be -DBITS=64 -DENCODING=MSB
// RUN: clang-offload-wrapper -add-omp-offload-notes -kind=openmp -target=x86_64-pc-linux-gnu -o %t.wrapper.elf64be.bc %t.64be
// RUN: llvm-dis %t.wrapper.elf64be.bc -o - | FileCheck %s --check-prefix OMPNOTES
// RUN: yaml2obj %S/Inputs/empty-elf-template.yaml -o %t.32le -DBITS=32 -DENCODING=LSB
// RUN: clang-offload-wrapper -add-omp-offload-notes -kind=openmp -target=x86_64-pc-linux-gnu -o %t.wrapper.elf32le.bc %t.32le
// RUN: llvm-dis %t.wrapper.elf32le.bc -o - | FileCheck %s --check-prefix OMPNOTES
// RUN: yaml2obj %S/Inputs/empty-elf-template.yaml -o %t.32be -DBITS=32 -DENCODING=MSB
// RUN: clang-offload-wrapper -add-omp-offload-notes -kind=openmp -target=x86_64-pc-linux-gnu -o %t.wrapper.elf32be.bc %t.32be
// RUN: llvm-dis %t.wrapper.elf32be.bc -o - | FileCheck %s --check-prefix OMPNOTES

// There is no clean way for extracting the offload image
// from the object file currently, so try to find
// the inserted ELF notes in the device image variable's
// initializer:
// OMPNOTES: @{{.+}} = internal unnamed_addr constant [{{[0-9]+}} x i8] c"{{.*}}LLVMOMPOFFLOAD{{.*}}LLVMOMPOFFLOAD{{.*}}LLVMOMPOFFLOAD{{.*}}"<|MERGE_RESOLUTION|>--- conflicted
+++ resolved
@@ -2,8 +2,6 @@
 
 
 // Check help message.
-<<<<<<< HEAD
-//
 
 // RUN: clang-offload-wrapper --help | FileCheck %s --check-prefix CHECK-HELP
 // CHECK-HELP: OVERVIEW: A tool to create a wrapper bitcode for offload target binaries.
@@ -91,15 +89,15 @@
 
 // -------
 // Generate files to wrap.
-//
+
 // RUN: echo 'Content of device file1' > %t1.tgt
 // RUN: echo 'Content of device file2' > %t2.tgt
 // RUN: echo 'Content of device file3' > %t3.tgt
 // RUN: echo 'Content of manifest file1' > %t1_mf.txt
-//
+
 // -------
 // Check bitcode produced by the wrapper tool.
-//
+
 // RUN: clang-offload-wrapper -add-omp-offload-notes                                  \
 // RUN:   -host=x86_64-pc-linux-gnu                                                   \
 // RUN:     -kind=openmp -target=tg2                -format=native %t3.tgt %t1_mf.txt \
@@ -108,26 +106,6 @@
 // RUN:                  -target=tg2 -compile-opts= -link-opts=                       \
 // RUN:                  -format native %t2.tgt                                       \
 // RUN:   -o %t.wrapper.bc 2>&1 | FileCheck %s --check-prefix ELF-WARNING
-=======
-
-// RUN: clang-offload-wrapper --help | FileCheck %s --check-prefix CHECK-HELP
-// CHECK-HELP: {{.*}}OVERVIEW: A tool to create a wrapper bitcode for offload target binaries. Takes offload
-// CHECK-HELP: {{.*}}target binaries as input and produces bitcode file containing target binaries packaged
-// CHECK-HELP: {{.*}}as data and initialization code which registers target binaries in offload runtime.
-// CHECK-HELP: {{.*}}USAGE: clang-offload-wrapper [options] <input files>
-// CHECK-HELP: {{.*}}  -o=<filename>               - Output filename
-// CHECK-HELP: {{.*}}  --target=<triple>           - Target triple for the output module
-
-
-// Generate a file to wrap.
-
-// RUN: echo 'Content of device file' > %t.tgt
-
-
-// Check bitcode produced by the wrapper tool.
-
-// RUN: clang-offload-wrapper -add-omp-offload-notes -target=x86_64-pc-linux-gnu -o %t.wrapper.bc %t.tgt 2>&1 | FileCheck %s --check-prefix ELF-WARNING
->>>>>>> 4817b772
 // RUN: llvm-dis %t.wrapper.bc -o - | FileCheck %s --check-prefix CHECK-IR
 
 // ELF-WARNING: is not an ELF image, so notes cannot be added to it.
@@ -202,9 +180,9 @@
 
 // -------
 // Check options' effects: -emit-reg-funcs, -desc-name
-//
+
 // RUN: echo 'Content of device file' > %t.tgt
-//
+
 // RUN: clang-offload-wrapper -kind sycl -host=x86_64-pc-linux-gnu -emit-reg-funcs=0 -desc-name=lalala -o - %t.tgt | llvm-dis | FileCheck %s --check-prefix CHECK-IR1
 // CHECK-IR1: source_filename = "offload.wrapper.object"
 // CHECK-IR1: [[IMAGETY:%.+]] = type { i16, i8, i8, i8*, i8*, i8*, i8*, i8*, i8*, i8*, %__tgt_offload_entry*, %__tgt_offload_entry*, %_pi_device_binary_property_set_struct*, %_pi_device_binary_property_set_struct* }
@@ -217,7 +195,7 @@
 
 // -------
 // Check option's effects: -entries
-//
+
 // RUN: echo 'Content of device file' > %t.tgt
 // RUN: echo -e 'entryA\nentryB' > %t.txt
 // RUN: clang-offload-wrapper -host=x86_64-pc-linux-gnu -kind=sycl -entries=%t.txt %t.tgt -o - | llvm-dis | FileCheck %s --check-prefix CHECK-IR3
@@ -229,7 +207,7 @@
 
 // -------
 // Check that device image can be extracted from the wrapper object by the clang-offload-bundler tool.
-//
+
 // RUN: clang-offload-wrapper -o %t.wrapper.bc -host=x86_64-pc-linux-gnu -kind=sycl -target=spir64-unknown-linux %t1.tgt
 // RUN: %clang -target x86_64-pc-linux-gnu -c %t.wrapper.bc -o %t.wrapper.o
 // RUN: clang-offload-bundler --type=o -input=%t.wrapper.o --targets=sycl-spir64-unknown-linux -output=%t1.out --unbundle
