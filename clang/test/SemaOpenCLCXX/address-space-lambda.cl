--- conflicted
+++ resolved
@@ -32,33 +32,28 @@
 //CHECK: |-CXXMethodDecl {{.*}} constexpr operator() 'void () {{.*}}const __generic'
   auto priv2 = []() __generic {};
   priv2();
-<<<<<<< HEAD
   // This test case is disabled due to
   // https://bugs.llvm.org/show_bug.cgi?id=45472
-  auto priv3 = []() __global {}; //ex pected-note{{candidate function not viable: 'this' object is in address space '__private', but method expects object in address space '__global'}} //nowin 32-note{{conversion candidate of type 'void (*)()'}}//win 32-note{{conversion candidate of type 'void (*)() __attribute__((thiscall))'}}
+  auto priv3 = []() __global {}; //ex pected-note{{candidate function not viable: 'this' object is in address space '__private', but method expects object in address space '__global'}}
+#if defined(_WIN32) && !defined(_WIN64)
+  //ex pected-note@35{{conversion candidate of type 'void (*)() __attribute__((thiscall))'}}
+#else
+  //ex pected-note@35{{conversion candidate of type 'void (*)()'}}
+#endif
   priv3(); //ex pected-error{{no matching function for call to object of type}}
-=======
-  auto priv3 = []() __global {}; //expected-note{{candidate function not viable: 'this' object is in address space '__private', but method expects object in address space '__global'}}
-#if defined(_WIN32) && !defined(_WIN64)
-  //expected-note@35{{conversion candidate of type 'void (*)() __attribute__((thiscall))'}}
-#else
-  //expected-note@35{{conversion candidate of type 'void (*)()'}}
-#endif
-  priv3(); //expected-error{{no matching function for call to object of type}}
->>>>>>> a72f11ee
 
   __constant auto const1 = []() __private{}; //expected-note{{candidate function not viable: 'this' object is in address space '__constant', but method expects object in address space '__private'}}
 #if defined(_WIN32) && !defined(_WIN64)
-  //expected-note@43{{conversion candidate of type 'void (*)() __attribute__((thiscall))'}}
+  //expected-note@45{{conversion candidate of type 'void (*)() __attribute__((thiscall))'}}
 #else
-  //expected-note@43{{conversion candidate of type 'void (*)()'}}
+  //expected-note@45{{conversion candidate of type 'void (*)()'}}
 #endif
   const1(); //expected-error{{no matching function for call to object of type '__constant (lambda at}}
   __constant auto const2 = []() __generic{}; //expected-note{{candidate function not viable: 'this' object is in address space '__constant', but method expects object in address space '__generic'}}
 #if defined(_WIN32) && !defined(_WIN64)
-  //expected-note@50{{conversion candidate of type 'void (*)() __attribute__((thiscall))'}}
+  //expected-note@52{{conversion candidate of type 'void (*)() __attribute__((thiscall))'}}
 #else
-  //expected-note@50{{conversion candidate of type 'void (*)()'}}
+  //expected-note@52{{conversion candidate of type 'void (*)()'}}
 #endif
   const2(); //expected-error{{no matching function for call to object of type '__constant (lambda at}}
 //CHECK: |-CXXMethodDecl {{.*}} constexpr operator() 'void () {{.*}}const __constant'
