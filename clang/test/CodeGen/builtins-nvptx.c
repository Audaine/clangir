--- conflicted
+++ resolved
@@ -623,8 +623,6 @@
 
 #if ERROR_CHECK || __CUDA_ARCH__ >= 700
 
-<<<<<<< HEAD
-=======
   // CHECK_SM70_LP64: call i32 @llvm.nvvm.ld.gen.i.i32.p0i32
   // expected-error@+1 {{'__nvvm_ld_gen_i' needs target feature sm_70}}
   __nvvm_ld_gen_i(ip);
@@ -1175,7 +1173,6 @@
   // expected-error@+1 {{'__nvvm_release_cta_st_shared_d' needs target feature sm_70}}
   __nvvm_release_cta_st_shared_d((__attribute__((address_space(3))) double *)dfp, df);
 
->>>>>>> 30c834aa
   // CHECK_SM70_LP64: call i32 @llvm.nvvm.atomic.add.gen.i.acquire.i32.p0i32
   // expected-error@+1 {{'__nvvm_atom_acquire_add_gen_i' needs target feature sm_70}}
   __nvvm_atom_acquire_add_gen_i(ip, i);
