// RUN: %clang_cc1 -triple x86_64-unknown-unknown %s -fsyntax-only -verify -std=c++98 -Wno-inaccessible-base -Wno-c++11-extensions
// RUN: %clang_cc1 -triple x86_64-unknown-unknown %s -fsyntax-only -verify -std=c++11 -Wno-inaccessible-base
// RUN: %clang_cc1 -triple x86_64-apple-darwin    %s -fsyntax-only -verify -std=c++11 -Wno-inaccessible-base -DCLANG_ABI_COMPAT=15
// RUN: %clang_cc1 -triple x86_64-scei-ps4        %s -fsyntax-only -verify -std=c++11 -Wno-inaccessible-base -DCLANG_ABI_COMPAT=6
// RUN: %clang_cc1 -triple x86_64-sie-ps5         %s -fsyntax-only -verify -std=c++11 -Wno-inaccessible-base -DCLANG_ABI_COMPAT=6
// RUN: %clang_cc1 -triple x86_64-unknown-unknown %s -fsyntax-only -verify -std=c++11 -Wno-inaccessible-base -fclang-abi-compat=6 -DCLANG_ABI_COMPAT=6
<<<<<<< HEAD
// RUN: %clang_cc1 -triple x86_64-unknown-unknown %s -fsyntax-only -verify -std=c++11 -Wno-inaccessible-base -fclang-abi-compat=15 -DCLANG_ABI_COMPAT=15
=======
// RUN: %clang_cc1 -triple x86_64-unknown-unknown %s -fsyntax-only -verify -std=c++11 -Wno-inaccessible-base -fclang-abi-compat=14 -DCLANG_ABI_COMPAT=14
// RUN: %clang_cc1 -triple x86_64-unknown-unknown %s -fsyntax-only -verify -std=c++11 -Wno-inaccessible-base -fclang-abi-compat=15 -DCLANG_ABI_COMPAT=15
// RUN: %clang_cc1 -triple x86_64-unknown-unknown %s -fsyntax-only -verify -std=c++11 -Wno-inaccessible-base -fclang-abi-compat=16 -DCLANG_ABI_COMPAT=16
>>>>>>> e7aa6127
// expected-no-diagnostics

#define SA(n, p) int a##n[(p) ? 1 : -1]

struct A {
  int a;
  char b;
};

SA(0, sizeof(A) == 8);

struct B : A {
  char c;
};

SA(1, sizeof(B) == 12);

struct C {
// Make fields private so C won't be a POD type.
private:
  int a;
  char b;
};

SA(2, sizeof(C) == 8);

struct D : C {
  char c;
};

SA(3, sizeof(D) == 8);

struct __attribute__((packed)) E {
  char b;
  int a;
};

SA(4, sizeof(E) == 5);

struct __attribute__((packed)) F : E {
  char d;
};

SA(5, sizeof(F) == 6);

struct G { G(); };
struct H : G { };

SA(6, sizeof(H) == 1);

struct I {
  char b;
  int a;
} __attribute__((packed));

SA(6_1, sizeof(I) == 5);

// PR5580
namespace PR5580 {

class A { bool iv0 : 1; };
SA(7, sizeof(A) == 1);  

class B : A { bool iv0 : 1; };
SA(8, sizeof(B) == 2);

struct C { bool iv0 : 1; };
SA(9, sizeof(C) == 1);  

struct D : C { bool iv0 : 1; };
SA(10, sizeof(D) == 2);

}

namespace Test1 {

// Test that we don't assert on this hierarchy.
struct A { };
struct B : A { virtual void b(); };
class C : virtual A { int c; };
struct D : virtual B { };
struct E : C, virtual D { };
class F : virtual E { };
struct G : virtual E, F { };

SA(0, sizeof(G) == 24);

}

namespace Test2 {

// Test that this somewhat complex class structure is laid out correctly.
struct A { };
struct B : A { virtual void b(); };
struct C : virtual B { };
struct D : virtual A { };
struct E : virtual B, D { };
struct F : E, virtual C { };
struct G : virtual F, A { };
struct H { G g; };

SA(0, sizeof(H) == 24);

}

namespace PR16537 {
namespace test1 {
  struct pod_in_11_only {
  private:
    long long x;
  };
   
  struct tail_padded_pod_in_11_only {
    pod_in_11_only pod11;
    char tail_padding;
  };
    
  struct might_use_tail_padding : public tail_padded_pod_in_11_only {
    char may_go_into_tail_padding;
  };

  SA(0, sizeof(might_use_tail_padding) == 16);
}

namespace test2 {
  struct pod_in_11_only {
  private:
    long long x;
  };
   
  struct tail_padded_pod_in_11_only {
    pod_in_11_only pod11 __attribute__((aligned(16)));
  };
    
  struct might_use_tail_padding : public tail_padded_pod_in_11_only {
    char may_go_into_tail_padding;
  };

  SA(0, sizeof(might_use_tail_padding) == 16);
}

namespace test3 {
  struct pod_in_11_only {
  private:
    long long x;
  };
   
  struct tail_padded_pod_in_11_only {
    pod_in_11_only pod11;
    char tail_padding;
  };

  struct second_base {
      char foo;
  };
    
  struct might_use_tail_padding : public tail_padded_pod_in_11_only, public second_base {

  };
  SA(0, sizeof(might_use_tail_padding) == 16);
}

namespace test4 {
  struct pod_in_11_only {
  private:
    long long x;
  };
   
  struct tail_padded_pod_in_11_only {
    pod_in_11_only pod11;
    char tail_padding;
  };

  struct second_base {
    char foo;
  };
    
  struct might_use_tail_padding : public tail_padded_pod_in_11_only, public second_base {
    char may_go_into_tail_padding;
  };
  SA(0, sizeof(might_use_tail_padding) == 16);
}

namespace test5 {
  struct pod_in_11_only {
  private:
    long long x;
  };

  struct pod_in_11_only2 {
  private:
    long long x;
  };
   
  struct tail_padded_pod_in_11_only {
    pod_in_11_only pod11;
    char tail_padding;
  };

  struct second_base {
    pod_in_11_only2 two;
    char foo;
  };
    
  struct might_use_tail_padding : public tail_padded_pod_in_11_only, public second_base {
    char may_go_into_tail_padding;
  };
  SA(0, sizeof(might_use_tail_padding) == 32);
}

namespace test6 {
  struct pod_in_11_only {
  private:
    long long x;
  };

  struct pod_in_11_only2 {
  private:
    long long x;
  };
   
  struct tail_padded_pod_in_11_only {
    pod_in_11_only pod11;
    char tail_padding;
  };

  struct second_base {
    pod_in_11_only2 two;
    char foo;
  };
    
  struct might_use_tail_padding : public tail_padded_pod_in_11_only, public second_base {
    char may_go_into_tail_padding;
  };
  SA(0, sizeof(might_use_tail_padding) == 32);
}

namespace test7 {
  struct pod_in_11_only {
  private:
    long long x;
  };
   
  struct tail_padded_pod_in_11_only {
    pod_in_11_only pod11;
    pod_in_11_only pod12;
    char tail_padding;
  };
    
  struct might_use_tail_padding : public tail_padded_pod_in_11_only {
    char may_go_into_tail_padding;
  };

  SA(0, sizeof(might_use_tail_padding) == 24);
}

namespace test8 {
  struct pod_in_11_only {
  private:
    long long x;
  };
   
  struct tail_padded_pod_in_11_only {
    pod_in_11_only pod11;
    char tail_padding;
  };

  struct another_layer {
    tail_padded_pod_in_11_only pod;
    char padding;
  };
    
  struct might_use_tail_padding : public another_layer {
    char may_go_into_tail_padding;
  };

  SA(0, sizeof(might_use_tail_padding) == 24);
}

namespace test9 {
  struct pod_in_11_only {
  private:
    long long x;
  };
   
  struct tail_padded_pod_in_11_only {
    pod_in_11_only pod11;
    char tail_padding;
  };

  struct another_layer : tail_padded_pod_in_11_only {
  };
    
  struct might_use_tail_padding : public another_layer {
    char may_go_into_tail_padding;
  };

  SA(0, sizeof(might_use_tail_padding) == 16);
}

namespace test10 {
  struct pod_in_11_only {
  private:
    long long x;
  };
   
  struct A {
    pod_in_11_only a;
    char apad;
  };

  struct B {
    char b;
  };

  struct C {
    pod_in_11_only c;
    char cpad;
  };

  struct D {
    char d;
  };
    
  struct might_use_tail_padding : public A, public B, public C, public D {
  };

  SA(0, sizeof(might_use_tail_padding) == 32);
}

namespace test11 {
  struct pod_in_11_only {
  private:
    long long x;
  };
   
  struct A {
    pod_in_11_only a;
    char apad;
  };

  struct B {
    char b_pre;
    pod_in_11_only b;
    char bpad;
  };

  struct C {
    char c_pre;
    pod_in_11_only c;
    char cpad;
  };

  struct D {
    char d_pre;
    pod_in_11_only d;
    char dpad;
  };
    
  struct might_use_tail_padding : public A, public B, public C, public D {
    char m;
  };

  SA(0, sizeof(might_use_tail_padding) == 88);
}

namespace test12 {
  struct pod_in_11_only {
  private:
    long long x;
  };
   
  struct A {
    pod_in_11_only a __attribute__((aligned(128)));
  };

  struct B {
    char bpad;
  };

  struct C {
    char cpad;
  };

  struct D {
    char dpad;
  };
    
  struct might_use_tail_padding : public A, public B, public C, public D {
    char m;
  };
  SA(0, sizeof(might_use_tail_padding) == 128);
}

namespace test13 {
  struct pod_in_11_only {
  private:
    long long x;
  };
   
  struct A {
    pod_in_11_only a;
    char apad;
  };

  struct B {
  };

  struct C {
    char c_pre;
    pod_in_11_only c;
    char cpad;
  };

  struct D {
  };
    
  struct might_use_tail_padding : public A, public B, public C, public D {
    char m;
  };
  SA(0, sizeof(might_use_tail_padding) == 40);
}

namespace test14 {
  struct pod_in_11_only {
  private:
    long long x;
  };
   
  struct A {
    pod_in_11_only a;
    char apad;
  };

  struct might_use_tail_padding : public A {
    struct {
      int : 0;
    } x;
  };
  SA(0, sizeof(might_use_tail_padding) == 16);
}

namespace test15 {
  struct pod_in_11_only {
  private:
    long long x;
  };
   
  struct A {
    pod_in_11_only a;
    char apad;
  };

  struct might_use_tail_padding : public A {
    struct {
      char a:1;
      char b:2;
      char c:2;
      char d:2;
      char e:1;
    } x;
  };
  SA(0, sizeof(might_use_tail_padding) == 16);
}

namespace test16 {
  struct pod_in_11_only {
  private:
    long long x;
  };
   
  struct A  {
    pod_in_11_only a;
    char apad;
  };

  struct B {
    char bpod;
    pod_in_11_only b;
    char bpad;
  };

  struct C : public A, public B {
  };
  
  struct D : public C {
  };

  struct might_use_tail_padding : public D {
    char m;
  };
  SA(0, sizeof(might_use_tail_padding) == 40);
}

namespace test17 {
  struct pod_in_11_only {
  private:
    long long x;
  };
   
  struct A {
    pod_in_11_only a __attribute__((aligned(512)));
  };

  struct B {
    char bpad;
    pod_in_11_only foo;
    char btail;
  };

  struct C {
    char cpad;
  };

  struct D {
    char dpad;
  };
    
  struct might_use_tail_padding : public A, public B, public C, public D {
    char a;
  };
  SA(0, sizeof(might_use_tail_padding) == 512);
}

namespace test18 {
  struct pod_in_11_only {
  private:
    long long x;
  };
   
  struct A  {
    pod_in_11_only a;
    char apad;
  };

  struct B {
    char bpod;
    pod_in_11_only b;
    char bpad;
  };

  struct A1  {
    pod_in_11_only a;
    char apad;
  };

  struct B1 {
    char bpod;
    pod_in_11_only b;
    char bpad;
  };

  struct C : public A, public B {
  };

  struct D : public A1, public B1 {
  };

  struct E : public D, public C {
  };

  struct F : public E {
  };

  struct might_use_tail_padding : public F {
    char m;
  };
  SA(0, sizeof(might_use_tail_padding) == 80);
}
} // namespace PR16537

namespace PR37275 {
  struct X { char c; };

  struct A { int n; };
  _Static_assert(_Alignof(A) == _Alignof(int), "");

  // __attribute__((packed)) does not apply to base classes.
  struct __attribute__((packed)) B : X, A {};
#if defined(CLANG_ABI_COMPAT) && CLANG_ABI_COMPAT <= 6
  _Static_assert(_Alignof(B) == 1, "");
  _Static_assert(__builtin_offsetof(B, n) == 1, "");
#else
  _Static_assert(_Alignof(B) == _Alignof(int), "");
  _Static_assert(__builtin_offsetof(B, n) == 4, "");
#endif

  // #pragma pack does, though.
#pragma pack(push, 2)
  struct C : X, A {};
  _Static_assert(_Alignof(C) == 2, "");
  _Static_assert(__builtin_offsetof(C, n) == 2, "");

  struct __attribute__((packed)) D : X, A {};
#if defined(CLANG_ABI_COMPAT) && CLANG_ABI_COMPAT <= 6
  _Static_assert(_Alignof(D) == 1, "");
  _Static_assert(__builtin_offsetof(D, n) == 1, "");
#else
  _Static_assert(_Alignof(D) == 2, "");
  _Static_assert(__builtin_offsetof(D, n) == 2, "");
#endif
#pragma pack(pop)
}

namespace non_pod {
struct t1 {
protected:
  int a;
};
// GCC prints warning: ignoring packed attribute because of unpacked non-POD field 't1 t2::v1'`
struct t2 {
  char c1;
  short s1;
  char c2;
  t1 v1;
} __attribute__((packed));
#if defined(CLANG_ABI_COMPAT) && CLANG_ABI_COMPAT <= 15
_Static_assert(_Alignof(t1) == 4, "");
_Static_assert(_Alignof(t2) == 1, "");
#else
_Static_assert(_Alignof(t1) == 4, "");
_Static_assert(_Alignof(t2) == 4, "");
#endif
_Static_assert(sizeof(t2) == 8, ""); // it's still packing the rest of the struct
} // namespace non_pod

namespace non_pod_packed {
struct t1 {
protected:
  int a;
} __attribute__((packed));
struct t2 {
  t1 v1;
} __attribute__((packed));
_Static_assert(_Alignof(t1) == 1, "");
_Static_assert(_Alignof(t2) == 1, "");
} // namespace non_pod_packed

namespace non_pod_packed_packed {
struct B {
  int b;
};
struct  FromB : B {
} __attribute__((packed));
struct C {
  char a[3];
  FromB b;
} __attribute__((packed));
_Static_assert(__builtin_offsetof(C, b) == 3, "");
}
<<<<<<< HEAD
=======

namespace cxx11_pod {
struct t1 {
  t1() = default;
  t1(const t1&) = delete;
  ~t1() = delete;
  t1(t1&&) = default;
  int a;
  char c;
};
struct t2 {
  t1 v1;
} __attribute__((packed));
_Static_assert(_Alignof(t2) == 1, "");
struct t3 : t1 {
  char c;
};
#if defined(CLANG_ABI_COMPAT) && CLANG_ABI_COMPAT <= 15
_Static_assert(sizeof(t3) == 8, "");
#else
_Static_assert(sizeof(t3) == 12, "");
#endif
}
>>>>>>> e7aa6127
<|MERGE_RESOLUTION|>--- conflicted
+++ resolved
@@ -4,13 +4,9 @@
 // RUN: %clang_cc1 -triple x86_64-scei-ps4        %s -fsyntax-only -verify -std=c++11 -Wno-inaccessible-base -DCLANG_ABI_COMPAT=6
 // RUN: %clang_cc1 -triple x86_64-sie-ps5         %s -fsyntax-only -verify -std=c++11 -Wno-inaccessible-base -DCLANG_ABI_COMPAT=6
 // RUN: %clang_cc1 -triple x86_64-unknown-unknown %s -fsyntax-only -verify -std=c++11 -Wno-inaccessible-base -fclang-abi-compat=6 -DCLANG_ABI_COMPAT=6
-<<<<<<< HEAD
-// RUN: %clang_cc1 -triple x86_64-unknown-unknown %s -fsyntax-only -verify -std=c++11 -Wno-inaccessible-base -fclang-abi-compat=15 -DCLANG_ABI_COMPAT=15
-=======
 // RUN: %clang_cc1 -triple x86_64-unknown-unknown %s -fsyntax-only -verify -std=c++11 -Wno-inaccessible-base -fclang-abi-compat=14 -DCLANG_ABI_COMPAT=14
 // RUN: %clang_cc1 -triple x86_64-unknown-unknown %s -fsyntax-only -verify -std=c++11 -Wno-inaccessible-base -fclang-abi-compat=15 -DCLANG_ABI_COMPAT=15
 // RUN: %clang_cc1 -triple x86_64-unknown-unknown %s -fsyntax-only -verify -std=c++11 -Wno-inaccessible-base -fclang-abi-compat=16 -DCLANG_ABI_COMPAT=16
->>>>>>> e7aa6127
 // expected-no-diagnostics
 
 #define SA(n, p) int a##n[(p) ? 1 : -1]
@@ -661,8 +657,6 @@
 } __attribute__((packed));
 _Static_assert(__builtin_offsetof(C, b) == 3, "");
 }
-<<<<<<< HEAD
-=======
 
 namespace cxx11_pod {
 struct t1 {
@@ -685,5 +679,4 @@
 #else
 _Static_assert(sizeof(t3) == 12, "");
 #endif
-}
->>>>>>> e7aa6127
+}