--- conflicted
+++ resolved
@@ -1,8 +1,4 @@
-<<<<<<< HEAD
-// RUN: %clang_cc1 -triple x86_64-unknown-linux-gnu -std=c++20 \
-=======
-// RUN: %clang_cc1 -disable-noundef-analysis -triple x86_64-unknown-linux-gnu -fcoroutines-ts -std=c++14 \
->>>>>>> 8ca4b3ef19fe ([Clang/Test]: Rename enable_noundef_analysis to disable-noundef-analysis and turn it off by default (2))
+// RUN: %clang_cc1 -disable-noundef-analysis -triple x86_64-unknown-linux-gnu -fcoroutines-ts -std=c++20 \
 // RUN:   -emit-llvm %s -o - -disable-llvm-passes -Wno-coroutine -Wno-unused | FileCheck %s
 
 namespace std {
