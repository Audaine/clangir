//===--- SemaStmtAttr.cpp - Statement Attribute Handling ------------------===//
//
// Part of the LLVM Project, under the Apache License v2.0 with LLVM Exceptions.
// See https://llvm.org/LICENSE.txt for license information.
// SPDX-License-Identifier: Apache-2.0 WITH LLVM-exception
//
//===----------------------------------------------------------------------===//
//
//  This file implements stmt-related attribute processing.
//
//===----------------------------------------------------------------------===//

#include "clang/AST/EvaluatedExprVisitor.h"
#include "clang/Sema/SemaInternal.h"
#include "clang/AST/ASTContext.h"
#include "clang/Basic/SourceManager.h"
#include "clang/Sema/DelayedDiagnostic.h"
#include "clang/Sema/Lookup.h"
#include "clang/Sema/ScopeInfo.h"
#include "llvm/ADT/StringExtras.h"

using namespace clang;
using namespace sema;

static Attr *handleFallThroughAttr(Sema &S, Stmt *St, const ParsedAttr &A,
                                   SourceRange Range) {
  FallThroughAttr Attr(S.Context, A);
  if (!isa<NullStmt>(St)) {
    S.Diag(A.getRange().getBegin(), diag::err_fallthrough_attr_wrong_target)
        << Attr.getSpelling() << St->getBeginLoc();
    if (isa<SwitchCase>(St)) {
      SourceLocation L = S.getLocForEndOfToken(Range.getEnd());
      S.Diag(L, diag::note_fallthrough_insert_semi_fixit)
          << FixItHint::CreateInsertion(L, ";");
    }
    return nullptr;
  }
  auto *FnScope = S.getCurFunction();
  if (FnScope->SwitchStack.empty()) {
    S.Diag(A.getRange().getBegin(), diag::err_fallthrough_attr_outside_switch);
    return nullptr;
  }

  // If this is spelled as the standard C++17 attribute, but not in C++17, warn
  // about using it as an extension.
  if (!S.getLangOpts().CPlusPlus17 && A.isCXX11Attribute() &&
      !A.getScopeName())
    S.Diag(A.getLoc(), diag::ext_cxx17_attr) << A;

  FnScope->setHasFallthroughStmt();
  return ::new (S.Context) FallThroughAttr(S.Context, A);
}

static Attr *handleSuppressAttr(Sema &S, Stmt *St, const ParsedAttr &A,
                                SourceRange Range) {
  if (A.getNumArgs() < 1) {
    S.Diag(A.getLoc(), diag::err_attribute_too_few_arguments) << A << 1;
    return nullptr;
  }

  std::vector<StringRef> DiagnosticIdentifiers;
  for (unsigned I = 0, E = A.getNumArgs(); I != E; ++I) {
    StringRef RuleName;

    if (!S.checkStringLiteralArgumentAttr(A, I, RuleName, nullptr))
      return nullptr;

    // FIXME: Warn if the rule name is unknown. This is tricky because only
    // clang-tidy knows about available rules.
    DiagnosticIdentifiers.push_back(RuleName);
  }

  return ::new (S.Context) SuppressAttr(
      S.Context, A, DiagnosticIdentifiers.data(), DiagnosticIdentifiers.size());
}

template <typename FPGALoopAttrT>
static Attr *handleIntelFPGALoopAttr(Sema &S, const ParsedAttr &A) {
  if(S.LangOpts.SYCLIsHost)
    return nullptr;

  unsigned NumArgs = A.getNumArgs();
  if (NumArgs > 1) {
    S.Diag(A.getLoc(), diag::warn_attribute_too_many_arguments) << A << 1;
    return nullptr;
  }

  if (NumArgs == 0) {
    if (A.getKind() == ParsedAttr::AT_SYCLIntelFPGAII ||
        A.getKind() == ParsedAttr::AT_SYCLIntelFPGAMaxConcurrency ||
        A.getKind() == ParsedAttr::AT_SYCLIntelFPGAMaxInterleaving ||
        A.getKind() == ParsedAttr::AT_SYCLIntelFPGASpeculatedIterations) {
      S.Diag(A.getLoc(), diag::warn_attribute_too_few_arguments) << A << 1;
      return nullptr;
    }
  }

  return S.BuildSYCLIntelFPGALoopAttr<FPGALoopAttrT>(
      A, A.getNumArgs() ? A.getArgAsExpr(0) : nullptr);
}

template <>
Attr *handleIntelFPGALoopAttr<SYCLIntelFPGADisableLoopPipeliningAttr>(
    Sema &S, const ParsedAttr &A) {
  if (S.LangOpts.SYCLIsHost)
    return nullptr;

  unsigned NumArgs = A.getNumArgs();
  if (NumArgs > 0) {
    S.Diag(A.getLoc(), diag::warn_attribute_too_many_arguments) << A << 0;
    return nullptr;
  }

  return new (S.Context) SYCLIntelFPGADisableLoopPipeliningAttr(S.Context, A);
}

static bool checkSYCLIntelFPGAIVDepSafeLen(Sema &S, llvm::APSInt &Value,
                                           Expr *E) {
  if (!Value.isStrictlyPositive())
    return S.Diag(E->getExprLoc(),
                  diag::err_attribute_requires_positive_integer)
           << "'ivdep'" << /* positive */ 0;
  return false;
}

enum class IVDepExprResult {
  Invalid,
  Null,
  Dependent,
  Array,
  SafeLen,
};

static IVDepExprResult HandleFPGAIVDepAttrExpr(Sema &S, Expr *E,
                                               unsigned &SafelenValue) {
  if (!E)
    return IVDepExprResult::Null;

  if (E->isInstantiationDependent())
    return IVDepExprResult::Dependent;

  llvm::APSInt ArgVal;

  if (E->isIntegerConstantExpr(ArgVal, S.getASTContext())) {
    if (checkSYCLIntelFPGAIVDepSafeLen(S, ArgVal, E))
      return IVDepExprResult::Invalid;
    SafelenValue = ArgVal.getZExtValue();
    return IVDepExprResult::SafeLen;
  }

  if (isa<DeclRefExpr>(E) || isa<MemberExpr>(E)) {
    if (!E->getType()->isArrayType() && !E->getType()->isPointerType()) {
      S.Diag(E->getExprLoc(), diag::err_ivdep_declrefexpr_arg);
      return IVDepExprResult::Invalid;
    }
    return IVDepExprResult::Array;
  }

  S.Diag(E->getExprLoc(), diag::err_ivdep_unknown_arg);
  return IVDepExprResult::Invalid;
}

// Note: At the time of this call, we don't know the order of the expressions,
// so we name them vaguely until we can figure it out.
SYCLIntelFPGAIVDepAttr *
Sema::BuildSYCLIntelFPGAIVDepAttr(const AttributeCommonInfo &CI, Expr *Expr1,
                                  Expr *Expr2) {
  unsigned SafelenValue = 0;
  IVDepExprResult E1 = HandleFPGAIVDepAttrExpr(*this, Expr1, SafelenValue);
  IVDepExprResult E2 = HandleFPGAIVDepAttrExpr(*this, Expr2, SafelenValue);

  if (E1 == IVDepExprResult::Invalid || E2 == IVDepExprResult::Invalid)
    return nullptr;

  if (E1 == E2 && E1 != IVDepExprResult::Dependent &&
      E1 != IVDepExprResult::Null) {
    Diag(Expr2->getExprLoc(), diag::err_ivdep_duplicate_arg);
    return nullptr;
  }

  // Try to put Safelen in the 1st one so codegen can count on the ordering.
  Expr *SafeLenExpr;
  Expr *ArrayExpr;
  if (E1 == IVDepExprResult::SafeLen) {
    SafeLenExpr = Expr1;
    ArrayExpr = Expr2;
  } else {
    SafeLenExpr = Expr2;
    ArrayExpr = Expr1;
  }

  return new (Context)
      SYCLIntelFPGAIVDepAttr(Context, CI, SafeLenExpr, ArrayExpr, SafelenValue);
}

// Filters out any attributes from the list that are either not the specified
// type, or whose function isDependent returns true.
template <typename T>
static void FilterAttributeList(ArrayRef<const Attr *> Attrs,
                    SmallVectorImpl<const T *> &FilteredAttrs) {

  llvm::transform(Attrs, std::back_inserter(FilteredAttrs), [](const Attr *A) {
    if (const auto *Cast = dyn_cast_or_null<const T>(A))
      return Cast->isDependent() ? nullptr : Cast;
    return static_cast<const T*>(nullptr);
  });
  FilteredAttrs.erase(
      std::remove(FilteredAttrs.begin(), FilteredAttrs.end(),
                  static_cast<const T*>(nullptr)),
      FilteredAttrs.end());
}

static void
CheckRedundantSYCLIntelFPGAIVDepAttrs(Sema &S, ArrayRef<const Attr *> Attrs) {
  // Skip SEMA if we're in a template, this will be diagnosed later.
  if (S.getCurLexicalContext()->isDependentContext())
    return;

  SmallVector<const SYCLIntelFPGAIVDepAttr *, 8> FilteredAttrs;
  // Filter down to just non-dependent ivdeps.
  FilterAttributeList(Attrs, FilteredAttrs);
  if (FilteredAttrs.empty())
    return;

  SmallVector<const SYCLIntelFPGAIVDepAttr *, 8> SortedAttrs(FilteredAttrs);
  llvm::stable_sort(SortedAttrs, SYCLIntelFPGAIVDepAttr::SafelenCompare);

  // Find the maximum without an array expression, which ends up in the 2nd
  // expr.
  const auto *GlobalMaxItr =
      llvm::find_if(SortedAttrs, [](const SYCLIntelFPGAIVDepAttr *A) {
        return !A->getArrayExpr();
      });
  const SYCLIntelFPGAIVDepAttr *GlobalMax =
      GlobalMaxItr == SortedAttrs.end() ? nullptr : *GlobalMaxItr;

  for (const auto *A : FilteredAttrs) {
    if (A == GlobalMax)
      continue;

    if (GlobalMax && !SYCLIntelFPGAIVDepAttr::SafelenCompare(A, GlobalMax)) {
      S.Diag(A->getLocation(), diag::warn_ivdep_redundant)
          << !GlobalMax->isInf() << GlobalMax->getSafelenValue() << !A->isInf()
          << A->getSafelenValue();
      S.Diag(GlobalMax->getLocation(), diag::note_previous_attribute);
      continue;
    }

    if (!A->getArrayExpr())
      continue;

    const ValueDecl *ArrayDecl = A->getArrayDecl();
    auto Other = llvm::find_if(SortedAttrs,
                               [ArrayDecl](const SYCLIntelFPGAIVDepAttr *A) {
                                 return ArrayDecl == A->getArrayDecl();
                               });
    assert(Other != SortedAttrs.end() && "Should find at least itself");

    // Diagnose if lower/equal to the lowest with this array.
    if (*Other != A && !SYCLIntelFPGAIVDepAttr::SafelenCompare(A, *Other)) {
      S.Diag(A->getLocation(), diag::warn_ivdep_redundant)
          << !(*Other)->isInf() << (*Other)->getSafelenValue() << !A->isInf()
          << A->getSafelenValue();
      S.Diag((*Other)->getLocation(), diag::note_previous_attribute);
    }
  }
}

static Attr *handleIntelFPGAIVDepAttr(Sema &S, const ParsedAttr &A) {
  unsigned NumArgs = A.getNumArgs();
  if (NumArgs > 2) {
    S.Diag(A.getLoc(), diag::err_attribute_too_many_arguments) << A << 2;
    return nullptr;
  }

  return S.BuildSYCLIntelFPGAIVDepAttr(
      A, NumArgs >= 1 ? A.getArgAsExpr(0) : nullptr,
      NumArgs == 2 ? A.getArgAsExpr(1) : nullptr);
}

static Attr *handleLoopHintAttr(Sema &S, Stmt *St, const ParsedAttr &A,
                                SourceRange) {
  IdentifierLoc *PragmaNameLoc = A.getArgAsIdent(0);
  IdentifierLoc *OptionLoc = A.getArgAsIdent(1);
  IdentifierLoc *StateLoc = A.getArgAsIdent(2);
  Expr *ValueExpr = A.getArgAsExpr(3);

  StringRef PragmaName =
      llvm::StringSwitch<StringRef>(PragmaNameLoc->Ident->getName())
          .Cases("unroll", "nounroll", "unroll_and_jam", "nounroll_and_jam",
                 PragmaNameLoc->Ident->getName())
          .Default("clang loop");

  if (St->getStmtClass() != Stmt::DoStmtClass &&
      St->getStmtClass() != Stmt::ForStmtClass &&
      St->getStmtClass() != Stmt::CXXForRangeStmtClass &&
      St->getStmtClass() != Stmt::WhileStmtClass) {
    std::string Pragma = "#pragma " + std::string(PragmaName);
    S.Diag(St->getBeginLoc(), diag::err_pragma_loop_precedes_nonloop) << Pragma;
    return nullptr;
  }

  LoopHintAttr::OptionType Option;
  LoopHintAttr::LoopHintState State;

  auto SetHints = [&Option, &State](LoopHintAttr::OptionType O,
                                    LoopHintAttr::LoopHintState S) {
    Option = O;
    State = S;
  };

  if (PragmaName == "nounroll") {
    SetHints(LoopHintAttr::Unroll, LoopHintAttr::Disable);
  } else if (PragmaName == "unroll") {
    // #pragma unroll N
    if (ValueExpr)
      SetHints(LoopHintAttr::UnrollCount, LoopHintAttr::Numeric);
    else
      SetHints(LoopHintAttr::Unroll, LoopHintAttr::Enable);
  } else if (PragmaName == "nounroll_and_jam") {
    SetHints(LoopHintAttr::UnrollAndJam, LoopHintAttr::Disable);
  } else if (PragmaName == "unroll_and_jam") {
    // #pragma unroll_and_jam N
    if (ValueExpr)
      SetHints(LoopHintAttr::UnrollAndJamCount, LoopHintAttr::Numeric);
    else
      SetHints(LoopHintAttr::UnrollAndJam, LoopHintAttr::Enable);
  } else {
    // #pragma clang loop ...
    assert(OptionLoc && OptionLoc->Ident &&
           "Attribute must have valid option info.");
    Option = llvm::StringSwitch<LoopHintAttr::OptionType>(
                 OptionLoc->Ident->getName())
                 .Case("vectorize", LoopHintAttr::Vectorize)
                 .Case("vectorize_width", LoopHintAttr::VectorizeWidth)
                 .Case("interleave", LoopHintAttr::Interleave)
                 .Case("vectorize_predicate", LoopHintAttr::VectorizePredicate)
                 .Case("interleave_count", LoopHintAttr::InterleaveCount)
                 .Case("unroll", LoopHintAttr::Unroll)
                 .Case("unroll_count", LoopHintAttr::UnrollCount)
                 .Case("pipeline", LoopHintAttr::PipelineDisabled)
                 .Case("pipeline_initiation_interval",
                       LoopHintAttr::PipelineInitiationInterval)
                 .Case("distribute", LoopHintAttr::Distribute)
                 .Default(LoopHintAttr::Vectorize);
    if (Option == LoopHintAttr::VectorizeWidth ||
        Option == LoopHintAttr::InterleaveCount ||
        Option == LoopHintAttr::UnrollCount ||
        Option == LoopHintAttr::PipelineInitiationInterval) {
      assert(ValueExpr && "Attribute must have a valid value expression.");
      if (S.CheckLoopHintExpr(ValueExpr, St->getBeginLoc()))
        return nullptr;
      State = LoopHintAttr::Numeric;
    } else if (Option == LoopHintAttr::Vectorize ||
               Option == LoopHintAttr::Interleave ||
               Option == LoopHintAttr::VectorizePredicate ||
               Option == LoopHintAttr::Unroll ||
               Option == LoopHintAttr::Distribute ||
               Option == LoopHintAttr::PipelineDisabled) {
      assert(StateLoc && StateLoc->Ident && "Loop hint must have an argument");
      if (StateLoc->Ident->isStr("disable"))
        State = LoopHintAttr::Disable;
      else if (StateLoc->Ident->isStr("assume_safety"))
        State = LoopHintAttr::AssumeSafety;
      else if (StateLoc->Ident->isStr("full"))
        State = LoopHintAttr::Full;
      else if (StateLoc->Ident->isStr("enable"))
        State = LoopHintAttr::Enable;
      else
        llvm_unreachable("bad loop hint argument");
    } else
      llvm_unreachable("bad loop hint");
  }

  return LoopHintAttr::CreateImplicit(S.Context, Option, State, ValueExpr, A);
}

namespace {
class CallExprFinder : public ConstEvaluatedExprVisitor<CallExprFinder> {
  bool FoundCallExpr = false;

public:
  typedef ConstEvaluatedExprVisitor<CallExprFinder> Inherited;

  CallExprFinder(Sema &S, const Stmt *St) : Inherited(S.Context) { Visit(St); }

  bool foundCallExpr() { return FoundCallExpr; }

  void VisitCallExpr(const CallExpr *E) { FoundCallExpr = true; }
  void VisitAsmStmt(const AsmStmt *S) { FoundCallExpr = true; }

  void Visit(const Stmt *St) {
    if (!St)
      return;
    ConstEvaluatedExprVisitor<CallExprFinder>::Visit(St);
  }
};
} // namespace

static Attr *handleNoMergeAttr(Sema &S, Stmt *St, const ParsedAttr &A,
                               SourceRange Range) {
  NoMergeAttr NMA(S.Context, A);
  if (S.CheckAttrNoArgs(A))
    return nullptr;

  CallExprFinder CEF(S, St);

  if (!CEF.foundCallExpr()) {
    S.Diag(St->getBeginLoc(), diag::warn_nomerge_attribute_ignored_in_stmt)
        << NMA.getSpelling();
    return nullptr;
  }

  return ::new (S.Context) NoMergeAttr(S.Context, A);
}

static void
CheckForIncompatibleAttributes(Sema &S,
                               const SmallVectorImpl<const Attr *> &Attrs) {
  // There are 6 categories of loop hints attributes: vectorize, interleave,
  // unroll, unroll_and_jam, pipeline and distribute. Except for distribute they
  // come in two variants: a state form and a numeric form.  The state form
  // selectively defaults/enables/disables the transformation for the loop
  // (for unroll, default indicates full unrolling rather than enabling the
  // transformation). The numeric form form provides an integer hint (for
  // example, unroll count) to the transformer. The following array accumulates
  // the hints encountered while iterating through the attributes to check for
  // compatibility.
  struct {
    const LoopHintAttr *StateAttr;
    const LoopHintAttr *NumericAttr;
  } HintAttrs[] = {{nullptr, nullptr}, {nullptr, nullptr}, {nullptr, nullptr},
                   {nullptr, nullptr}, {nullptr, nullptr}, {nullptr, nullptr},
                   {nullptr, nullptr}};

  for (const auto *I : Attrs) {
    const LoopHintAttr *LH = dyn_cast<LoopHintAttr>(I);

    // Skip non loop hint attributes
    if (!LH)
      continue;

    LoopHintAttr::OptionType Option = LH->getOption();
    enum {
      Vectorize,
      Interleave,
      Unroll,
      UnrollAndJam,
      Distribute,
      Pipeline,
      VectorizePredicate
    } Category;
    switch (Option) {
    case LoopHintAttr::Vectorize:
    case LoopHintAttr::VectorizeWidth:
      Category = Vectorize;
      break;
    case LoopHintAttr::Interleave:
    case LoopHintAttr::InterleaveCount:
      Category = Interleave;
      break;
    case LoopHintAttr::Unroll:
    case LoopHintAttr::UnrollCount:
      Category = Unroll;
      break;
    case LoopHintAttr::UnrollAndJam:
    case LoopHintAttr::UnrollAndJamCount:
      Category = UnrollAndJam;
      break;
    case LoopHintAttr::Distribute:
      // Perform the check for duplicated 'distribute' hints.
      Category = Distribute;
      break;
    case LoopHintAttr::PipelineDisabled:
    case LoopHintAttr::PipelineInitiationInterval:
      Category = Pipeline;
      break;
    case LoopHintAttr::VectorizePredicate:
      Category = VectorizePredicate;
      break;
    };

    assert(Category < sizeof(HintAttrs) / sizeof(HintAttrs[0]));
    auto &CategoryState = HintAttrs[Category];
    const LoopHintAttr *PrevAttr;
    if (Option == LoopHintAttr::Vectorize ||
        Option == LoopHintAttr::Interleave || Option == LoopHintAttr::Unroll ||
        Option == LoopHintAttr::UnrollAndJam ||
        Option == LoopHintAttr::VectorizePredicate ||
        Option == LoopHintAttr::PipelineDisabled ||
        Option == LoopHintAttr::Distribute) {
      // Enable|Disable|AssumeSafety hint.  For example, vectorize(enable).
      PrevAttr = CategoryState.StateAttr;
      CategoryState.StateAttr = LH;
    } else {
      // Numeric hint.  For example, vectorize_width(8).
      PrevAttr = CategoryState.NumericAttr;
      CategoryState.NumericAttr = LH;
    }

    PrintingPolicy Policy(S.Context.getLangOpts());
    SourceLocation OptionLoc = LH->getRange().getBegin();
    if (PrevAttr)
      // Cannot specify same type of attribute twice.
      S.Diag(OptionLoc, diag::err_pragma_loop_compatibility)
          << /*Duplicate=*/true << PrevAttr->getDiagnosticName(Policy)
          << LH->getDiagnosticName(Policy);

    if (CategoryState.StateAttr && CategoryState.NumericAttr &&
        (Category == Unroll || Category == UnrollAndJam ||
         CategoryState.StateAttr->getState() == LoopHintAttr::Disable)) {
      // Disable hints are not compatible with numeric hints of the same
      // category.  As a special case, numeric unroll hints are also not
      // compatible with enable or full form of the unroll pragma because these
      // directives indicate full unrolling.
      S.Diag(OptionLoc, diag::err_pragma_loop_compatibility)
          << /*Duplicate=*/false
          << CategoryState.StateAttr->getDiagnosticName(Policy)
          << CategoryState.NumericAttr->getDiagnosticName(Policy);
    }
  }
}

template <typename LoopAttrT>
static void CheckForDuplicationSYCLLoopAttribute(
    Sema &S, const SmallVectorImpl<const Attr *> &Attrs, SourceRange Range,
    bool isIntelFPGAAttr = true) {
  const LoopAttrT *LoopAttr = nullptr;

  for (const auto *I : Attrs) {
    if (LoopAttr) {
      if (isa<LoopAttrT>(I)) {
        SourceLocation Loc = Range.getBegin();
        // Cannot specify same type of attribute twice.
        S.Diag(Loc, diag::err_sycl_loop_attr_duplication)
            << isIntelFPGAAttr << LoopAttr->getName();
      }
    }
    if (isa<LoopAttrT>(I))
      LoopAttr = cast<LoopAttrT>(I);
  }
}

/// Diagnose mutually exclusive attributes when present on a given
/// declaration. Returns true if diagnosed.
template <typename LoopAttrT, typename LoopAttrT2>
static void CheckMutualExclusionSYCLLoopAttribute(
    Sema &S, const SmallVectorImpl<const Attr *> &Attrs, SourceRange Range) {
  const LoopAttrT *LoopAttr = nullptr;
  const LoopAttrT2 *LoopAttr2 = nullptr;

  for (const auto *I : Attrs) {
    if (isa<LoopAttrT>(I))
      LoopAttr = cast<LoopAttrT>(I);
    if (isa<LoopAttrT2>(I))
      LoopAttr2 = cast<LoopAttrT2>(I);
    if (LoopAttr && LoopAttr2) {
      S.Diag(Range.getBegin(), diag::err_attributes_are_not_compatible)
          << LoopAttr->getSpelling() << LoopAttr2->getSpelling();
    }
  }
}

static void CheckForIncompatibleSYCLLoopAttributes(
    Sema &S, const SmallVectorImpl<const Attr *> &Attrs, SourceRange Range) {
  CheckForDuplicationSYCLLoopAttribute<SYCLIntelFPGAIIAttr>(S, Attrs, Range);
  CheckForDuplicationSYCLLoopAttribute<SYCLIntelFPGAMaxConcurrencyAttr>(
      S, Attrs, Range);
  CheckForDuplicationSYCLLoopAttribute<SYCLIntelFPGALoopCoalesceAttr>(S, Attrs,
                                                                      Range);
  CheckForDuplicationSYCLLoopAttribute<SYCLIntelFPGADisableLoopPipeliningAttr>(
      S, Attrs, Range);
  CheckForDuplicationSYCLLoopAttribute<SYCLIntelFPGAMaxInterleavingAttr>(
      S, Attrs, Range);
  CheckForDuplicationSYCLLoopAttribute<SYCLIntelFPGASpeculatedIterationsAttr>(
      S, Attrs, Range);
  CheckForDuplicationSYCLLoopAttribute<LoopUnrollHintAttr>(S, Attrs, Range,
                                                           false);
  CheckMutualExclusionSYCLLoopAttribute<SYCLIntelFPGADisableLoopPipeliningAttr,
                                        SYCLIntelFPGAMaxInterleavingAttr>(
      S, Attrs, Range);
  CheckMutualExclusionSYCLLoopAttribute<SYCLIntelFPGADisableLoopPipeliningAttr,
                                        SYCLIntelFPGASpeculatedIterationsAttr>(
      S, Attrs, Range);
  CheckMutualExclusionSYCLLoopAttribute<SYCLIntelFPGADisableLoopPipeliningAttr,
                                        SYCLIntelFPGAIIAttr>(S, Attrs, Range);
  CheckMutualExclusionSYCLLoopAttribute<SYCLIntelFPGADisableLoopPipeliningAttr,
                                        SYCLIntelFPGAIVDepAttr>(S, Attrs,
                                                                Range);
  CheckMutualExclusionSYCLLoopAttribute<SYCLIntelFPGADisableLoopPipeliningAttr,
                                        SYCLIntelFPGAMaxConcurrencyAttr>(
      S, Attrs, Range);

  CheckRedundantSYCLIntelFPGAIVDepAttrs(S, Attrs);
}

void CheckForIncompatibleUnrollHintAttributes(
    Sema &S, const SmallVectorImpl<const Attr *> &Attrs, SourceRange Range) {

  // This check is entered after it was analyzed that there are no duplicating
  // pragmas and loop attributes. So, let's perform check that there are no
  // conflicting pragma unroll and unroll attribute for the loop.
  const LoopUnrollHintAttr *AttrUnroll = nullptr;
  const LoopHintAttr *PragmaUnroll = nullptr;
  for (const auto *I : Attrs) {
    if (auto *LH = dyn_cast<LoopUnrollHintAttr>(I))
      AttrUnroll = LH;
    if (auto *LH = dyn_cast<LoopHintAttr>(I)) {
      LoopHintAttr::OptionType Opt = LH->getOption();
      if (Opt == LoopHintAttr::Unroll || Opt == LoopHintAttr::UnrollCount)
        PragmaUnroll = LH;
    }
  }

  if (AttrUnroll && PragmaUnroll) {
    PrintingPolicy Policy(S.Context.getLangOpts());
    SourceLocation Loc = Range.getBegin();
    S.Diag(Loc, diag::err_loop_unroll_compatibility)
        << PragmaUnroll->getDiagnosticName(Policy)
        << AttrUnroll->getDiagnosticName(Policy);
  }
}

static bool CheckLoopUnrollAttrExpr(Sema &S, Expr *E,
                                    const AttributeCommonInfo &A,
                                    unsigned *UnrollFactor = nullptr) {
  if (E && !E->isInstantiationDependent()) {
    llvm::APSInt ArgVal(32);

    if (!E->isIntegerConstantExpr(ArgVal, S.Context))
      return S.Diag(E->getExprLoc(), diag::err_attribute_argument_type)
             << A.getAttrName() << AANT_ArgumentIntegerConstant
             << E->getSourceRange();

    if (ArgVal.isNonPositive())
      return S.Diag(E->getExprLoc(),
                    diag::err_attribute_requires_positive_integer)
             << A.getAttrName() << /* positive */ 0;

    if (UnrollFactor)
      *UnrollFactor = ArgVal.getZExtValue();
  }
  return false;
}

LoopUnrollHintAttr *Sema::BuildLoopUnrollHintAttr(const AttributeCommonInfo &A,
                                                  Expr *E) {
  return !CheckLoopUnrollAttrExpr(*this, E, A)
             ? new (Context) LoopUnrollHintAttr(Context, A, E)
             : nullptr;
}

OpenCLUnrollHintAttr *
Sema::BuildOpenCLLoopUnrollHintAttr(const AttributeCommonInfo &A, Expr *E) {
  unsigned UnrollFactor = 0;
  return !CheckLoopUnrollAttrExpr(*this, E, A, &UnrollFactor)
             ? new (Context) OpenCLUnrollHintAttr(Context, A, UnrollFactor)
             : nullptr;
}

static Attr *handleLoopUnrollHint(Sema &S, Stmt *St, const ParsedAttr &A,
                                  SourceRange Range) {
  // Although the feature was introduced only in OpenCL C v2.0 s6.11.5, it's
  // useful for OpenCL 1.x too and doesn't require HW support.
  // opencl_unroll_hint or clang::unroll can have 0 arguments (compiler
  // determines unrolling factor) or 1 argument (the unroll factor provided
  // by the user).

  unsigned NumArgs = A.getNumArgs();

  if (NumArgs > 1) {
    S.Diag(A.getLoc(), diag::err_attribute_too_many_arguments) << A << 1;
    return nullptr;
  }

<<<<<<< HEAD
  Expr *E = NumArgs ? A.getArgAsExpr(0) : nullptr;
  if (A.getParsedKind() == ParsedAttr::AT_OpenCLUnrollHint)
    return S.BuildOpenCLLoopUnrollHintAttr(A, E);
  else if (A.getParsedKind() == ParsedAttr::AT_LoopUnrollHint)
    return S.BuildLoopUnrollHintAttr(A, E);
=======
  unsigned UnrollFactor = 0;

  if (NumArgs == 1) {
    Expr *E = A.getArgAsExpr(0);
    Optional<llvm::APSInt> ArgVal;

    if (!(ArgVal = E->getIntegerConstantExpr(S.Context))) {
      S.Diag(A.getLoc(), diag::err_attribute_argument_type)
          << A << AANT_ArgumentIntegerConstant << E->getSourceRange();
      return nullptr;
    }

    int Val = ArgVal->getSExtValue();
>>>>>>> 36036aa7

  return nullptr;
}

static Attr *ProcessStmtAttribute(Sema &S, Stmt *St, const ParsedAttr &A,
                                  SourceRange Range) {
  switch (A.getKind()) {
  case ParsedAttr::UnknownAttribute:
    S.Diag(A.getLoc(), A.isDeclspecAttribute()
                           ? (unsigned)diag::warn_unhandled_ms_attribute_ignored
                           : (unsigned)diag::warn_unknown_attribute_ignored)
        << A;
    return nullptr;
  case ParsedAttr::AT_FallThrough:
    return handleFallThroughAttr(S, St, A, Range);
  case ParsedAttr::AT_LoopHint:
    return handleLoopHintAttr(S, St, A, Range);
  case ParsedAttr::AT_SYCLIntelFPGAIVDep:
    return handleIntelFPGAIVDepAttr(S, A);
  case ParsedAttr::AT_SYCLIntelFPGAII:
    return handleIntelFPGALoopAttr<SYCLIntelFPGAIIAttr>(S, A);
  case ParsedAttr::AT_SYCLIntelFPGAMaxConcurrency:
    return handleIntelFPGALoopAttr<SYCLIntelFPGAMaxConcurrencyAttr>(S, A);
  case ParsedAttr::AT_SYCLIntelFPGALoopCoalesce:
    return handleIntelFPGALoopAttr<SYCLIntelFPGALoopCoalesceAttr>(S, A);
  case ParsedAttr::AT_SYCLIntelFPGADisableLoopPipelining:
    return handleIntelFPGALoopAttr<SYCLIntelFPGADisableLoopPipeliningAttr>(S,
                                                                           A);
  case ParsedAttr::AT_SYCLIntelFPGAMaxInterleaving:
    return handleIntelFPGALoopAttr<SYCLIntelFPGAMaxInterleavingAttr>(S, A);
  case ParsedAttr::AT_SYCLIntelFPGASpeculatedIterations:
    return handleIntelFPGALoopAttr<SYCLIntelFPGASpeculatedIterationsAttr>(S, A);
  case ParsedAttr::AT_OpenCLUnrollHint:
  case ParsedAttr::AT_LoopUnrollHint:
    return handleLoopUnrollHint(S, St, A, Range);
  case ParsedAttr::AT_Suppress:
    return handleSuppressAttr(S, St, A, Range);
  case ParsedAttr::AT_NoMerge:
    return handleNoMergeAttr(S, St, A, Range);
  default:
    // if we're here, then we parsed a known attribute, but didn't recognize
    // it as a statement attribute => it is declaration attribute
    S.Diag(A.getRange().getBegin(), diag::err_decl_attribute_invalid_on_stmt)
        << A << St->getBeginLoc();
    return nullptr;
  }
}

StmtResult Sema::ProcessStmtAttributes(Stmt *S,
                                       const ParsedAttributesView &AttrList,
                                       SourceRange Range) {
  SmallVector<const Attr*, 8> Attrs;
  for (const ParsedAttr &AL : AttrList) {
    if (Attr *a = ProcessStmtAttribute(*this, S, AL, Range))
      Attrs.push_back(a);
  }

  CheckForIncompatibleAttributes(*this, Attrs);
  CheckForIncompatibleSYCLLoopAttributes(*this, Attrs, Range);
  CheckForIncompatibleUnrollHintAttributes(*this, Attrs, Range);

  if (Attrs.empty())
    return S;

  return ActOnAttributedStmt(Range.getBegin(), Attrs, S);
}
bool Sema::CheckRebuiltAttributedStmtAttributes(ArrayRef<const Attr *> Attrs) {
  CheckRedundantSYCLIntelFPGAIVDepAttrs(*this, Attrs);
  return false;
}<|MERGE_RESOLUTION|>--- conflicted
+++ resolved
@@ -139,12 +139,11 @@
   if (E->isInstantiationDependent())
     return IVDepExprResult::Dependent;
 
-  llvm::APSInt ArgVal;
-
-  if (E->isIntegerConstantExpr(ArgVal, S.getASTContext())) {
-    if (checkSYCLIntelFPGAIVDepSafeLen(S, ArgVal, E))
+  Optional<llvm::APSInt> ArgVal = E->getIntegerConstantExpr(S.getASTContext());
+  if (ArgVal) {
+    if (checkSYCLIntelFPGAIVDepSafeLen(S, *ArgVal, E))
       return IVDepExprResult::Invalid;
-    SafelenValue = ArgVal.getZExtValue();
+    SafelenValue = ArgVal->getZExtValue();
     return IVDepExprResult::SafeLen;
   }
 
@@ -625,20 +624,19 @@
                                     const AttributeCommonInfo &A,
                                     unsigned *UnrollFactor = nullptr) {
   if (E && !E->isInstantiationDependent()) {
-    llvm::APSInt ArgVal(32);
-
-    if (!E->isIntegerConstantExpr(ArgVal, S.Context))
+    Optional<llvm::APSInt> ArgVal = E->getIntegerConstantExpr(S.Context);
+    if (!ArgVal)
       return S.Diag(E->getExprLoc(), diag::err_attribute_argument_type)
              << A.getAttrName() << AANT_ArgumentIntegerConstant
              << E->getSourceRange();
 
-    if (ArgVal.isNonPositive())
+    if (ArgVal->isNonPositive())
       return S.Diag(E->getExprLoc(),
                     diag::err_attribute_requires_positive_integer)
              << A.getAttrName() << /* positive */ 0;
 
     if (UnrollFactor)
-      *UnrollFactor = ArgVal.getZExtValue();
+      *UnrollFactor = ArgVal->getZExtValue();
   }
   return false;
 }
@@ -673,27 +671,11 @@
     return nullptr;
   }
 
-<<<<<<< HEAD
   Expr *E = NumArgs ? A.getArgAsExpr(0) : nullptr;
   if (A.getParsedKind() == ParsedAttr::AT_OpenCLUnrollHint)
     return S.BuildOpenCLLoopUnrollHintAttr(A, E);
   else if (A.getParsedKind() == ParsedAttr::AT_LoopUnrollHint)
     return S.BuildLoopUnrollHintAttr(A, E);
-=======
-  unsigned UnrollFactor = 0;
-
-  if (NumArgs == 1) {
-    Expr *E = A.getArgAsExpr(0);
-    Optional<llvm::APSInt> ArgVal;
-
-    if (!(ArgVal = E->getIntegerConstantExpr(S.Context))) {
-      S.Diag(A.getLoc(), diag::err_attribute_argument_type)
-          << A << AANT_ArgumentIntegerConstant << E->getSourceRange();
-      return nullptr;
-    }
-
-    int Val = ArgVal->getSExtValue();
->>>>>>> 36036aa7
 
   return nullptr;
 }
