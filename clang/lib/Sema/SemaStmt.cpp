//===--- SemaStmt.cpp - Semantic Analysis for Statements ------------------===//
//
// Part of the LLVM Project, under the Apache License v2.0 with LLVM Exceptions.
// See https://llvm.org/LICENSE.txt for license information.
// SPDX-License-Identifier: Apache-2.0 WITH LLVM-exception
//
//===----------------------------------------------------------------------===//
//
//  This file implements semantic analysis for statements.
//
//===----------------------------------------------------------------------===//

#include "clang/AST/ASTContext.h"
#include "clang/AST/ASTDiagnostic.h"
#include "clang/AST/ASTLambda.h"
#include "clang/AST/CXXInheritance.h"
#include "clang/AST/CharUnits.h"
#include "clang/AST/DeclObjC.h"
#include "clang/AST/EvaluatedExprVisitor.h"
#include "clang/AST/ExprCXX.h"
#include "clang/AST/ExprObjC.h"
#include "clang/AST/IgnoreExpr.h"
#include "clang/AST/RecursiveASTVisitor.h"
#include "clang/AST/StmtCXX.h"
#include "clang/AST/StmtObjC.h"
#include "clang/AST/TypeLoc.h"
#include "clang/AST/TypeOrdering.h"
#include "clang/Basic/TargetInfo.h"
#include "clang/Lex/Preprocessor.h"
#include "clang/Sema/Initialization.h"
#include "clang/Sema/Lookup.h"
#include "clang/Sema/Ownership.h"
#include "clang/Sema/Scope.h"
#include "clang/Sema/ScopeInfo.h"
#include "clang/Sema/SemaInternal.h"
#include "llvm/ADT/ArrayRef.h"
#include "llvm/ADT/DenseMap.h"
#include "llvm/ADT/STLExtras.h"
#include "llvm/ADT/SmallPtrSet.h"
#include "llvm/ADT/SmallString.h"
#include "llvm/ADT/SmallVector.h"

using namespace clang;
using namespace sema;

StmtResult Sema::ActOnExprStmt(ExprResult FE, bool DiscardedValue) {
  if (FE.isInvalid())
    return StmtError();

  FE = ActOnFinishFullExpr(FE.get(), FE.get()->getExprLoc(), DiscardedValue);
  if (FE.isInvalid())
    return StmtError();

  // C99 6.8.3p2: The expression in an expression statement is evaluated as a
  // void expression for its side effects.  Conversion to void allows any
  // operand, even incomplete types.

  // Same thing in for stmt first clause (when expr) and third clause.
  return StmtResult(FE.getAs<Stmt>());
}


StmtResult Sema::ActOnExprStmtError() {
  DiscardCleanupsInEvaluationContext();
  return StmtError();
}

StmtResult Sema::ActOnNullStmt(SourceLocation SemiLoc,
                               bool HasLeadingEmptyMacro) {
  return new (Context) NullStmt(SemiLoc, HasLeadingEmptyMacro);
}

StmtResult Sema::ActOnDeclStmt(DeclGroupPtrTy dg, SourceLocation StartLoc,
                               SourceLocation EndLoc) {
  DeclGroupRef DG = dg.get();

  // If we have an invalid decl, just return an error.
  if (DG.isNull()) return StmtError();

  return new (Context) DeclStmt(DG, StartLoc, EndLoc);
}

void Sema::ActOnForEachDeclStmt(DeclGroupPtrTy dg) {
  DeclGroupRef DG = dg.get();

  // If we don't have a declaration, or we have an invalid declaration,
  // just return.
  if (DG.isNull() || !DG.isSingleDecl())
    return;

  Decl *decl = DG.getSingleDecl();
  if (!decl || decl->isInvalidDecl())
    return;

  // Only variable declarations are permitted.
  VarDecl *var = dyn_cast<VarDecl>(decl);
  if (!var) {
    Diag(decl->getLocation(), diag::err_non_variable_decl_in_for);
    decl->setInvalidDecl();
    return;
  }

  // foreach variables are never actually initialized in the way that
  // the parser came up with.
  var->setInit(nullptr);

  // In ARC, we don't need to retain the iteration variable of a fast
  // enumeration loop.  Rather than actually trying to catch that
  // during declaration processing, we remove the consequences here.
  if (getLangOpts().ObjCAutoRefCount) {
    QualType type = var->getType();

    // Only do this if we inferred the lifetime.  Inferred lifetime
    // will show up as a local qualifier because explicit lifetime
    // should have shown up as an AttributedType instead.
    if (type.getLocalQualifiers().getObjCLifetime() == Qualifiers::OCL_Strong) {
      // Add 'const' and mark the variable as pseudo-strong.
      var->setType(type.withConst());
      var->setARCPseudoStrong(true);
    }
  }
}

/// Diagnose unused comparisons, both builtin and overloaded operators.
/// For '==' and '!=', suggest fixits for '=' or '|='.
///
/// Adding a cast to void (or other expression wrappers) will prevent the
/// warning from firing.
static bool DiagnoseUnusedComparison(Sema &S, const Expr *E) {
  SourceLocation Loc;
  bool CanAssign;
  enum { Equality, Inequality, Relational, ThreeWay } Kind;

  if (const BinaryOperator *Op = dyn_cast<BinaryOperator>(E)) {
    if (!Op->isComparisonOp())
      return false;

    if (Op->getOpcode() == BO_EQ)
      Kind = Equality;
    else if (Op->getOpcode() == BO_NE)
      Kind = Inequality;
    else if (Op->getOpcode() == BO_Cmp)
      Kind = ThreeWay;
    else {
      assert(Op->isRelationalOp());
      Kind = Relational;
    }
    Loc = Op->getOperatorLoc();
    CanAssign = Op->getLHS()->IgnoreParenImpCasts()->isLValue();
  } else if (const CXXOperatorCallExpr *Op = dyn_cast<CXXOperatorCallExpr>(E)) {
    switch (Op->getOperator()) {
    case OO_EqualEqual:
      Kind = Equality;
      break;
    case OO_ExclaimEqual:
      Kind = Inequality;
      break;
    case OO_Less:
    case OO_Greater:
    case OO_GreaterEqual:
    case OO_LessEqual:
      Kind = Relational;
      break;
    case OO_Spaceship:
      Kind = ThreeWay;
      break;
    default:
      return false;
    }

    Loc = Op->getOperatorLoc();
    CanAssign = Op->getArg(0)->IgnoreParenImpCasts()->isLValue();
  } else {
    // Not a typo-prone comparison.
    return false;
  }

  // Suppress warnings when the operator, suspicious as it may be, comes from
  // a macro expansion.
  if (S.SourceMgr.isMacroBodyExpansion(Loc))
    return false;

  S.Diag(Loc, diag::warn_unused_comparison)
    << (unsigned)Kind << E->getSourceRange();

  // If the LHS is a plausible entity to assign to, provide a fixit hint to
  // correct common typos.
  if (CanAssign) {
    if (Kind == Inequality)
      S.Diag(Loc, diag::note_inequality_comparison_to_or_assign)
        << FixItHint::CreateReplacement(Loc, "|=");
    else if (Kind == Equality)
      S.Diag(Loc, diag::note_equality_comparison_to_assign)
        << FixItHint::CreateReplacement(Loc, "=");
  }

  return true;
}

static bool DiagnoseNoDiscard(Sema &S, const WarnUnusedResultAttr *A,
                              SourceLocation Loc, SourceRange R1,
                              SourceRange R2, bool IsCtor) {
  if (!A)
    return false;
  StringRef Msg = A->getMessage();

  if (Msg.empty()) {
    if (IsCtor)
      return S.Diag(Loc, diag::warn_unused_constructor) << A << R1 << R2;
    return S.Diag(Loc, diag::warn_unused_result) << A << R1 << R2;
  }

  if (IsCtor)
    return S.Diag(Loc, diag::warn_unused_constructor_msg) << A << Msg << R1
                                                          << R2;
  return S.Diag(Loc, diag::warn_unused_result_msg) << A << Msg << R1 << R2;
}

void Sema::DiagnoseUnusedExprResult(const Stmt *S) {
  if (const LabelStmt *Label = dyn_cast_or_null<LabelStmt>(S))
    return DiagnoseUnusedExprResult(Label->getSubStmt());

  const Expr *E = dyn_cast_or_null<Expr>(S);
  if (!E)
    return;

  // If we are in an unevaluated expression context, then there can be no unused
  // results because the results aren't expected to be used in the first place.
  if (isUnevaluatedContext())
    return;

  SourceLocation ExprLoc = E->IgnoreParenImpCasts()->getExprLoc();
  // In most cases, we don't want to warn if the expression is written in a
  // macro body, or if the macro comes from a system header. If the offending
  // expression is a call to a function with the warn_unused_result attribute,
  // we warn no matter the location. Because of the order in which the various
  // checks need to happen, we factor out the macro-related test here.
  bool ShouldSuppress =
      SourceMgr.isMacroBodyExpansion(ExprLoc) ||
      SourceMgr.isInSystemMacro(ExprLoc);

  const Expr *WarnExpr;
  SourceLocation Loc;
  SourceRange R1, R2;
  if (!E->isUnusedResultAWarning(WarnExpr, Loc, R1, R2, Context))
    return;

  // If this is a GNU statement expression expanded from a macro, it is probably
  // unused because it is a function-like macro that can be used as either an
  // expression or statement.  Don't warn, because it is almost certainly a
  // false positive.
  if (isa<StmtExpr>(E) && Loc.isMacroID())
    return;

  // Check if this is the UNREFERENCED_PARAMETER from the Microsoft headers.
  // That macro is frequently used to suppress "unused parameter" warnings,
  // but its implementation makes clang's -Wunused-value fire.  Prevent this.
  if (isa<ParenExpr>(E->IgnoreImpCasts()) && Loc.isMacroID()) {
    SourceLocation SpellLoc = Loc;
    if (findMacroSpelling(SpellLoc, "UNREFERENCED_PARAMETER"))
      return;
  }

  // Okay, we have an unused result.  Depending on what the base expression is,
  // we might want to make a more specific diagnostic.  Check for one of these
  // cases now.
  unsigned DiagID = diag::warn_unused_expr;
  if (const FullExpr *Temps = dyn_cast<FullExpr>(E))
    E = Temps->getSubExpr();
  if (const CXXBindTemporaryExpr *TempExpr = dyn_cast<CXXBindTemporaryExpr>(E))
    E = TempExpr->getSubExpr();

  if (DiagnoseUnusedComparison(*this, E))
    return;

  E = WarnExpr;
  if (const auto *Cast = dyn_cast<CastExpr>(E))
    if (Cast->getCastKind() == CK_NoOp ||
        Cast->getCastKind() == CK_ConstructorConversion)
      E = Cast->getSubExpr()->IgnoreImpCasts();

  if (const CallExpr *CE = dyn_cast<CallExpr>(E)) {
    if (E->getType()->isVoidType())
      return;

    if (DiagnoseNoDiscard(*this, cast_or_null<WarnUnusedResultAttr>(
                                     CE->getUnusedResultAttr(Context)),
                          Loc, R1, R2, /*isCtor=*/false))
      return;

    // If the callee has attribute pure, const, or warn_unused_result, warn with
    // a more specific message to make it clear what is happening. If the call
    // is written in a macro body, only warn if it has the warn_unused_result
    // attribute.
    if (const Decl *FD = CE->getCalleeDecl()) {
      if (ShouldSuppress)
        return;
      if (FD->hasAttr<PureAttr>()) {
        Diag(Loc, diag::warn_unused_call) << R1 << R2 << "pure";
        return;
      }
      if (FD->hasAttr<ConstAttr>()) {
        Diag(Loc, diag::warn_unused_call) << R1 << R2 << "const";
        return;
      }
    }
  } else if (const auto *CE = dyn_cast<CXXConstructExpr>(E)) {
    if (const CXXConstructorDecl *Ctor = CE->getConstructor()) {
      const auto *A = Ctor->getAttr<WarnUnusedResultAttr>();
      A = A ? A : Ctor->getParent()->getAttr<WarnUnusedResultAttr>();
      if (DiagnoseNoDiscard(*this, A, Loc, R1, R2, /*isCtor=*/true))
        return;
    }
  } else if (const auto *ILE = dyn_cast<InitListExpr>(E)) {
    if (const TagDecl *TD = ILE->getType()->getAsTagDecl()) {

      if (DiagnoseNoDiscard(*this, TD->getAttr<WarnUnusedResultAttr>(), Loc, R1,
                            R2, /*isCtor=*/false))
        return;
    }
  } else if (ShouldSuppress)
    return;

  E = WarnExpr;
  if (const ObjCMessageExpr *ME = dyn_cast<ObjCMessageExpr>(E)) {
    if (getLangOpts().ObjCAutoRefCount && ME->isDelegateInitCall()) {
      Diag(Loc, diag::err_arc_unused_init_message) << R1;
      return;
    }
    const ObjCMethodDecl *MD = ME->getMethodDecl();
    if (MD) {
      if (DiagnoseNoDiscard(*this, MD->getAttr<WarnUnusedResultAttr>(), Loc, R1,
                            R2, /*isCtor=*/false))
        return;
    }
  } else if (const PseudoObjectExpr *POE = dyn_cast<PseudoObjectExpr>(E)) {
    const Expr *Source = POE->getSyntacticForm();
    // Handle the actually selected call of an OpenMP specialized call.
    if (LangOpts.OpenMP && isa<CallExpr>(Source) &&
        POE->getNumSemanticExprs() == 1 &&
        isa<CallExpr>(POE->getSemanticExpr(0)))
      return DiagnoseUnusedExprResult(POE->getSemanticExpr(0));
    if (isa<ObjCSubscriptRefExpr>(Source))
      DiagID = diag::warn_unused_container_subscript_expr;
    else
      DiagID = diag::warn_unused_property_expr;
  } else if (const CXXFunctionalCastExpr *FC
                                       = dyn_cast<CXXFunctionalCastExpr>(E)) {
    const Expr *E = FC->getSubExpr();
    if (const CXXBindTemporaryExpr *TE = dyn_cast<CXXBindTemporaryExpr>(E))
      E = TE->getSubExpr();
    if (isa<CXXTemporaryObjectExpr>(E))
      return;
    if (const CXXConstructExpr *CE = dyn_cast<CXXConstructExpr>(E))
      if (const CXXRecordDecl *RD = CE->getType()->getAsCXXRecordDecl())
        if (!RD->getAttr<WarnUnusedAttr>())
          return;
  }
  // Diagnose "(void*) blah" as a typo for "(void) blah".
  else if (const CStyleCastExpr *CE = dyn_cast<CStyleCastExpr>(E)) {
    TypeSourceInfo *TI = CE->getTypeInfoAsWritten();
    QualType T = TI->getType();

    // We really do want to use the non-canonical type here.
    if (T == Context.VoidPtrTy) {
      PointerTypeLoc TL = TI->getTypeLoc().castAs<PointerTypeLoc>();

      Diag(Loc, diag::warn_unused_voidptr)
        << FixItHint::CreateRemoval(TL.getStarLoc());
      return;
    }
  }

  // Tell the user to assign it into a variable to force a volatile load if this
  // isn't an array.
  if (E->isGLValue() && E->getType().isVolatileQualified() &&
      !E->getType()->isArrayType()) {
    Diag(Loc, diag::warn_unused_volatile) << R1 << R2;
    return;
  }

  DiagRuntimeBehavior(Loc, nullptr, PDiag(DiagID) << R1 << R2);
}

void Sema::ActOnStartOfCompoundStmt(bool IsStmtExpr) {
  PushCompoundScope(IsStmtExpr);
}

void Sema::ActOnAfterCompoundStatementLeadingPragmas() {
  if (getCurFPFeatures().isFPConstrained()) {
    FunctionScopeInfo *FSI = getCurFunction();
    assert(FSI);
    FSI->setUsesFPIntrin();
  }
}

void Sema::ActOnFinishOfCompoundStmt() {
  PopCompoundScope();
}

sema::CompoundScopeInfo &Sema::getCurCompoundScope() const {
  return getCurFunction()->CompoundScopes.back();
}

StmtResult Sema::ActOnCompoundStmt(SourceLocation L, SourceLocation R,
                                   ArrayRef<Stmt *> Elts, bool isStmtExpr) {
  const unsigned NumElts = Elts.size();

  // If we're in C89 mode, check that we don't have any decls after stmts.  If
  // so, emit an extension diagnostic.
  if (!getLangOpts().C99 && !getLangOpts().CPlusPlus) {
    // Note that __extension__ can be around a decl.
    unsigned i = 0;
    // Skip over all declarations.
    for (; i != NumElts && isa<DeclStmt>(Elts[i]); ++i)
      /*empty*/;

    // We found the end of the list or a statement.  Scan for another declstmt.
    for (; i != NumElts && !isa<DeclStmt>(Elts[i]); ++i)
      /*empty*/;

    if (i != NumElts) {
      Decl *D = *cast<DeclStmt>(Elts[i])->decl_begin();
      Diag(D->getLocation(), diag::ext_mixed_decls_code);
    }
  }

  // Check for suspicious empty body (null statement) in `for' and `while'
  // statements.  Don't do anything for template instantiations, this just adds
  // noise.
  if (NumElts != 0 && !CurrentInstantiationScope &&
      getCurCompoundScope().HasEmptyLoopBodies) {
    for (unsigned i = 0; i != NumElts - 1; ++i)
      DiagnoseEmptyLoopBody(Elts[i], Elts[i + 1]);
  }

  return CompoundStmt::Create(Context, Elts, L, R);
}

ExprResult
Sema::ActOnCaseExpr(SourceLocation CaseLoc, ExprResult Val) {
  if (!Val.get())
    return Val;

  if (DiagnoseUnexpandedParameterPack(Val.get()))
    return ExprError();

  // If we're not inside a switch, let the 'case' statement handling diagnose
  // this. Just clean up after the expression as best we can.
  if (getCurFunction()->SwitchStack.empty())
    return ActOnFinishFullExpr(Val.get(), Val.get()->getExprLoc(), false,
                               getLangOpts().CPlusPlus11);

  Expr *CondExpr =
      getCurFunction()->SwitchStack.back().getPointer()->getCond();
  if (!CondExpr)
    return ExprError();
  QualType CondType = CondExpr->getType();

  auto CheckAndFinish = [&](Expr *E) {
    if (CondType->isDependentType() || E->isTypeDependent())
      return ExprResult(E);

    if (getLangOpts().CPlusPlus11) {
      // C++11 [stmt.switch]p2: the constant-expression shall be a converted
      // constant expression of the promoted type of the switch condition.
      llvm::APSInt TempVal;
      return CheckConvertedConstantExpression(E, CondType, TempVal,
                                              CCEK_CaseValue);
    }

    ExprResult ER = E;
    if (!E->isValueDependent())
      ER = VerifyIntegerConstantExpression(E, AllowFold);
    if (!ER.isInvalid())
      ER = DefaultLvalueConversion(ER.get());
    if (!ER.isInvalid())
      ER = ImpCastExprToType(ER.get(), CondType, CK_IntegralCast);
    if (!ER.isInvalid())
      ER = ActOnFinishFullExpr(ER.get(), ER.get()->getExprLoc(), false);
    return ER;
  };

  ExprResult Converted = CorrectDelayedTyposInExpr(
      Val, /*InitDecl=*/nullptr, /*RecoverUncorrectedTypos=*/false,
      CheckAndFinish);
  if (Converted.get() == Val.get())
    Converted = CheckAndFinish(Val.get());
  return Converted;
}

StmtResult
Sema::ActOnCaseStmt(SourceLocation CaseLoc, ExprResult LHSVal,
                    SourceLocation DotDotDotLoc, ExprResult RHSVal,
                    SourceLocation ColonLoc) {
  assert((LHSVal.isInvalid() || LHSVal.get()) && "missing LHS value");
  assert((DotDotDotLoc.isInvalid() ? RHSVal.isUnset()
                                   : RHSVal.isInvalid() || RHSVal.get()) &&
         "missing RHS value");

  if (getCurFunction()->SwitchStack.empty()) {
    Diag(CaseLoc, diag::err_case_not_in_switch);
    return StmtError();
  }

  if (LHSVal.isInvalid() || RHSVal.isInvalid()) {
    getCurFunction()->SwitchStack.back().setInt(true);
    return StmtError();
  }

  auto *CS = CaseStmt::Create(Context, LHSVal.get(), RHSVal.get(),
                              CaseLoc, DotDotDotLoc, ColonLoc);
  getCurFunction()->SwitchStack.back().getPointer()->addSwitchCase(CS);
  return CS;
}

/// ActOnCaseStmtBody - This installs a statement as the body of a case.
void Sema::ActOnCaseStmtBody(Stmt *S, Stmt *SubStmt) {
  cast<CaseStmt>(S)->setSubStmt(SubStmt);
}

StmtResult
Sema::ActOnDefaultStmt(SourceLocation DefaultLoc, SourceLocation ColonLoc,
                       Stmt *SubStmt, Scope *CurScope) {
  if (getCurFunction()->SwitchStack.empty()) {
    Diag(DefaultLoc, diag::err_default_not_in_switch);
    return SubStmt;
  }

  DefaultStmt *DS = new (Context) DefaultStmt(DefaultLoc, ColonLoc, SubStmt);
  getCurFunction()->SwitchStack.back().getPointer()->addSwitchCase(DS);
  return DS;
}

StmtResult
Sema::ActOnLabelStmt(SourceLocation IdentLoc, LabelDecl *TheDecl,
                     SourceLocation ColonLoc, Stmt *SubStmt) {
  // If the label was multiply defined, reject it now.
  if (TheDecl->getStmt()) {
    Diag(IdentLoc, diag::err_redefinition_of_label) << TheDecl->getDeclName();
    Diag(TheDecl->getLocation(), diag::note_previous_definition);
    return SubStmt;
  }

  ReservedIdentifierStatus Status = TheDecl->isReserved(getLangOpts());
  if (Status != ReservedIdentifierStatus::NotReserved &&
      !Context.getSourceManager().isInSystemHeader(IdentLoc))
    Diag(IdentLoc, diag::warn_reserved_extern_symbol)
        << TheDecl << static_cast<int>(Status);

  // Otherwise, things are good.  Fill in the declaration and return it.
  LabelStmt *LS = new (Context) LabelStmt(IdentLoc, TheDecl, SubStmt);
  TheDecl->setStmt(LS);
  if (!TheDecl->isGnuLocal()) {
    TheDecl->setLocStart(IdentLoc);
    if (!TheDecl->isMSAsmLabel()) {
      // Don't update the location of MS ASM labels.  These will result in
      // a diagnostic, and changing the location here will mess that up.
      TheDecl->setLocation(IdentLoc);
    }
  }
  return LS;
}

StmtResult Sema::BuildAttributedStmt(SourceLocation AttrsLoc,
                                     ArrayRef<const Attr *> Attrs,
                                     Stmt *SubStmt) {
  // FIXME: this code should move when a planned refactoring around statement
  // attributes lands.
  for (const auto *A : Attrs) {
    if (A->getKind() == attr::MustTail) {
      if (!checkAndRewriteMustTailAttr(SubStmt, *A)) {
        return SubStmt;
      }
      setFunctionHasMustTail();
    }
  }

  return AttributedStmt::Create(Context, AttrsLoc, Attrs, SubStmt);
}

StmtResult Sema::ActOnAttributedStmt(const ParsedAttributesWithRange &Attrs,
                                     Stmt *SubStmt) {
  SmallVector<const Attr *, 1> SemanticAttrs;
  ProcessStmtAttributes(SubStmt, Attrs, SemanticAttrs);
  if (!SemanticAttrs.empty())
    return BuildAttributedStmt(Attrs.Range.getBegin(), SemanticAttrs, SubStmt);
  // If none of the attributes applied, that's fine, we can recover by
  // returning the substatement directly instead of making an AttributedStmt
  // with no attributes on it.
  return SubStmt;
}

bool Sema::checkAndRewriteMustTailAttr(Stmt *St, const Attr &MTA) {
  ReturnStmt *R = cast<ReturnStmt>(St);
  Expr *E = R->getRetValue();

  if (CurContext->isDependentContext() || (E && E->isInstantiationDependent()))
    // We have to suspend our check until template instantiation time.
    return true;

  if (!checkMustTailAttr(St, MTA))
    return false;

  // FIXME: Replace Expr::IgnoreImplicitAsWritten() with this function.
  // Currently it does not skip implicit constructors in an initialization
  // context.
  auto IgnoreImplicitAsWritten = [](Expr *E) -> Expr * {
    return IgnoreExprNodes(E, IgnoreImplicitAsWrittenSingleStep,
                           IgnoreElidableImplicitConstructorSingleStep);
  };

  // Now that we have verified that 'musttail' is valid here, rewrite the
  // return value to remove all implicit nodes, but retain parentheses.
  R->setRetValue(IgnoreImplicitAsWritten(E));
  return true;
}

bool Sema::checkMustTailAttr(const Stmt *St, const Attr &MTA) {
  assert(!CurContext->isDependentContext() &&
         "musttail cannot be checked from a dependent context");

  // FIXME: Add Expr::IgnoreParenImplicitAsWritten() with this definition.
  auto IgnoreParenImplicitAsWritten = [](const Expr *E) -> const Expr * {
    return IgnoreExprNodes(const_cast<Expr *>(E), IgnoreParensSingleStep,
                           IgnoreImplicitAsWrittenSingleStep,
                           IgnoreElidableImplicitConstructorSingleStep);
  };

  const Expr *E = cast<ReturnStmt>(St)->getRetValue();
  const auto *CE = dyn_cast_or_null<CallExpr>(IgnoreParenImplicitAsWritten(E));

  if (!CE) {
    Diag(St->getBeginLoc(), diag::err_musttail_needs_call) << &MTA;
    return false;
  }

  if (const auto *EWC = dyn_cast<ExprWithCleanups>(E)) {
    if (EWC->cleanupsHaveSideEffects()) {
      Diag(St->getBeginLoc(), diag::err_musttail_needs_trivial_args) << &MTA;
      return false;
    }
  }

  // We need to determine the full function type (including "this" type, if any)
  // for both caller and callee.
  struct FuncType {
    enum {
      ft_non_member,
      ft_static_member,
      ft_non_static_member,
      ft_pointer_to_member,
    } MemberType = ft_non_member;

    QualType This;
    const FunctionProtoType *Func;
    const CXXMethodDecl *Method = nullptr;
  } CallerType, CalleeType;

  auto GetMethodType = [this, St, MTA](const CXXMethodDecl *CMD, FuncType &Type,
                                       bool IsCallee) -> bool {
    if (isa<CXXConstructorDecl, CXXDestructorDecl>(CMD)) {
      Diag(St->getBeginLoc(), diag::err_musttail_structors_forbidden)
          << IsCallee << isa<CXXDestructorDecl>(CMD);
      if (IsCallee)
        Diag(CMD->getBeginLoc(), diag::note_musttail_structors_forbidden)
            << isa<CXXDestructorDecl>(CMD);
      Diag(MTA.getLocation(), diag::note_tail_call_required) << &MTA;
      return false;
    }
    if (CMD->isStatic())
      Type.MemberType = FuncType::ft_static_member;
    else {
      Type.This = CMD->getThisType()->getPointeeType();
      Type.MemberType = FuncType::ft_non_static_member;
    }
    Type.Func = CMD->getType()->castAs<FunctionProtoType>();
    return true;
  };

  const auto *CallerDecl = dyn_cast<FunctionDecl>(CurContext);

  // Find caller function signature.
  if (!CallerDecl) {
    int ContextType;
    if (isa<BlockDecl>(CurContext))
      ContextType = 0;
    else if (isa<ObjCMethodDecl>(CurContext))
      ContextType = 1;
    else
      ContextType = 2;
    Diag(St->getBeginLoc(), diag::err_musttail_forbidden_from_this_context)
        << &MTA << ContextType;
    return false;
  } else if (const auto *CMD = dyn_cast<CXXMethodDecl>(CurContext)) {
    // Caller is a class/struct method.
    if (!GetMethodType(CMD, CallerType, false))
      return false;
  } else {
    // Caller is a non-method function.
    CallerType.Func = CallerDecl->getType()->getAs<FunctionProtoType>();
  }

  const Expr *CalleeExpr = CE->getCallee()->IgnoreParens();
  const auto *CalleeBinOp = dyn_cast<BinaryOperator>(CalleeExpr);
  SourceLocation CalleeLoc = CE->getCalleeDecl()
                                 ? CE->getCalleeDecl()->getBeginLoc()
                                 : St->getBeginLoc();

  // Find callee function signature.
  if (const CXXMethodDecl *CMD =
          dyn_cast_or_null<CXXMethodDecl>(CE->getCalleeDecl())) {
    // Call is: obj.method(), obj->method(), functor(), etc.
    if (!GetMethodType(CMD, CalleeType, true))
      return false;
  } else if (CalleeBinOp && CalleeBinOp->isPtrMemOp()) {
    // Call is: obj->*method_ptr or obj.*method_ptr
    const auto *MPT =
        CalleeBinOp->getRHS()->getType()->castAs<MemberPointerType>();
    CalleeType.This = QualType(MPT->getClass(), 0);
    CalleeType.Func = MPT->getPointeeType()->castAs<FunctionProtoType>();
    CalleeType.MemberType = FuncType::ft_pointer_to_member;
  } else if (isa<CXXPseudoDestructorExpr>(CalleeExpr)) {
    Diag(St->getBeginLoc(), diag::err_musttail_structors_forbidden)
        << /* IsCallee = */ 1 << /* IsDestructor = */ 1;
    Diag(MTA.getLocation(), diag::note_tail_call_required) << &MTA;
    return false;
  } else {
    // Non-method function.
    CalleeType.Func =
        CalleeExpr->getType()->getPointeeType()->getAs<FunctionProtoType>();
  }

  // Both caller and callee must have a prototype (no K&R declarations).
  if (!CalleeType.Func || !CallerType.Func) {
    Diag(St->getBeginLoc(), diag::err_musttail_needs_prototype) << &MTA;
    if (!CalleeType.Func && CE->getDirectCallee()) {
      Diag(CE->getDirectCallee()->getBeginLoc(),
           diag::note_musttail_fix_non_prototype);
    }
    if (!CallerType.Func)
      Diag(CallerDecl->getBeginLoc(), diag::note_musttail_fix_non_prototype);
    return false;
  }

  // Caller and callee must have matching calling conventions.
  //
  // Some calling conventions are physically capable of supporting tail calls
  // even if the function types don't perfectly match. LLVM is currently too
  // strict to allow this, but if LLVM added support for this in the future, we
  // could exit early here and skip the remaining checks if the functions are
  // using such a calling convention.
  if (CallerType.Func->getCallConv() != CalleeType.Func->getCallConv()) {
    if (const auto *ND = dyn_cast_or_null<NamedDecl>(CE->getCalleeDecl()))
      Diag(St->getBeginLoc(), diag::err_musttail_callconv_mismatch)
          << true << ND->getDeclName();
    else
      Diag(St->getBeginLoc(), diag::err_musttail_callconv_mismatch) << false;
    Diag(CalleeLoc, diag::note_musttail_callconv_mismatch)
        << FunctionType::getNameForCallConv(CallerType.Func->getCallConv())
        << FunctionType::getNameForCallConv(CalleeType.Func->getCallConv());
    Diag(MTA.getLocation(), diag::note_tail_call_required) << &MTA;
    return false;
  }

  if (CalleeType.Func->isVariadic() || CallerType.Func->isVariadic()) {
    Diag(St->getBeginLoc(), diag::err_musttail_no_variadic) << &MTA;
    return false;
  }

  // Caller and callee must match in whether they have a "this" parameter.
  if (CallerType.This.isNull() != CalleeType.This.isNull()) {
    if (const auto *ND = dyn_cast_or_null<NamedDecl>(CE->getCalleeDecl())) {
      Diag(St->getBeginLoc(), diag::err_musttail_member_mismatch)
          << CallerType.MemberType << CalleeType.MemberType << true
          << ND->getDeclName();
      Diag(CalleeLoc, diag::note_musttail_callee_defined_here)
          << ND->getDeclName();
    } else
      Diag(St->getBeginLoc(), diag::err_musttail_member_mismatch)
          << CallerType.MemberType << CalleeType.MemberType << false;
    Diag(MTA.getLocation(), diag::note_tail_call_required) << &MTA;
    return false;
  }

  auto CheckTypesMatch = [this](FuncType CallerType, FuncType CalleeType,
                                PartialDiagnostic &PD) -> bool {
    enum {
      ft_different_class,
      ft_parameter_arity,
      ft_parameter_mismatch,
      ft_return_type,
    };

    auto DoTypesMatch = [this, &PD](QualType A, QualType B,
                                    unsigned Select) -> bool {
      if (!Context.hasSimilarType(A, B)) {
        PD << Select << A.getUnqualifiedType() << B.getUnqualifiedType();
        return false;
      }
      return true;
    };

    if (!CallerType.This.isNull() &&
        !DoTypesMatch(CallerType.This, CalleeType.This, ft_different_class))
      return false;

    if (!DoTypesMatch(CallerType.Func->getReturnType(),
                      CalleeType.Func->getReturnType(), ft_return_type))
      return false;

    if (CallerType.Func->getNumParams() != CalleeType.Func->getNumParams()) {
      PD << ft_parameter_arity << CallerType.Func->getNumParams()
         << CalleeType.Func->getNumParams();
      return false;
    }

    ArrayRef<QualType> CalleeParams = CalleeType.Func->getParamTypes();
    ArrayRef<QualType> CallerParams = CallerType.Func->getParamTypes();
    size_t N = CallerType.Func->getNumParams();
    for (size_t I = 0; I < N; I++) {
      if (!DoTypesMatch(CalleeParams[I], CallerParams[I],
                        ft_parameter_mismatch)) {
        PD << static_cast<int>(I) + 1;
        return false;
      }
    }

    return true;
  };

  PartialDiagnostic PD = PDiag(diag::note_musttail_mismatch);
  if (!CheckTypesMatch(CallerType, CalleeType, PD)) {
    if (const auto *ND = dyn_cast_or_null<NamedDecl>(CE->getCalleeDecl()))
      Diag(St->getBeginLoc(), diag::err_musttail_mismatch)
          << true << ND->getDeclName();
    else
      Diag(St->getBeginLoc(), diag::err_musttail_mismatch) << false;
    Diag(CalleeLoc, PD);
    Diag(MTA.getLocation(), diag::note_tail_call_required) << &MTA;
    return false;
  }

  return true;
}

namespace {
class CommaVisitor : public EvaluatedExprVisitor<CommaVisitor> {
  typedef EvaluatedExprVisitor<CommaVisitor> Inherited;
  Sema &SemaRef;
public:
  CommaVisitor(Sema &SemaRef) : Inherited(SemaRef.Context), SemaRef(SemaRef) {}
  void VisitBinaryOperator(BinaryOperator *E) {
    if (E->getOpcode() == BO_Comma)
      SemaRef.DiagnoseCommaOperator(E->getLHS(), E->getExprLoc());
    EvaluatedExprVisitor<CommaVisitor>::VisitBinaryOperator(E);
  }
};
}

StmtResult Sema::ActOnIfStmt(SourceLocation IfLoc, bool IsConstexpr,
                             SourceLocation LParenLoc, Stmt *InitStmt,
                             ConditionResult Cond, SourceLocation RParenLoc,
                             Stmt *thenStmt, SourceLocation ElseLoc,
                             Stmt *elseStmt) {
  if (Cond.isInvalid())
    Cond = ConditionResult(
        *this, nullptr,
        MakeFullExpr(new (Context) OpaqueValueExpr(SourceLocation(),
                                                   Context.BoolTy, VK_PRValue),
                     IfLoc),
        false);

  Expr *CondExpr = Cond.get().second;
  // Only call the CommaVisitor when not C89 due to differences in scope flags.
  if ((getLangOpts().C99 || getLangOpts().CPlusPlus) &&
      !Diags.isIgnored(diag::warn_comma_operator, CondExpr->getExprLoc()))
    CommaVisitor(*this).Visit(CondExpr);

  if (!elseStmt)
    DiagnoseEmptyStmtBody(CondExpr->getEndLoc(), thenStmt,
                          diag::warn_empty_if_body);

  if (IsConstexpr) {
    auto DiagnoseLikelihood = [&](const Stmt *S) {
      if (const Attr *A = Stmt::getLikelihoodAttr(S)) {
        Diags.Report(A->getLocation(),
                     diag::warn_attribute_has_no_effect_on_if_constexpr)
            << A << A->getRange();
        Diags.Report(IfLoc,
                     diag::note_attribute_has_no_effect_on_if_constexpr_here)
            << SourceRange(IfLoc, LParenLoc.getLocWithOffset(-1));
      }
    };
    DiagnoseLikelihood(thenStmt);
    DiagnoseLikelihood(elseStmt);
  } else {
    std::tuple<bool, const Attr *, const Attr *> LHC =
        Stmt::determineLikelihoodConflict(thenStmt, elseStmt);
    if (std::get<0>(LHC)) {
      const Attr *ThenAttr = std::get<1>(LHC);
      const Attr *ElseAttr = std::get<2>(LHC);
      Diags.Report(ThenAttr->getLocation(),
                   diag::warn_attributes_likelihood_ifstmt_conflict)
          << ThenAttr << ThenAttr->getRange();
      Diags.Report(ElseAttr->getLocation(), diag::note_conflicting_attribute)
          << ElseAttr << ElseAttr->getRange();
    }
  }

  return BuildIfStmt(IfLoc, IsConstexpr, LParenLoc, InitStmt, Cond, RParenLoc,
                     thenStmt, ElseLoc, elseStmt);
}

StmtResult Sema::BuildIfStmt(SourceLocation IfLoc, bool IsConstexpr,
                             SourceLocation LParenLoc, Stmt *InitStmt,
                             ConditionResult Cond, SourceLocation RParenLoc,
                             Stmt *thenStmt, SourceLocation ElseLoc,
                             Stmt *elseStmt) {
  if (Cond.isInvalid())
    return StmtError();

  if (IsConstexpr || isa<ObjCAvailabilityCheckExpr>(Cond.get().second))
    setFunctionHasBranchProtectedScope();

  return IfStmt::Create(Context, IfLoc, IsConstexpr, InitStmt, Cond.get().first,
                        Cond.get().second, LParenLoc, RParenLoc, thenStmt,
                        ElseLoc, elseStmt);
}

namespace {
  struct CaseCompareFunctor {
    bool operator()(const std::pair<llvm::APSInt, CaseStmt*> &LHS,
                    const llvm::APSInt &RHS) {
      return LHS.first < RHS;
    }
    bool operator()(const std::pair<llvm::APSInt, CaseStmt*> &LHS,
                    const std::pair<llvm::APSInt, CaseStmt*> &RHS) {
      return LHS.first < RHS.first;
    }
    bool operator()(const llvm::APSInt &LHS,
                    const std::pair<llvm::APSInt, CaseStmt*> &RHS) {
      return LHS < RHS.first;
    }
  };
}

/// CmpCaseVals - Comparison predicate for sorting case values.
///
static bool CmpCaseVals(const std::pair<llvm::APSInt, CaseStmt*>& lhs,
                        const std::pair<llvm::APSInt, CaseStmt*>& rhs) {
  if (lhs.first < rhs.first)
    return true;

  if (lhs.first == rhs.first &&
      lhs.second->getCaseLoc() < rhs.second->getCaseLoc())
    return true;
  return false;
}

/// CmpEnumVals - Comparison predicate for sorting enumeration values.
///
static bool CmpEnumVals(const std::pair<llvm::APSInt, EnumConstantDecl*>& lhs,
                        const std::pair<llvm::APSInt, EnumConstantDecl*>& rhs)
{
  return lhs.first < rhs.first;
}

/// EqEnumVals - Comparison preficate for uniqing enumeration values.
///
static bool EqEnumVals(const std::pair<llvm::APSInt, EnumConstantDecl*>& lhs,
                       const std::pair<llvm::APSInt, EnumConstantDecl*>& rhs)
{
  return lhs.first == rhs.first;
}

/// GetTypeBeforeIntegralPromotion - Returns the pre-promotion type of
/// potentially integral-promoted expression @p expr.
static QualType GetTypeBeforeIntegralPromotion(const Expr *&E) {
  if (const auto *FE = dyn_cast<FullExpr>(E))
    E = FE->getSubExpr();
  while (const auto *ImpCast = dyn_cast<ImplicitCastExpr>(E)) {
    if (ImpCast->getCastKind() != CK_IntegralCast) break;
    E = ImpCast->getSubExpr();
  }
  return E->getType();
}

ExprResult Sema::CheckSwitchCondition(SourceLocation SwitchLoc, Expr *Cond) {
  class SwitchConvertDiagnoser : public ICEConvertDiagnoser {
    Expr *Cond;

  public:
    SwitchConvertDiagnoser(Expr *Cond)
        : ICEConvertDiagnoser(/*AllowScopedEnumerations*/true, false, true),
          Cond(Cond) {}

    SemaDiagnosticBuilder diagnoseNotInt(Sema &S, SourceLocation Loc,
                                         QualType T) override {
      return S.Diag(Loc, diag::err_typecheck_statement_requires_integer) << T;
    }

    SemaDiagnosticBuilder diagnoseIncomplete(
        Sema &S, SourceLocation Loc, QualType T) override {
      return S.Diag(Loc, diag::err_switch_incomplete_class_type)
               << T << Cond->getSourceRange();
    }

    SemaDiagnosticBuilder diagnoseExplicitConv(
        Sema &S, SourceLocation Loc, QualType T, QualType ConvTy) override {
      return S.Diag(Loc, diag::err_switch_explicit_conversion) << T << ConvTy;
    }

    SemaDiagnosticBuilder noteExplicitConv(
        Sema &S, CXXConversionDecl *Conv, QualType ConvTy) override {
      return S.Diag(Conv->getLocation(), diag::note_switch_conversion)
        << ConvTy->isEnumeralType() << ConvTy;
    }

    SemaDiagnosticBuilder diagnoseAmbiguous(Sema &S, SourceLocation Loc,
                                            QualType T) override {
      return S.Diag(Loc, diag::err_switch_multiple_conversions) << T;
    }

    SemaDiagnosticBuilder noteAmbiguous(
        Sema &S, CXXConversionDecl *Conv, QualType ConvTy) override {
      return S.Diag(Conv->getLocation(), diag::note_switch_conversion)
      << ConvTy->isEnumeralType() << ConvTy;
    }

    SemaDiagnosticBuilder diagnoseConversion(
        Sema &S, SourceLocation Loc, QualType T, QualType ConvTy) override {
      llvm_unreachable("conversion functions are permitted");
    }
  } SwitchDiagnoser(Cond);

  ExprResult CondResult =
      PerformContextualImplicitConversion(SwitchLoc, Cond, SwitchDiagnoser);
  if (CondResult.isInvalid())
    return ExprError();

  // FIXME: PerformContextualImplicitConversion doesn't always tell us if it
  // failed and produced a diagnostic.
  Cond = CondResult.get();
  if (!Cond->isTypeDependent() &&
      !Cond->getType()->isIntegralOrEnumerationType())
    return ExprError();

  // C99 6.8.4.2p5 - Integer promotions are performed on the controlling expr.
  return UsualUnaryConversions(Cond);
}

StmtResult Sema::ActOnStartOfSwitchStmt(SourceLocation SwitchLoc,
                                        SourceLocation LParenLoc,
                                        Stmt *InitStmt, ConditionResult Cond,
                                        SourceLocation RParenLoc) {
  Expr *CondExpr = Cond.get().second;
  assert((Cond.isInvalid() || CondExpr) && "switch with no condition");

  if (CondExpr && !CondExpr->isTypeDependent()) {
    // We have already converted the expression to an integral or enumeration
    // type, when we parsed the switch condition. There are cases where we don't
    // have an appropriate type, e.g. a typo-expr Cond was corrected to an
    // inappropriate-type expr, we just return an error.
    if (!CondExpr->getType()->isIntegralOrEnumerationType())
      return StmtError();
    if (CondExpr->isKnownToHaveBooleanValue()) {
      // switch(bool_expr) {...} is often a programmer error, e.g.
      //   switch(n && mask) { ... }  // Doh - should be "n & mask".
      // One can always use an if statement instead of switch(bool_expr).
      Diag(SwitchLoc, diag::warn_bool_switch_condition)
          << CondExpr->getSourceRange();
    }
  }

  setFunctionHasBranchIntoScope();

  auto *SS = SwitchStmt::Create(Context, InitStmt, Cond.get().first, CondExpr,
                                LParenLoc, RParenLoc);
  getCurFunction()->SwitchStack.push_back(
      FunctionScopeInfo::SwitchInfo(SS, false));
  return SS;
}

static void AdjustAPSInt(llvm::APSInt &Val, unsigned BitWidth, bool IsSigned) {
  Val = Val.extOrTrunc(BitWidth);
  Val.setIsSigned(IsSigned);
}

/// Check the specified case value is in range for the given unpromoted switch
/// type.
static void checkCaseValue(Sema &S, SourceLocation Loc, const llvm::APSInt &Val,
                           unsigned UnpromotedWidth, bool UnpromotedSign) {
  // In C++11 onwards, this is checked by the language rules.
  if (S.getLangOpts().CPlusPlus11)
    return;

  // If the case value was signed and negative and the switch expression is
  // unsigned, don't bother to warn: this is implementation-defined behavior.
  // FIXME: Introduce a second, default-ignored warning for this case?
  if (UnpromotedWidth < Val.getBitWidth()) {
    llvm::APSInt ConvVal(Val);
    AdjustAPSInt(ConvVal, UnpromotedWidth, UnpromotedSign);
    AdjustAPSInt(ConvVal, Val.getBitWidth(), Val.isSigned());
    // FIXME: Use different diagnostics for overflow  in conversion to promoted
    // type versus "switch expression cannot have this value". Use proper
    // IntRange checking rather than just looking at the unpromoted type here.
    if (ConvVal != Val)
      S.Diag(Loc, diag::warn_case_value_overflow) << toString(Val, 10)
                                                  << toString(ConvVal, 10);
  }
}

typedef SmallVector<std::pair<llvm::APSInt, EnumConstantDecl*>, 64> EnumValsTy;

/// Returns true if we should emit a diagnostic about this case expression not
/// being a part of the enum used in the switch controlling expression.
static bool ShouldDiagnoseSwitchCaseNotInEnum(const Sema &S,
                                              const EnumDecl *ED,
                                              const Expr *CaseExpr,
                                              EnumValsTy::iterator &EI,
                                              EnumValsTy::iterator &EIEnd,
                                              const llvm::APSInt &Val) {
  if (!ED->isClosed())
    return false;

  if (const DeclRefExpr *DRE =
          dyn_cast<DeclRefExpr>(CaseExpr->IgnoreParenImpCasts())) {
    if (const VarDecl *VD = dyn_cast<VarDecl>(DRE->getDecl())) {
      QualType VarType = VD->getType();
      QualType EnumType = S.Context.getTypeDeclType(ED);
      if (VD->hasGlobalStorage() && VarType.isConstQualified() &&
          S.Context.hasSameUnqualifiedType(EnumType, VarType))
        return false;
    }
  }

  if (ED->hasAttr<FlagEnumAttr>())
    return !S.IsValueInFlagEnum(ED, Val, false);

  while (EI != EIEnd && EI->first < Val)
    EI++;

  if (EI != EIEnd && EI->first == Val)
    return false;

  return true;
}

static void checkEnumTypesInSwitchStmt(Sema &S, const Expr *Cond,
                                       const Expr *Case) {
  QualType CondType = Cond->getType();
  QualType CaseType = Case->getType();

  const EnumType *CondEnumType = CondType->getAs<EnumType>();
  const EnumType *CaseEnumType = CaseType->getAs<EnumType>();
  if (!CondEnumType || !CaseEnumType)
    return;

  // Ignore anonymous enums.
  if (!CondEnumType->getDecl()->getIdentifier() &&
      !CondEnumType->getDecl()->getTypedefNameForAnonDecl())
    return;
  if (!CaseEnumType->getDecl()->getIdentifier() &&
      !CaseEnumType->getDecl()->getTypedefNameForAnonDecl())
    return;

  if (S.Context.hasSameUnqualifiedType(CondType, CaseType))
    return;

  S.Diag(Case->getExprLoc(), diag::warn_comparison_of_mixed_enum_types_switch)
      << CondType << CaseType << Cond->getSourceRange()
      << Case->getSourceRange();
}

StmtResult
Sema::ActOnFinishSwitchStmt(SourceLocation SwitchLoc, Stmt *Switch,
                            Stmt *BodyStmt) {
  SwitchStmt *SS = cast<SwitchStmt>(Switch);
  bool CaseListIsIncomplete = getCurFunction()->SwitchStack.back().getInt();
  assert(SS == getCurFunction()->SwitchStack.back().getPointer() &&
         "switch stack missing push/pop!");

  getCurFunction()->SwitchStack.pop_back();

  if (!BodyStmt) return StmtError();
  SS->setBody(BodyStmt, SwitchLoc);

  Expr *CondExpr = SS->getCond();
  if (!CondExpr) return StmtError();

  QualType CondType = CondExpr->getType();

  // C++ 6.4.2.p2:
  // Integral promotions are performed (on the switch condition).
  //
  // A case value unrepresentable by the original switch condition
  // type (before the promotion) doesn't make sense, even when it can
  // be represented by the promoted type.  Therefore we need to find
  // the pre-promotion type of the switch condition.
  const Expr *CondExprBeforePromotion = CondExpr;
  QualType CondTypeBeforePromotion =
      GetTypeBeforeIntegralPromotion(CondExprBeforePromotion);

  // Get the bitwidth of the switched-on value after promotions. We must
  // convert the integer case values to this width before comparison.
  bool HasDependentValue
    = CondExpr->isTypeDependent() || CondExpr->isValueDependent();
  unsigned CondWidth = HasDependentValue ? 0 : Context.getIntWidth(CondType);
  bool CondIsSigned = CondType->isSignedIntegerOrEnumerationType();

  // Get the width and signedness that the condition might actually have, for
  // warning purposes.
  // FIXME: Grab an IntRange for the condition rather than using the unpromoted
  // type.
  unsigned CondWidthBeforePromotion
    = HasDependentValue ? 0 : Context.getIntWidth(CondTypeBeforePromotion);
  bool CondIsSignedBeforePromotion
    = CondTypeBeforePromotion->isSignedIntegerOrEnumerationType();

  // Accumulate all of the case values in a vector so that we can sort them
  // and detect duplicates.  This vector contains the APInt for the case after
  // it has been converted to the condition type.
  typedef SmallVector<std::pair<llvm::APSInt, CaseStmt*>, 64> CaseValsTy;
  CaseValsTy CaseVals;

  // Keep track of any GNU case ranges we see.  The APSInt is the low value.
  typedef std::vector<std::pair<llvm::APSInt, CaseStmt*> > CaseRangesTy;
  CaseRangesTy CaseRanges;

  DefaultStmt *TheDefaultStmt = nullptr;

  bool CaseListIsErroneous = false;

  for (SwitchCase *SC = SS->getSwitchCaseList(); SC && !HasDependentValue;
       SC = SC->getNextSwitchCase()) {

    if (DefaultStmt *DS = dyn_cast<DefaultStmt>(SC)) {
      if (TheDefaultStmt) {
        Diag(DS->getDefaultLoc(), diag::err_multiple_default_labels_defined);
        Diag(TheDefaultStmt->getDefaultLoc(), diag::note_duplicate_case_prev);

        // FIXME: Remove the default statement from the switch block so that
        // we'll return a valid AST.  This requires recursing down the AST and
        // finding it, not something we are set up to do right now.  For now,
        // just lop the entire switch stmt out of the AST.
        CaseListIsErroneous = true;
      }
      TheDefaultStmt = DS;

    } else {
      CaseStmt *CS = cast<CaseStmt>(SC);

      Expr *Lo = CS->getLHS();

      if (Lo->isValueDependent()) {
        HasDependentValue = true;
        break;
      }

      // We already verified that the expression has a constant value;
      // get that value (prior to conversions).
      const Expr *LoBeforePromotion = Lo;
      GetTypeBeforeIntegralPromotion(LoBeforePromotion);
      llvm::APSInt LoVal = LoBeforePromotion->EvaluateKnownConstInt(Context);

      // Check the unconverted value is within the range of possible values of
      // the switch expression.
      checkCaseValue(*this, Lo->getBeginLoc(), LoVal, CondWidthBeforePromotion,
                     CondIsSignedBeforePromotion);

      // FIXME: This duplicates the check performed for warn_not_in_enum below.
      checkEnumTypesInSwitchStmt(*this, CondExprBeforePromotion,
                                 LoBeforePromotion);

      // Convert the value to the same width/sign as the condition.
      AdjustAPSInt(LoVal, CondWidth, CondIsSigned);

      // If this is a case range, remember it in CaseRanges, otherwise CaseVals.
      if (CS->getRHS()) {
        if (CS->getRHS()->isValueDependent()) {
          HasDependentValue = true;
          break;
        }
        CaseRanges.push_back(std::make_pair(LoVal, CS));
      } else
        CaseVals.push_back(std::make_pair(LoVal, CS));
    }
  }

  if (!HasDependentValue) {
    // If we don't have a default statement, check whether the
    // condition is constant.
    llvm::APSInt ConstantCondValue;
    bool HasConstantCond = false;
    if (!TheDefaultStmt) {
      Expr::EvalResult Result;
      HasConstantCond = CondExpr->EvaluateAsInt(Result, Context,
                                                Expr::SE_AllowSideEffects);
      if (Result.Val.isInt())
        ConstantCondValue = Result.Val.getInt();
      assert(!HasConstantCond ||
             (ConstantCondValue.getBitWidth() == CondWidth &&
              ConstantCondValue.isSigned() == CondIsSigned));
    }
    bool ShouldCheckConstantCond = HasConstantCond;

    // Sort all the scalar case values so we can easily detect duplicates.
    llvm::stable_sort(CaseVals, CmpCaseVals);

    if (!CaseVals.empty()) {
      for (unsigned i = 0, e = CaseVals.size(); i != e; ++i) {
        if (ShouldCheckConstantCond &&
            CaseVals[i].first == ConstantCondValue)
          ShouldCheckConstantCond = false;

        if (i != 0 && CaseVals[i].first == CaseVals[i-1].first) {
          // If we have a duplicate, report it.
          // First, determine if either case value has a name
          StringRef PrevString, CurrString;
          Expr *PrevCase = CaseVals[i-1].second->getLHS()->IgnoreParenCasts();
          Expr *CurrCase = CaseVals[i].second->getLHS()->IgnoreParenCasts();
          if (DeclRefExpr *DeclRef = dyn_cast<DeclRefExpr>(PrevCase)) {
            PrevString = DeclRef->getDecl()->getName();
          }
          if (DeclRefExpr *DeclRef = dyn_cast<DeclRefExpr>(CurrCase)) {
            CurrString = DeclRef->getDecl()->getName();
          }
          SmallString<16> CaseValStr;
          CaseVals[i-1].first.toString(CaseValStr);

          if (PrevString == CurrString)
            Diag(CaseVals[i].second->getLHS()->getBeginLoc(),
                 diag::err_duplicate_case)
                << (PrevString.empty() ? CaseValStr.str() : PrevString);
          else
            Diag(CaseVals[i].second->getLHS()->getBeginLoc(),
                 diag::err_duplicate_case_differing_expr)
                << (PrevString.empty() ? CaseValStr.str() : PrevString)
                << (CurrString.empty() ? CaseValStr.str() : CurrString)
                << CaseValStr;

          Diag(CaseVals[i - 1].second->getLHS()->getBeginLoc(),
               diag::note_duplicate_case_prev);
          // FIXME: We really want to remove the bogus case stmt from the
          // substmt, but we have no way to do this right now.
          CaseListIsErroneous = true;
        }
      }
    }

    // Detect duplicate case ranges, which usually don't exist at all in
    // the first place.
    if (!CaseRanges.empty()) {
      // Sort all the case ranges by their low value so we can easily detect
      // overlaps between ranges.
      llvm::stable_sort(CaseRanges);

      // Scan the ranges, computing the high values and removing empty ranges.
      std::vector<llvm::APSInt> HiVals;
      for (unsigned i = 0, e = CaseRanges.size(); i != e; ++i) {
        llvm::APSInt &LoVal = CaseRanges[i].first;
        CaseStmt *CR = CaseRanges[i].second;
        Expr *Hi = CR->getRHS();

        const Expr *HiBeforePromotion = Hi;
        GetTypeBeforeIntegralPromotion(HiBeforePromotion);
        llvm::APSInt HiVal = HiBeforePromotion->EvaluateKnownConstInt(Context);

        // Check the unconverted value is within the range of possible values of
        // the switch expression.
        checkCaseValue(*this, Hi->getBeginLoc(), HiVal,
                       CondWidthBeforePromotion, CondIsSignedBeforePromotion);

        // Convert the value to the same width/sign as the condition.
        AdjustAPSInt(HiVal, CondWidth, CondIsSigned);

        // If the low value is bigger than the high value, the case is empty.
        if (LoVal > HiVal) {
          Diag(CR->getLHS()->getBeginLoc(), diag::warn_case_empty_range)
              << SourceRange(CR->getLHS()->getBeginLoc(), Hi->getEndLoc());
          CaseRanges.erase(CaseRanges.begin()+i);
          --i;
          --e;
          continue;
        }

        if (ShouldCheckConstantCond &&
            LoVal <= ConstantCondValue &&
            ConstantCondValue <= HiVal)
          ShouldCheckConstantCond = false;

        HiVals.push_back(HiVal);
      }

      // Rescan the ranges, looking for overlap with singleton values and other
      // ranges.  Since the range list is sorted, we only need to compare case
      // ranges with their neighbors.
      for (unsigned i = 0, e = CaseRanges.size(); i != e; ++i) {
        llvm::APSInt &CRLo = CaseRanges[i].first;
        llvm::APSInt &CRHi = HiVals[i];
        CaseStmt *CR = CaseRanges[i].second;

        // Check to see whether the case range overlaps with any
        // singleton cases.
        CaseStmt *OverlapStmt = nullptr;
        llvm::APSInt OverlapVal(32);

        // Find the smallest value >= the lower bound.  If I is in the
        // case range, then we have overlap.
        CaseValsTy::iterator I =
            llvm::lower_bound(CaseVals, CRLo, CaseCompareFunctor());
        if (I != CaseVals.end() && I->first < CRHi) {
          OverlapVal  = I->first;   // Found overlap with scalar.
          OverlapStmt = I->second;
        }

        // Find the smallest value bigger than the upper bound.
        I = std::upper_bound(I, CaseVals.end(), CRHi, CaseCompareFunctor());
        if (I != CaseVals.begin() && (I-1)->first >= CRLo) {
          OverlapVal  = (I-1)->first;      // Found overlap with scalar.
          OverlapStmt = (I-1)->second;
        }

        // Check to see if this case stmt overlaps with the subsequent
        // case range.
        if (i && CRLo <= HiVals[i-1]) {
          OverlapVal  = HiVals[i-1];       // Found overlap with range.
          OverlapStmt = CaseRanges[i-1].second;
        }

        if (OverlapStmt) {
          // If we have a duplicate, report it.
          Diag(CR->getLHS()->getBeginLoc(), diag::err_duplicate_case)
              << toString(OverlapVal, 10);
          Diag(OverlapStmt->getLHS()->getBeginLoc(),
               diag::note_duplicate_case_prev);
          // FIXME: We really want to remove the bogus case stmt from the
          // substmt, but we have no way to do this right now.
          CaseListIsErroneous = true;
        }
      }
    }

    // Complain if we have a constant condition and we didn't find a match.
    if (!CaseListIsErroneous && !CaseListIsIncomplete &&
        ShouldCheckConstantCond) {
      // TODO: it would be nice if we printed enums as enums, chars as
      // chars, etc.
      Diag(CondExpr->getExprLoc(), diag::warn_missing_case_for_condition)
        << toString(ConstantCondValue, 10)
        << CondExpr->getSourceRange();
    }

    // Check to see if switch is over an Enum and handles all of its
    // values.  We only issue a warning if there is not 'default:', but
    // we still do the analysis to preserve this information in the AST
    // (which can be used by flow-based analyes).
    //
    const EnumType *ET = CondTypeBeforePromotion->getAs<EnumType>();

    // If switch has default case, then ignore it.
    if (!CaseListIsErroneous && !CaseListIsIncomplete && !HasConstantCond &&
        ET && ET->getDecl()->isCompleteDefinition()) {
      const EnumDecl *ED = ET->getDecl();
      EnumValsTy EnumVals;

      // Gather all enum values, set their type and sort them,
      // allowing easier comparison with CaseVals.
      for (auto *EDI : ED->enumerators()) {
        llvm::APSInt Val = EDI->getInitVal();
        AdjustAPSInt(Val, CondWidth, CondIsSigned);
        EnumVals.push_back(std::make_pair(Val, EDI));
      }
      llvm::stable_sort(EnumVals, CmpEnumVals);
      auto EI = EnumVals.begin(), EIEnd =
        std::unique(EnumVals.begin(), EnumVals.end(), EqEnumVals);

      // See which case values aren't in enum.
      for (CaseValsTy::const_iterator CI = CaseVals.begin();
          CI != CaseVals.end(); CI++) {
        Expr *CaseExpr = CI->second->getLHS();
        if (ShouldDiagnoseSwitchCaseNotInEnum(*this, ED, CaseExpr, EI, EIEnd,
                                              CI->first))
          Diag(CaseExpr->getExprLoc(), diag::warn_not_in_enum)
            << CondTypeBeforePromotion;
      }

      // See which of case ranges aren't in enum
      EI = EnumVals.begin();
      for (CaseRangesTy::const_iterator RI = CaseRanges.begin();
          RI != CaseRanges.end(); RI++) {
        Expr *CaseExpr = RI->second->getLHS();
        if (ShouldDiagnoseSwitchCaseNotInEnum(*this, ED, CaseExpr, EI, EIEnd,
                                              RI->first))
          Diag(CaseExpr->getExprLoc(), diag::warn_not_in_enum)
            << CondTypeBeforePromotion;

        llvm::APSInt Hi =
          RI->second->getRHS()->EvaluateKnownConstInt(Context);
        AdjustAPSInt(Hi, CondWidth, CondIsSigned);

        CaseExpr = RI->second->getRHS();
        if (ShouldDiagnoseSwitchCaseNotInEnum(*this, ED, CaseExpr, EI, EIEnd,
                                              Hi))
          Diag(CaseExpr->getExprLoc(), diag::warn_not_in_enum)
            << CondTypeBeforePromotion;
      }

      // Check which enum vals aren't in switch
      auto CI = CaseVals.begin();
      auto RI = CaseRanges.begin();
      bool hasCasesNotInSwitch = false;

      SmallVector<DeclarationName,8> UnhandledNames;

      for (EI = EnumVals.begin(); EI != EIEnd; EI++) {
        // Don't warn about omitted unavailable EnumConstantDecls.
        switch (EI->second->getAvailability()) {
        case AR_Deprecated:
          // Omitting a deprecated constant is ok; it should never materialize.
        case AR_Unavailable:
          continue;

        case AR_NotYetIntroduced:
          // Partially available enum constants should be present. Note that we
          // suppress -Wunguarded-availability diagnostics for such uses.
        case AR_Available:
          break;
        }

        if (EI->second->hasAttr<UnusedAttr>())
          continue;

        // Drop unneeded case values
        while (CI != CaseVals.end() && CI->first < EI->first)
          CI++;

        if (CI != CaseVals.end() && CI->first == EI->first)
          continue;

        // Drop unneeded case ranges
        for (; RI != CaseRanges.end(); RI++) {
          llvm::APSInt Hi =
            RI->second->getRHS()->EvaluateKnownConstInt(Context);
          AdjustAPSInt(Hi, CondWidth, CondIsSigned);
          if (EI->first <= Hi)
            break;
        }

        if (RI == CaseRanges.end() || EI->first < RI->first) {
          hasCasesNotInSwitch = true;
          UnhandledNames.push_back(EI->second->getDeclName());
        }
      }

      if (TheDefaultStmt && UnhandledNames.empty() && ED->isClosedNonFlag())
        Diag(TheDefaultStmt->getDefaultLoc(), diag::warn_unreachable_default);

      // Produce a nice diagnostic if multiple values aren't handled.
      if (!UnhandledNames.empty()) {
        auto DB = Diag(CondExpr->getExprLoc(), TheDefaultStmt
                                                   ? diag::warn_def_missing_case
                                                   : diag::warn_missing_case)
                  << (int)UnhandledNames.size();

        for (size_t I = 0, E = std::min(UnhandledNames.size(), (size_t)3);
             I != E; ++I)
          DB << UnhandledNames[I];
      }

      if (!hasCasesNotInSwitch)
        SS->setAllEnumCasesCovered();
    }
  }

  if (BodyStmt)
    DiagnoseEmptyStmtBody(CondExpr->getEndLoc(), BodyStmt,
                          diag::warn_empty_switch_body);

  // FIXME: If the case list was broken is some way, we don't have a good system
  // to patch it up.  Instead, just return the whole substmt as broken.
  if (CaseListIsErroneous)
    return StmtError();

  return SS;
}

void
Sema::DiagnoseAssignmentEnum(QualType DstType, QualType SrcType,
                             Expr *SrcExpr) {
  if (Diags.isIgnored(diag::warn_not_in_enum_assignment, SrcExpr->getExprLoc()))
    return;

  if (const EnumType *ET = DstType->getAs<EnumType>())
    if (!Context.hasSameUnqualifiedType(SrcType, DstType) &&
        SrcType->isIntegerType()) {
      if (!SrcExpr->isTypeDependent() && !SrcExpr->isValueDependent() &&
          SrcExpr->isIntegerConstantExpr(Context)) {
        // Get the bitwidth of the enum value before promotions.
        unsigned DstWidth = Context.getIntWidth(DstType);
        bool DstIsSigned = DstType->isSignedIntegerOrEnumerationType();

        llvm::APSInt RhsVal = SrcExpr->EvaluateKnownConstInt(Context);
        AdjustAPSInt(RhsVal, DstWidth, DstIsSigned);
        const EnumDecl *ED = ET->getDecl();

        if (!ED->isClosed())
          return;

        if (ED->hasAttr<FlagEnumAttr>()) {
          if (!IsValueInFlagEnum(ED, RhsVal, true))
            Diag(SrcExpr->getExprLoc(), diag::warn_not_in_enum_assignment)
              << DstType.getUnqualifiedType();
        } else {
          typedef SmallVector<std::pair<llvm::APSInt, EnumConstantDecl *>, 64>
              EnumValsTy;
          EnumValsTy EnumVals;

          // Gather all enum values, set their type and sort them,
          // allowing easier comparison with rhs constant.
          for (auto *EDI : ED->enumerators()) {
            llvm::APSInt Val = EDI->getInitVal();
            AdjustAPSInt(Val, DstWidth, DstIsSigned);
            EnumVals.push_back(std::make_pair(Val, EDI));
          }
          if (EnumVals.empty())
            return;
          llvm::stable_sort(EnumVals, CmpEnumVals);
          EnumValsTy::iterator EIend =
              std::unique(EnumVals.begin(), EnumVals.end(), EqEnumVals);

          // See which values aren't in the enum.
          EnumValsTy::const_iterator EI = EnumVals.begin();
          while (EI != EIend && EI->first < RhsVal)
            EI++;
          if (EI == EIend || EI->first != RhsVal) {
            Diag(SrcExpr->getExprLoc(), diag::warn_not_in_enum_assignment)
                << DstType.getUnqualifiedType();
          }
        }
      }
    }
}

StmtResult Sema::ActOnWhileStmt(SourceLocation WhileLoc,
                                SourceLocation LParenLoc, ConditionResult Cond,
                                SourceLocation RParenLoc, Stmt *Body) {
  if (Cond.isInvalid())
    return StmtError();

  auto CondVal = Cond.get();
  CheckBreakContinueBinding(CondVal.second);

  if (CondVal.second &&
      !Diags.isIgnored(diag::warn_comma_operator, CondVal.second->getExprLoc()))
    CommaVisitor(*this).Visit(CondVal.second);

  if (isa<NullStmt>(Body))
    getCurCompoundScope().setHasEmptyLoopBodies();

  return WhileStmt::Create(Context, CondVal.first, CondVal.second, Body,
                           WhileLoc, LParenLoc, RParenLoc);
}

StmtResult
Sema::ActOnDoStmt(SourceLocation DoLoc, Stmt *Body,
                  SourceLocation WhileLoc, SourceLocation CondLParen,
                  Expr *Cond, SourceLocation CondRParen) {
  assert(Cond && "ActOnDoStmt(): missing expression");

  CheckBreakContinueBinding(Cond);
  ExprResult CondResult = CheckBooleanCondition(DoLoc, Cond);
  if (CondResult.isInvalid())
    return StmtError();
  Cond = CondResult.get();

  CondResult = ActOnFinishFullExpr(Cond, DoLoc, /*DiscardedValue*/ false);
  if (CondResult.isInvalid())
    return StmtError();
  Cond = CondResult.get();

  // Only call the CommaVisitor for C89 due to differences in scope flags.
  if (Cond && !getLangOpts().C99 && !getLangOpts().CPlusPlus &&
      !Diags.isIgnored(diag::warn_comma_operator, Cond->getExprLoc()))
    CommaVisitor(*this).Visit(Cond);

  return new (Context) DoStmt(Body, Cond, DoLoc, WhileLoc, CondRParen);
}

namespace {
  // Use SetVector since the diagnostic cares about the ordering of the Decl's.
  using DeclSetVector =
      llvm::SetVector<VarDecl *, llvm::SmallVector<VarDecl *, 8>,
                      llvm::SmallPtrSet<VarDecl *, 8>>;

  // This visitor will traverse a conditional statement and store all
  // the evaluated decls into a vector.  Simple is set to true if none
  // of the excluded constructs are used.
  class DeclExtractor : public EvaluatedExprVisitor<DeclExtractor> {
    DeclSetVector &Decls;
    SmallVectorImpl<SourceRange> &Ranges;
    bool Simple;
  public:
    typedef EvaluatedExprVisitor<DeclExtractor> Inherited;

    DeclExtractor(Sema &S, DeclSetVector &Decls,
                  SmallVectorImpl<SourceRange> &Ranges) :
        Inherited(S.Context),
        Decls(Decls),
        Ranges(Ranges),
        Simple(true) {}

    bool isSimple() { return Simple; }

    // Replaces the method in EvaluatedExprVisitor.
    void VisitMemberExpr(MemberExpr* E) {
      Simple = false;
    }

    // Any Stmt not explicitly listed will cause the condition to be marked
    // complex.
    void VisitStmt(Stmt *S) { Simple = false; }

    void VisitBinaryOperator(BinaryOperator *E) {
      Visit(E->getLHS());
      Visit(E->getRHS());
    }

    void VisitCastExpr(CastExpr *E) {
      Visit(E->getSubExpr());
    }

    void VisitUnaryOperator(UnaryOperator *E) {
      // Skip checking conditionals with derefernces.
      if (E->getOpcode() == UO_Deref)
        Simple = false;
      else
        Visit(E->getSubExpr());
    }

    void VisitConditionalOperator(ConditionalOperator *E) {
      Visit(E->getCond());
      Visit(E->getTrueExpr());
      Visit(E->getFalseExpr());
    }

    void VisitParenExpr(ParenExpr *E) {
      Visit(E->getSubExpr());
    }

    void VisitBinaryConditionalOperator(BinaryConditionalOperator *E) {
      Visit(E->getOpaqueValue()->getSourceExpr());
      Visit(E->getFalseExpr());
    }

    void VisitIntegerLiteral(IntegerLiteral *E) { }
    void VisitFloatingLiteral(FloatingLiteral *E) { }
    void VisitCXXBoolLiteralExpr(CXXBoolLiteralExpr *E) { }
    void VisitCharacterLiteral(CharacterLiteral *E) { }
    void VisitGNUNullExpr(GNUNullExpr *E) { }
    void VisitImaginaryLiteral(ImaginaryLiteral *E) { }

    void VisitDeclRefExpr(DeclRefExpr *E) {
      VarDecl *VD = dyn_cast<VarDecl>(E->getDecl());
      if (!VD) {
        // Don't allow unhandled Decl types.
        Simple = false;
        return;
      }

      Ranges.push_back(E->getSourceRange());

      Decls.insert(VD);
    }

  }; // end class DeclExtractor

  // DeclMatcher checks to see if the decls are used in a non-evaluated
  // context.
  class DeclMatcher : public EvaluatedExprVisitor<DeclMatcher> {
    DeclSetVector &Decls;
    bool FoundDecl;

  public:
    typedef EvaluatedExprVisitor<DeclMatcher> Inherited;

    DeclMatcher(Sema &S, DeclSetVector &Decls, Stmt *Statement) :
        Inherited(S.Context), Decls(Decls), FoundDecl(false) {
      if (!Statement) return;

      Visit(Statement);
    }

    void VisitReturnStmt(ReturnStmt *S) {
      FoundDecl = true;
    }

    void VisitBreakStmt(BreakStmt *S) {
      FoundDecl = true;
    }

    void VisitGotoStmt(GotoStmt *S) {
      FoundDecl = true;
    }

    void VisitCastExpr(CastExpr *E) {
      if (E->getCastKind() == CK_LValueToRValue)
        CheckLValueToRValueCast(E->getSubExpr());
      else
        Visit(E->getSubExpr());
    }

    void CheckLValueToRValueCast(Expr *E) {
      E = E->IgnoreParenImpCasts();

      if (isa<DeclRefExpr>(E)) {
        return;
      }

      if (ConditionalOperator *CO = dyn_cast<ConditionalOperator>(E)) {
        Visit(CO->getCond());
        CheckLValueToRValueCast(CO->getTrueExpr());
        CheckLValueToRValueCast(CO->getFalseExpr());
        return;
      }

      if (BinaryConditionalOperator *BCO =
              dyn_cast<BinaryConditionalOperator>(E)) {
        CheckLValueToRValueCast(BCO->getOpaqueValue()->getSourceExpr());
        CheckLValueToRValueCast(BCO->getFalseExpr());
        return;
      }

      Visit(E);
    }

    void VisitDeclRefExpr(DeclRefExpr *E) {
      if (VarDecl *VD = dyn_cast<VarDecl>(E->getDecl()))
        if (Decls.count(VD))
          FoundDecl = true;
    }

    void VisitPseudoObjectExpr(PseudoObjectExpr *POE) {
      // Only need to visit the semantics for POE.
      // SyntaticForm doesn't really use the Decal.
      for (auto *S : POE->semantics()) {
        if (auto *OVE = dyn_cast<OpaqueValueExpr>(S))
          // Look past the OVE into the expression it binds.
          Visit(OVE->getSourceExpr());
        else
          Visit(S);
      }
    }

    bool FoundDeclInUse() { return FoundDecl; }

  };  // end class DeclMatcher

  void CheckForLoopConditionalStatement(Sema &S, Expr *Second,
                                        Expr *Third, Stmt *Body) {
    // Condition is empty
    if (!Second) return;

    if (S.Diags.isIgnored(diag::warn_variables_not_in_loop_body,
                          Second->getBeginLoc()))
      return;

    PartialDiagnostic PDiag = S.PDiag(diag::warn_variables_not_in_loop_body);
    DeclSetVector Decls;
    SmallVector<SourceRange, 10> Ranges;
    DeclExtractor DE(S, Decls, Ranges);
    DE.Visit(Second);

    // Don't analyze complex conditionals.
    if (!DE.isSimple()) return;

    // No decls found.
    if (Decls.size() == 0) return;

    // Don't warn on volatile, static, or global variables.
    for (auto *VD : Decls)
      if (VD->getType().isVolatileQualified() || VD->hasGlobalStorage())
        return;

    if (DeclMatcher(S, Decls, Second).FoundDeclInUse() ||
        DeclMatcher(S, Decls, Third).FoundDeclInUse() ||
        DeclMatcher(S, Decls, Body).FoundDeclInUse())
      return;

    // Load decl names into diagnostic.
    if (Decls.size() > 4) {
      PDiag << 0;
    } else {
      PDiag << (unsigned)Decls.size();
      for (auto *VD : Decls)
        PDiag << VD->getDeclName();
    }

    for (auto Range : Ranges)
      PDiag << Range;

    S.Diag(Ranges.begin()->getBegin(), PDiag);
  }

  // If Statement is an incemement or decrement, return true and sets the
  // variables Increment and DRE.
  bool ProcessIterationStmt(Sema &S, Stmt* Statement, bool &Increment,
                            DeclRefExpr *&DRE) {
    if (auto Cleanups = dyn_cast<ExprWithCleanups>(Statement))
      if (!Cleanups->cleanupsHaveSideEffects())
        Statement = Cleanups->getSubExpr();

    if (UnaryOperator *UO = dyn_cast<UnaryOperator>(Statement)) {
      switch (UO->getOpcode()) {
        default: return false;
        case UO_PostInc:
        case UO_PreInc:
          Increment = true;
          break;
        case UO_PostDec:
        case UO_PreDec:
          Increment = false;
          break;
      }
      DRE = dyn_cast<DeclRefExpr>(UO->getSubExpr());
      return DRE;
    }

    if (CXXOperatorCallExpr *Call = dyn_cast<CXXOperatorCallExpr>(Statement)) {
      FunctionDecl *FD = Call->getDirectCallee();
      if (!FD || !FD->isOverloadedOperator()) return false;
      switch (FD->getOverloadedOperator()) {
        default: return false;
        case OO_PlusPlus:
          Increment = true;
          break;
        case OO_MinusMinus:
          Increment = false;
          break;
      }
      DRE = dyn_cast<DeclRefExpr>(Call->getArg(0));
      return DRE;
    }

    return false;
  }

  // A visitor to determine if a continue or break statement is a
  // subexpression.
  class BreakContinueFinder : public ConstEvaluatedExprVisitor<BreakContinueFinder> {
    SourceLocation BreakLoc;
    SourceLocation ContinueLoc;
    bool InSwitch = false;

  public:
    BreakContinueFinder(Sema &S, const Stmt* Body) :
        Inherited(S.Context) {
      Visit(Body);
    }

    typedef ConstEvaluatedExprVisitor<BreakContinueFinder> Inherited;

    void VisitContinueStmt(const ContinueStmt* E) {
      ContinueLoc = E->getContinueLoc();
    }

    void VisitBreakStmt(const BreakStmt* E) {
      if (!InSwitch)
        BreakLoc = E->getBreakLoc();
    }

    void VisitSwitchStmt(const SwitchStmt* S) {
      if (const Stmt *Init = S->getInit())
        Visit(Init);
      if (const Stmt *CondVar = S->getConditionVariableDeclStmt())
        Visit(CondVar);
      if (const Stmt *Cond = S->getCond())
        Visit(Cond);

      // Don't return break statements from the body of a switch.
      InSwitch = true;
      if (const Stmt *Body = S->getBody())
        Visit(Body);
      InSwitch = false;
    }

    void VisitForStmt(const ForStmt *S) {
      // Only visit the init statement of a for loop; the body
      // has a different break/continue scope.
      if (const Stmt *Init = S->getInit())
        Visit(Init);
    }

    void VisitWhileStmt(const WhileStmt *) {
      // Do nothing; the children of a while loop have a different
      // break/continue scope.
    }

    void VisitDoStmt(const DoStmt *) {
      // Do nothing; the children of a while loop have a different
      // break/continue scope.
    }

    void VisitCXXForRangeStmt(const CXXForRangeStmt *S) {
      // Only visit the initialization of a for loop; the body
      // has a different break/continue scope.
      if (const Stmt *Init = S->getInit())
        Visit(Init);
      if (const Stmt *Range = S->getRangeStmt())
        Visit(Range);
      if (const Stmt *Begin = S->getBeginStmt())
        Visit(Begin);
      if (const Stmt *End = S->getEndStmt())
        Visit(End);
    }

    void VisitObjCForCollectionStmt(const ObjCForCollectionStmt *S) {
      // Only visit the initialization of a for loop; the body
      // has a different break/continue scope.
      if (const Stmt *Element = S->getElement())
        Visit(Element);
      if (const Stmt *Collection = S->getCollection())
        Visit(Collection);
    }

    bool ContinueFound() { return ContinueLoc.isValid(); }
    bool BreakFound() { return BreakLoc.isValid(); }
    SourceLocation GetContinueLoc() { return ContinueLoc; }
    SourceLocation GetBreakLoc() { return BreakLoc; }

  };  // end class BreakContinueFinder

  // Emit a warning when a loop increment/decrement appears twice per loop
  // iteration.  The conditions which trigger this warning are:
  // 1) The last statement in the loop body and the third expression in the
  //    for loop are both increment or both decrement of the same variable
  // 2) No continue statements in the loop body.
  void CheckForRedundantIteration(Sema &S, Expr *Third, Stmt *Body) {
    // Return when there is nothing to check.
    if (!Body || !Third) return;

    if (S.Diags.isIgnored(diag::warn_redundant_loop_iteration,
                          Third->getBeginLoc()))
      return;

    // Get the last statement from the loop body.
    CompoundStmt *CS = dyn_cast<CompoundStmt>(Body);
    if (!CS || CS->body_empty()) return;
    Stmt *LastStmt = CS->body_back();
    if (!LastStmt) return;

    bool LoopIncrement, LastIncrement;
    DeclRefExpr *LoopDRE, *LastDRE;

    if (!ProcessIterationStmt(S, Third, LoopIncrement, LoopDRE)) return;
    if (!ProcessIterationStmt(S, LastStmt, LastIncrement, LastDRE)) return;

    // Check that the two statements are both increments or both decrements
    // on the same variable.
    if (LoopIncrement != LastIncrement ||
        LoopDRE->getDecl() != LastDRE->getDecl()) return;

    if (BreakContinueFinder(S, Body).ContinueFound()) return;

    S.Diag(LastDRE->getLocation(), diag::warn_redundant_loop_iteration)
         << LastDRE->getDecl() << LastIncrement;
    S.Diag(LoopDRE->getLocation(), diag::note_loop_iteration_here)
         << LoopIncrement;
  }

} // end namespace


void Sema::CheckBreakContinueBinding(Expr *E) {
  if (!E || getLangOpts().CPlusPlus)
    return;
  BreakContinueFinder BCFinder(*this, E);
  Scope *BreakParent = CurScope->getBreakParent();
  if (BCFinder.BreakFound() && BreakParent) {
    if (BreakParent->getFlags() & Scope::SwitchScope) {
      Diag(BCFinder.GetBreakLoc(), diag::warn_break_binds_to_switch);
    } else {
      Diag(BCFinder.GetBreakLoc(), diag::warn_loop_ctrl_binds_to_inner)
          << "break";
    }
  } else if (BCFinder.ContinueFound() && CurScope->getContinueParent()) {
    Diag(BCFinder.GetContinueLoc(), diag::warn_loop_ctrl_binds_to_inner)
        << "continue";
  }
}

StmtResult Sema::ActOnForStmt(SourceLocation ForLoc, SourceLocation LParenLoc,
                              Stmt *First, ConditionResult Second,
                              FullExprArg third, SourceLocation RParenLoc,
                              Stmt *Body) {
  if (Second.isInvalid())
    return StmtError();

  if (!getLangOpts().CPlusPlus) {
    if (DeclStmt *DS = dyn_cast_or_null<DeclStmt>(First)) {
      // C99 6.8.5p3: The declaration part of a 'for' statement shall only
      // declare identifiers for objects having storage class 'auto' or
      // 'register'.
      const Decl *NonVarSeen = nullptr;
      bool VarDeclSeen = false;
      for (auto *DI : DS->decls()) {
        if (VarDecl *VD = dyn_cast<VarDecl>(DI)) {
          VarDeclSeen = true;
          if (VD->isLocalVarDecl() && !VD->hasLocalStorage()) {
            Diag(DI->getLocation(), diag::err_non_local_variable_decl_in_for);
            DI->setInvalidDecl();
          }
        } else if (!NonVarSeen) {
          // Keep track of the first non-variable declaration we saw so that
          // we can diagnose if we don't see any variable declarations. This
          // covers a case like declaring a typedef, function, or structure
          // type rather than a variable.
          NonVarSeen = DI;
        }
      }
      // Diagnose if we saw a non-variable declaration but no variable
      // declarations.
      if (NonVarSeen && !VarDeclSeen)
        Diag(NonVarSeen->getLocation(), diag::err_non_variable_decl_in_for);
    }
  }

  CheckBreakContinueBinding(Second.get().second);
  CheckBreakContinueBinding(third.get());

  if (!Second.get().first)
    CheckForLoopConditionalStatement(*this, Second.get().second, third.get(),
                                     Body);
  CheckForRedundantIteration(*this, third.get(), Body);

  if (Second.get().second &&
      !Diags.isIgnored(diag::warn_comma_operator,
                       Second.get().second->getExprLoc()))
    CommaVisitor(*this).Visit(Second.get().second);

  Expr *Third  = third.release().getAs<Expr>();
  if (isa<NullStmt>(Body))
    getCurCompoundScope().setHasEmptyLoopBodies();

  return new (Context)
      ForStmt(Context, First, Second.get().second, Second.get().first, Third,
              Body, ForLoc, LParenLoc, RParenLoc);
}

/// In an Objective C collection iteration statement:
///   for (x in y)
/// x can be an arbitrary l-value expression.  Bind it up as a
/// full-expression.
StmtResult Sema::ActOnForEachLValueExpr(Expr *E) {
  // Reduce placeholder expressions here.  Note that this rejects the
  // use of pseudo-object l-values in this position.
  ExprResult result = CheckPlaceholderExpr(E);
  if (result.isInvalid()) return StmtError();
  E = result.get();

  ExprResult FullExpr = ActOnFinishFullExpr(E, /*DiscardedValue*/ false);
  if (FullExpr.isInvalid())
    return StmtError();
  return StmtResult(static_cast<Stmt*>(FullExpr.get()));
}

ExprResult
Sema::CheckObjCForCollectionOperand(SourceLocation forLoc, Expr *collection) {
  if (!collection)
    return ExprError();

  ExprResult result = CorrectDelayedTyposInExpr(collection);
  if (!result.isUsable())
    return ExprError();
  collection = result.get();

  // Bail out early if we've got a type-dependent expression.
  if (collection->isTypeDependent()) return collection;

  // Perform normal l-value conversion.
  result = DefaultFunctionArrayLvalueConversion(collection);
  if (result.isInvalid())
    return ExprError();
  collection = result.get();

  // The operand needs to have object-pointer type.
  // TODO: should we do a contextual conversion?
  const ObjCObjectPointerType *pointerType =
    collection->getType()->getAs<ObjCObjectPointerType>();
  if (!pointerType)
    return Diag(forLoc, diag::err_collection_expr_type)
             << collection->getType() << collection->getSourceRange();

  // Check that the operand provides
  //   - countByEnumeratingWithState:objects:count:
  const ObjCObjectType *objectType = pointerType->getObjectType();
  ObjCInterfaceDecl *iface = objectType->getInterface();

  // If we have a forward-declared type, we can't do this check.
  // Under ARC, it is an error not to have a forward-declared class.
  if (iface &&
      (getLangOpts().ObjCAutoRefCount
           ? RequireCompleteType(forLoc, QualType(objectType, 0),
                                 diag::err_arc_collection_forward, collection)
           : !isCompleteType(forLoc, QualType(objectType, 0)))) {
    // Otherwise, if we have any useful type information, check that
    // the type declares the appropriate method.
  } else if (iface || !objectType->qual_empty()) {
    IdentifierInfo *selectorIdents[] = {
      &Context.Idents.get("countByEnumeratingWithState"),
      &Context.Idents.get("objects"),
      &Context.Idents.get("count")
    };
    Selector selector = Context.Selectors.getSelector(3, &selectorIdents[0]);

    ObjCMethodDecl *method = nullptr;

    // If there's an interface, look in both the public and private APIs.
    if (iface) {
      method = iface->lookupInstanceMethod(selector);
      if (!method) method = iface->lookupPrivateMethod(selector);
    }

    // Also check protocol qualifiers.
    if (!method)
      method = LookupMethodInQualifiedType(selector, pointerType,
                                           /*instance*/ true);

    // If we didn't find it anywhere, give up.
    if (!method) {
      Diag(forLoc, diag::warn_collection_expr_type)
        << collection->getType() << selector << collection->getSourceRange();
    }

    // TODO: check for an incompatible signature?
  }

  // Wrap up any cleanups in the expression.
  return collection;
}

StmtResult
Sema::ActOnObjCForCollectionStmt(SourceLocation ForLoc,
                                 Stmt *First, Expr *collection,
                                 SourceLocation RParenLoc) {
  setFunctionHasBranchProtectedScope();

  ExprResult CollectionExprResult =
    CheckObjCForCollectionOperand(ForLoc, collection);

  if (First) {
    QualType FirstType;
    if (DeclStmt *DS = dyn_cast<DeclStmt>(First)) {
      if (!DS->isSingleDecl())
        return StmtError(Diag((*DS->decl_begin())->getLocation(),
                         diag::err_toomany_element_decls));

      VarDecl *D = dyn_cast<VarDecl>(DS->getSingleDecl());
      if (!D || D->isInvalidDecl())
        return StmtError();

      FirstType = D->getType();
      // C99 6.8.5p3: The declaration part of a 'for' statement shall only
      // declare identifiers for objects having storage class 'auto' or
      // 'register'.
      if (!D->hasLocalStorage())
        return StmtError(Diag(D->getLocation(),
                              diag::err_non_local_variable_decl_in_for));

      // If the type contained 'auto', deduce the 'auto' to 'id'.
      if (FirstType->getContainedAutoType()) {
        OpaqueValueExpr OpaqueId(D->getLocation(), Context.getObjCIdType(),
                                 VK_PRValue);
        Expr *DeducedInit = &OpaqueId;
        if (DeduceAutoType(D->getTypeSourceInfo(), DeducedInit, FirstType) ==
                DAR_Failed)
          DiagnoseAutoDeductionFailure(D, DeducedInit);
        if (FirstType.isNull()) {
          D->setInvalidDecl();
          return StmtError();
        }

        D->setType(FirstType);

        if (!inTemplateInstantiation()) {
          SourceLocation Loc =
              D->getTypeSourceInfo()->getTypeLoc().getBeginLoc();
          Diag(Loc, diag::warn_auto_var_is_id)
            << D->getDeclName();
        }
      }

    } else {
      Expr *FirstE = cast<Expr>(First);
      if (!FirstE->isTypeDependent() && !FirstE->isLValue())
        return StmtError(
            Diag(First->getBeginLoc(), diag::err_selector_element_not_lvalue)
            << First->getSourceRange());

      FirstType = static_cast<Expr*>(First)->getType();
      if (FirstType.isConstQualified())
        Diag(ForLoc, diag::err_selector_element_const_type)
          << FirstType << First->getSourceRange();
    }
    if (!FirstType->isDependentType() &&
        !FirstType->isObjCObjectPointerType() &&
        !FirstType->isBlockPointerType())
        return StmtError(Diag(ForLoc, diag::err_selector_element_type)
                           << FirstType << First->getSourceRange());
  }

  if (CollectionExprResult.isInvalid())
    return StmtError();

  CollectionExprResult =
      ActOnFinishFullExpr(CollectionExprResult.get(), /*DiscardedValue*/ false);
  if (CollectionExprResult.isInvalid())
    return StmtError();

  return new (Context) ObjCForCollectionStmt(First, CollectionExprResult.get(),
                                             nullptr, ForLoc, RParenLoc);
}

/// Finish building a variable declaration for a for-range statement.
/// \return true if an error occurs.
static bool FinishForRangeVarDecl(Sema &SemaRef, VarDecl *Decl, Expr *Init,
                                  SourceLocation Loc, int DiagID) {
  if (Decl->getType()->isUndeducedType()) {
    ExprResult Res = SemaRef.CorrectDelayedTyposInExpr(Init);
    if (!Res.isUsable()) {
      Decl->setInvalidDecl();
      return true;
    }
    Init = Res.get();
  }

  // Deduce the type for the iterator variable now rather than leaving it to
  // AddInitializerToDecl, so we can produce a more suitable diagnostic.
  QualType InitType;
  if ((!isa<InitListExpr>(Init) && Init->getType()->isVoidType()) ||
      SemaRef.DeduceAutoType(Decl->getTypeSourceInfo(), Init, InitType) ==
          Sema::DAR_Failed)
    SemaRef.Diag(Loc, DiagID) << Init->getType();
  if (InitType.isNull()) {
    Decl->setInvalidDecl();
    return true;
  }
  Decl->setType(InitType);

  // In ARC, infer lifetime.
  // FIXME: ARC may want to turn this into 'const __unsafe_unretained' if
  // we're doing the equivalent of fast iteration.
  if (SemaRef.getLangOpts().ObjCAutoRefCount &&
      SemaRef.inferObjCARCLifetime(Decl))
    Decl->setInvalidDecl();

  SemaRef.AddInitializerToDecl(Decl, Init, /*DirectInit=*/false);
  SemaRef.FinalizeDeclaration(Decl);
  SemaRef.CurContext->addHiddenDecl(Decl);
  return false;
}

namespace {
// An enum to represent whether something is dealing with a call to begin()
// or a call to end() in a range-based for loop.
enum BeginEndFunction {
  BEF_begin,
  BEF_end
};

/// Produce a note indicating which begin/end function was implicitly called
/// by a C++11 for-range statement. This is often not obvious from the code,
/// nor from the diagnostics produced when analysing the implicit expressions
/// required in a for-range statement.
void NoteForRangeBeginEndFunction(Sema &SemaRef, Expr *E,
                                  BeginEndFunction BEF) {
  CallExpr *CE = dyn_cast<CallExpr>(E);
  if (!CE)
    return;
  FunctionDecl *D = dyn_cast<FunctionDecl>(CE->getCalleeDecl());
  if (!D)
    return;
  SourceLocation Loc = D->getLocation();

  std::string Description;
  bool IsTemplate = false;
  if (FunctionTemplateDecl *FunTmpl = D->getPrimaryTemplate()) {
    Description = SemaRef.getTemplateArgumentBindingsText(
      FunTmpl->getTemplateParameters(), *D->getTemplateSpecializationArgs());
    IsTemplate = true;
  }

  SemaRef.Diag(Loc, diag::note_for_range_begin_end)
    << BEF << IsTemplate << Description << E->getType();
}

/// Build a variable declaration for a for-range statement.
VarDecl *BuildForRangeVarDecl(Sema &SemaRef, SourceLocation Loc,
                              QualType Type, StringRef Name) {
  DeclContext *DC = SemaRef.CurContext;
  IdentifierInfo *II = &SemaRef.PP.getIdentifierTable().get(Name);
  TypeSourceInfo *TInfo = SemaRef.Context.getTrivialTypeSourceInfo(Type, Loc);
  VarDecl *Decl = VarDecl::Create(SemaRef.Context, DC, Loc, Loc, II, Type,
                                  TInfo, SC_None);
  Decl->setImplicit();
  return Decl;
}

}

static bool ObjCEnumerationCollection(Expr *Collection) {
  return !Collection->isTypeDependent()
          && Collection->getType()->getAs<ObjCObjectPointerType>() != nullptr;
}

/// ActOnCXXForRangeStmt - Check and build a C++11 for-range statement.
///
/// C++11 [stmt.ranged]:
///   A range-based for statement is equivalent to
///
///   {
///     auto && __range = range-init;
///     for ( auto __begin = begin-expr,
///           __end = end-expr;
///           __begin != __end;
///           ++__begin ) {
///       for-range-declaration = *__begin;
///       statement
///     }
///   }
///
/// The body of the loop is not available yet, since it cannot be analysed until
/// we have determined the type of the for-range-declaration.
StmtResult Sema::ActOnCXXForRangeStmt(Scope *S, SourceLocation ForLoc,
                                      SourceLocation CoawaitLoc, Stmt *InitStmt,
                                      Stmt *First, SourceLocation ColonLoc,
                                      Expr *Range, SourceLocation RParenLoc,
                                      BuildForRangeKind Kind) {
  if (!First)
    return StmtError();

  if (Range && ObjCEnumerationCollection(Range)) {
    // FIXME: Support init-statements in Objective-C++20 ranged for statement.
    if (InitStmt)
      return Diag(InitStmt->getBeginLoc(), diag::err_objc_for_range_init_stmt)
                 << InitStmt->getSourceRange();
    return ActOnObjCForCollectionStmt(ForLoc, First, Range, RParenLoc);
  }

  DeclStmt *DS = dyn_cast<DeclStmt>(First);
  assert(DS && "first part of for range not a decl stmt");

  if (!DS->isSingleDecl()) {
    Diag(DS->getBeginLoc(), diag::err_type_defined_in_for_range);
    return StmtError();
  }

  // This function is responsible for attaching an initializer to LoopVar. We
  // must call ActOnInitializerError if we fail to do so.
  Decl *LoopVar = DS->getSingleDecl();
  if (LoopVar->isInvalidDecl() || !Range ||
      DiagnoseUnexpandedParameterPack(Range, UPPC_Expression)) {
    ActOnInitializerError(LoopVar);
    return StmtError();
  }

  // Build the coroutine state immediately and not later during template
  // instantiation
  if (!CoawaitLoc.isInvalid()) {
    if (!ActOnCoroutineBodyStart(S, CoawaitLoc, "co_await")) {
      ActOnInitializerError(LoopVar);
      return StmtError();
    }
  }

  // Build  auto && __range = range-init
  // Divide by 2, since the variables are in the inner scope (loop body).
  const auto DepthStr = std::to_string(S->getDepth() / 2);
  SourceLocation RangeLoc = Range->getBeginLoc();
  VarDecl *RangeVar = BuildForRangeVarDecl(*this, RangeLoc,
                                           Context.getAutoRRefDeductType(),
                                           std::string("__range") + DepthStr);
  if (FinishForRangeVarDecl(*this, RangeVar, Range, RangeLoc,
                            diag::err_for_range_deduction_failure)) {
    ActOnInitializerError(LoopVar);
    return StmtError();
  }

  // Claim the type doesn't contain auto: we've already done the checking.
  DeclGroupPtrTy RangeGroup =
      BuildDeclaratorGroup(MutableArrayRef<Decl *>((Decl **)&RangeVar, 1));
  StmtResult RangeDecl = ActOnDeclStmt(RangeGroup, RangeLoc, RangeLoc);
  if (RangeDecl.isInvalid()) {
    ActOnInitializerError(LoopVar);
    return StmtError();
  }

  StmtResult R = BuildCXXForRangeStmt(
      ForLoc, CoawaitLoc, InitStmt, ColonLoc, RangeDecl.get(),
      /*BeginStmt=*/nullptr, /*EndStmt=*/nullptr,
      /*Cond=*/nullptr, /*Inc=*/nullptr, DS, RParenLoc, Kind);
  if (R.isInvalid()) {
    ActOnInitializerError(LoopVar);
    return StmtError();
  }

  return R;
}

/// Create the initialization, compare, and increment steps for
/// the range-based for loop expression.
/// This function does not handle array-based for loops,
/// which are created in Sema::BuildCXXForRangeStmt.
///
/// \returns a ForRangeStatus indicating success or what kind of error occurred.
/// BeginExpr and EndExpr are set and FRS_Success is returned on success;
/// CandidateSet and BEF are set and some non-success value is returned on
/// failure.
static Sema::ForRangeStatus
BuildNonArrayForRange(Sema &SemaRef, Expr *BeginRange, Expr *EndRange,
                      QualType RangeType, VarDecl *BeginVar, VarDecl *EndVar,
                      SourceLocation ColonLoc, SourceLocation CoawaitLoc,
                      OverloadCandidateSet *CandidateSet, ExprResult *BeginExpr,
                      ExprResult *EndExpr, BeginEndFunction *BEF) {
  DeclarationNameInfo BeginNameInfo(
      &SemaRef.PP.getIdentifierTable().get("begin"), ColonLoc);
  DeclarationNameInfo EndNameInfo(&SemaRef.PP.getIdentifierTable().get("end"),
                                  ColonLoc);

  LookupResult BeginMemberLookup(SemaRef, BeginNameInfo,
                                 Sema::LookupMemberName);
  LookupResult EndMemberLookup(SemaRef, EndNameInfo, Sema::LookupMemberName);

  auto BuildBegin = [&] {
    *BEF = BEF_begin;
    Sema::ForRangeStatus RangeStatus =
        SemaRef.BuildForRangeBeginEndCall(ColonLoc, ColonLoc, BeginNameInfo,
                                          BeginMemberLookup, CandidateSet,
                                          BeginRange, BeginExpr);

    if (RangeStatus != Sema::FRS_Success) {
      if (RangeStatus == Sema::FRS_DiagnosticIssued)
        SemaRef.Diag(BeginRange->getBeginLoc(), diag::note_in_for_range)
            << ColonLoc << BEF_begin << BeginRange->getType();
      return RangeStatus;
    }
    if (!CoawaitLoc.isInvalid()) {
      // FIXME: getCurScope() should not be used during template instantiation.
      // We should pick up the set of unqualified lookup results for operator
      // co_await during the initial parse.
      *BeginExpr = SemaRef.ActOnCoawaitExpr(SemaRef.getCurScope(), ColonLoc,
                                            BeginExpr->get());
      if (BeginExpr->isInvalid())
        return Sema::FRS_DiagnosticIssued;
    }
    if (FinishForRangeVarDecl(SemaRef, BeginVar, BeginExpr->get(), ColonLoc,
                              diag::err_for_range_iter_deduction_failure)) {
      NoteForRangeBeginEndFunction(SemaRef, BeginExpr->get(), *BEF);
      return Sema::FRS_DiagnosticIssued;
    }
    return Sema::FRS_Success;
  };

  auto BuildEnd = [&] {
    *BEF = BEF_end;
    Sema::ForRangeStatus RangeStatus =
        SemaRef.BuildForRangeBeginEndCall(ColonLoc, ColonLoc, EndNameInfo,
                                          EndMemberLookup, CandidateSet,
                                          EndRange, EndExpr);
    if (RangeStatus != Sema::FRS_Success) {
      if (RangeStatus == Sema::FRS_DiagnosticIssued)
        SemaRef.Diag(EndRange->getBeginLoc(), diag::note_in_for_range)
            << ColonLoc << BEF_end << EndRange->getType();
      return RangeStatus;
    }
    if (FinishForRangeVarDecl(SemaRef, EndVar, EndExpr->get(), ColonLoc,
                              diag::err_for_range_iter_deduction_failure)) {
      NoteForRangeBeginEndFunction(SemaRef, EndExpr->get(), *BEF);
      return Sema::FRS_DiagnosticIssued;
    }
    return Sema::FRS_Success;
  };

  if (CXXRecordDecl *D = RangeType->getAsCXXRecordDecl()) {
    // - if _RangeT is a class type, the unqualified-ids begin and end are
    //   looked up in the scope of class _RangeT as if by class member access
    //   lookup (3.4.5), and if either (or both) finds at least one
    //   declaration, begin-expr and end-expr are __range.begin() and
    //   __range.end(), respectively;
    SemaRef.LookupQualifiedName(BeginMemberLookup, D);
    if (BeginMemberLookup.isAmbiguous())
      return Sema::FRS_DiagnosticIssued;

    SemaRef.LookupQualifiedName(EndMemberLookup, D);
    if (EndMemberLookup.isAmbiguous())
      return Sema::FRS_DiagnosticIssued;

    if (BeginMemberLookup.empty() != EndMemberLookup.empty()) {
      // Look up the non-member form of the member we didn't find, first.
      // This way we prefer a "no viable 'end'" diagnostic over a "i found
      // a 'begin' but ignored it because there was no member 'end'"
      // diagnostic.
      auto BuildNonmember = [&](
          BeginEndFunction BEFFound, LookupResult &Found,
          llvm::function_ref<Sema::ForRangeStatus()> BuildFound,
          llvm::function_ref<Sema::ForRangeStatus()> BuildNotFound) {
        LookupResult OldFound = std::move(Found);
        Found.clear();

        if (Sema::ForRangeStatus Result = BuildNotFound())
          return Result;

        switch (BuildFound()) {
        case Sema::FRS_Success:
          return Sema::FRS_Success;

        case Sema::FRS_NoViableFunction:
          CandidateSet->NoteCandidates(
              PartialDiagnosticAt(BeginRange->getBeginLoc(),
                                  SemaRef.PDiag(diag::err_for_range_invalid)
                                      << BeginRange->getType() << BEFFound),
              SemaRef, OCD_AllCandidates, BeginRange);
          LLVM_FALLTHROUGH;

        case Sema::FRS_DiagnosticIssued:
          for (NamedDecl *D : OldFound) {
            SemaRef.Diag(D->getLocation(),
                         diag::note_for_range_member_begin_end_ignored)
                << BeginRange->getType() << BEFFound;
          }
          return Sema::FRS_DiagnosticIssued;
        }
        llvm_unreachable("unexpected ForRangeStatus");
      };
      if (BeginMemberLookup.empty())
        return BuildNonmember(BEF_end, EndMemberLookup, BuildEnd, BuildBegin);
      return BuildNonmember(BEF_begin, BeginMemberLookup, BuildBegin, BuildEnd);
    }
  } else {
    // - otherwise, begin-expr and end-expr are begin(__range) and
    //   end(__range), respectively, where begin and end are looked up with
    //   argument-dependent lookup (3.4.2). For the purposes of this name
    //   lookup, namespace std is an associated namespace.
  }

  if (Sema::ForRangeStatus Result = BuildBegin())
    return Result;
  return BuildEnd();
}

/// Speculatively attempt to dereference an invalid range expression.
/// If the attempt fails, this function will return a valid, null StmtResult
/// and emit no diagnostics.
static StmtResult RebuildForRangeWithDereference(Sema &SemaRef, Scope *S,
                                                 SourceLocation ForLoc,
                                                 SourceLocation CoawaitLoc,
                                                 Stmt *InitStmt,
                                                 Stmt *LoopVarDecl,
                                                 SourceLocation ColonLoc,
                                                 Expr *Range,
                                                 SourceLocation RangeLoc,
                                                 SourceLocation RParenLoc) {
  // Determine whether we can rebuild the for-range statement with a
  // dereferenced range expression.
  ExprResult AdjustedRange;
  {
    Sema::SFINAETrap Trap(SemaRef);

    AdjustedRange = SemaRef.BuildUnaryOp(S, RangeLoc, UO_Deref, Range);
    if (AdjustedRange.isInvalid())
      return StmtResult();

    StmtResult SR = SemaRef.ActOnCXXForRangeStmt(
        S, ForLoc, CoawaitLoc, InitStmt, LoopVarDecl, ColonLoc,
        AdjustedRange.get(), RParenLoc, Sema::BFRK_Check);
    if (SR.isInvalid())
      return StmtResult();
  }

  // The attempt to dereference worked well enough that it could produce a valid
  // loop. Produce a fixit, and rebuild the loop with diagnostics enabled, in
  // case there are any other (non-fatal) problems with it.
  SemaRef.Diag(RangeLoc, diag::err_for_range_dereference)
    << Range->getType() << FixItHint::CreateInsertion(RangeLoc, "*");
  return SemaRef.ActOnCXXForRangeStmt(
      S, ForLoc, CoawaitLoc, InitStmt, LoopVarDecl, ColonLoc,
      AdjustedRange.get(), RParenLoc, Sema::BFRK_Rebuild);
}

/// BuildCXXForRangeStmt - Build or instantiate a C++11 for-range statement.
StmtResult Sema::BuildCXXForRangeStmt(SourceLocation ForLoc,
                                      SourceLocation CoawaitLoc, Stmt *InitStmt,
                                      SourceLocation ColonLoc, Stmt *RangeDecl,
                                      Stmt *Begin, Stmt *End, Expr *Cond,
                                      Expr *Inc, Stmt *LoopVarDecl,
                                      SourceLocation RParenLoc,
                                      BuildForRangeKind Kind) {
  // FIXME: This should not be used during template instantiation. We should
  // pick up the set of unqualified lookup results for the != and + operators
  // in the initial parse.
  //
  // Testcase (accepts-invalid):
  //   template<typename T> void f() { for (auto x : T()) {} }
  //   namespace N { struct X { X begin(); X end(); int operator*(); }; }
  //   bool operator!=(N::X, N::X); void operator++(N::X);
  //   void g() { f<N::X>(); }
  Scope *S = getCurScope();

  DeclStmt *RangeDS = cast<DeclStmt>(RangeDecl);
  VarDecl *RangeVar = cast<VarDecl>(RangeDS->getSingleDecl());
  QualType RangeVarType = RangeVar->getType();

  DeclStmt *LoopVarDS = cast<DeclStmt>(LoopVarDecl);
  VarDecl *LoopVar = cast<VarDecl>(LoopVarDS->getSingleDecl());

  StmtResult BeginDeclStmt = Begin;
  StmtResult EndDeclStmt = End;
  ExprResult NotEqExpr = Cond, IncrExpr = Inc;

  if (RangeVarType->isDependentType()) {
    // The range is implicitly used as a placeholder when it is dependent.
    RangeVar->markUsed(Context);

    // Deduce any 'auto's in the loop variable as 'DependentTy'. We'll fill
    // them in properly when we instantiate the loop.
    if (!LoopVar->isInvalidDecl() && Kind != BFRK_Check) {
      if (auto *DD = dyn_cast<DecompositionDecl>(LoopVar))
        for (auto *Binding : DD->bindings())
          Binding->setType(Context.DependentTy);
      LoopVar->setType(SubstAutoType(LoopVar->getType(), Context.DependentTy));
    }
  } else if (!BeginDeclStmt.get()) {
    SourceLocation RangeLoc = RangeVar->getLocation();

    const QualType RangeVarNonRefType = RangeVarType.getNonReferenceType();

    ExprResult BeginRangeRef = BuildDeclRefExpr(RangeVar, RangeVarNonRefType,
                                                VK_LValue, ColonLoc);
    if (BeginRangeRef.isInvalid())
      return StmtError();

    ExprResult EndRangeRef = BuildDeclRefExpr(RangeVar, RangeVarNonRefType,
                                              VK_LValue, ColonLoc);
    if (EndRangeRef.isInvalid())
      return StmtError();

    QualType AutoType = Context.getAutoDeductType();
    Expr *Range = RangeVar->getInit();
    if (!Range)
      return StmtError();
    QualType RangeType = Range->getType();

    if (RequireCompleteType(RangeLoc, RangeType,
                            diag::err_for_range_incomplete_type))
      return StmtError();

    // Build auto __begin = begin-expr, __end = end-expr.
    // Divide by 2, since the variables are in the inner scope (loop body).
    const auto DepthStr = std::to_string(S->getDepth() / 2);
    VarDecl *BeginVar = BuildForRangeVarDecl(*this, ColonLoc, AutoType,
                                             std::string("__begin") + DepthStr);
    VarDecl *EndVar = BuildForRangeVarDecl(*this, ColonLoc, AutoType,
                                           std::string("__end") + DepthStr);

    // Build begin-expr and end-expr and attach to __begin and __end variables.
    ExprResult BeginExpr, EndExpr;
    if (const ArrayType *UnqAT = RangeType->getAsArrayTypeUnsafe()) {
      // - if _RangeT is an array type, begin-expr and end-expr are __range and
      //   __range + __bound, respectively, where __bound is the array bound. If
      //   _RangeT is an array of unknown size or an array of incomplete type,
      //   the program is ill-formed;

      // begin-expr is __range.
      BeginExpr = BeginRangeRef;
      if (!CoawaitLoc.isInvalid()) {
        BeginExpr = ActOnCoawaitExpr(S, ColonLoc, BeginExpr.get());
        if (BeginExpr.isInvalid())
          return StmtError();
      }
      if (FinishForRangeVarDecl(*this, BeginVar, BeginRangeRef.get(), ColonLoc,
                                diag::err_for_range_iter_deduction_failure)) {
        NoteForRangeBeginEndFunction(*this, BeginExpr.get(), BEF_begin);
        return StmtError();
      }

      // Find the array bound.
      ExprResult BoundExpr;
      if (const ConstantArrayType *CAT = dyn_cast<ConstantArrayType>(UnqAT))
        BoundExpr = IntegerLiteral::Create(
            Context, CAT->getSize(), Context.getPointerDiffType(), RangeLoc);
      else if (const VariableArrayType *VAT =
               dyn_cast<VariableArrayType>(UnqAT)) {
        // For a variably modified type we can't just use the expression within
        // the array bounds, since we don't want that to be re-evaluated here.
        // Rather, we need to determine what it was when the array was first
        // created - so we resort to using sizeof(vla)/sizeof(element).
        // For e.g.
        //  void f(int b) {
        //    int vla[b];
        //    b = -1;   <-- This should not affect the num of iterations below
        //    for (int &c : vla) { .. }
        //  }

        // FIXME: This results in codegen generating IR that recalculates the
        // run-time number of elements (as opposed to just using the IR Value
        // that corresponds to the run-time value of each bound that was
        // generated when the array was created.) If this proves too embarrassing
        // even for unoptimized IR, consider passing a magic-value/cookie to
        // codegen that then knows to simply use that initial llvm::Value (that
        // corresponds to the bound at time of array creation) within
        // getelementptr.  But be prepared to pay the price of increasing a
        // customized form of coupling between the two components - which  could
        // be hard to maintain as the codebase evolves.

        ExprResult SizeOfVLAExprR = ActOnUnaryExprOrTypeTraitExpr(
            EndVar->getLocation(), UETT_SizeOf,
            /*IsType=*/true,
            CreateParsedType(VAT->desugar(), Context.getTrivialTypeSourceInfo(
                                                 VAT->desugar(), RangeLoc))
                .getAsOpaquePtr(),
            EndVar->getSourceRange());
        if (SizeOfVLAExprR.isInvalid())
          return StmtError();

        ExprResult SizeOfEachElementExprR = ActOnUnaryExprOrTypeTraitExpr(
            EndVar->getLocation(), UETT_SizeOf,
            /*IsType=*/true,
            CreateParsedType(VAT->desugar(),
                             Context.getTrivialTypeSourceInfo(
                                 VAT->getElementType(), RangeLoc))
                .getAsOpaquePtr(),
            EndVar->getSourceRange());
        if (SizeOfEachElementExprR.isInvalid())
          return StmtError();

        BoundExpr =
            ActOnBinOp(S, EndVar->getLocation(), tok::slash,
                       SizeOfVLAExprR.get(), SizeOfEachElementExprR.get());
        if (BoundExpr.isInvalid())
          return StmtError();

      } else {
        // Can't be a DependentSizedArrayType or an IncompleteArrayType since
        // UnqAT is not incomplete and Range is not type-dependent.
        llvm_unreachable("Unexpected array type in for-range");
      }

      // end-expr is __range + __bound.
      EndExpr = ActOnBinOp(S, ColonLoc, tok::plus, EndRangeRef.get(),
                           BoundExpr.get());
      if (EndExpr.isInvalid())
        return StmtError();
      if (FinishForRangeVarDecl(*this, EndVar, EndExpr.get(), ColonLoc,
                                diag::err_for_range_iter_deduction_failure)) {
        NoteForRangeBeginEndFunction(*this, EndExpr.get(), BEF_end);
        return StmtError();
      }
    } else {
      OverloadCandidateSet CandidateSet(RangeLoc,
                                        OverloadCandidateSet::CSK_Normal);
      BeginEndFunction BEFFailure;
      ForRangeStatus RangeStatus = BuildNonArrayForRange(
          *this, BeginRangeRef.get(), EndRangeRef.get(), RangeType, BeginVar,
          EndVar, ColonLoc, CoawaitLoc, &CandidateSet, &BeginExpr, &EndExpr,
          &BEFFailure);

      if (Kind == BFRK_Build && RangeStatus == FRS_NoViableFunction &&
          BEFFailure == BEF_begin) {
        // If the range is being built from an array parameter, emit a
        // a diagnostic that it is being treated as a pointer.
        if (DeclRefExpr *DRE = dyn_cast<DeclRefExpr>(Range)) {
          if (ParmVarDecl *PVD = dyn_cast<ParmVarDecl>(DRE->getDecl())) {
            QualType ArrayTy = PVD->getOriginalType();
            QualType PointerTy = PVD->getType();
            if (PointerTy->isPointerType() && ArrayTy->isArrayType()) {
              Diag(Range->getBeginLoc(), diag::err_range_on_array_parameter)
                  << RangeLoc << PVD << ArrayTy << PointerTy;
              Diag(PVD->getLocation(), diag::note_declared_at);
              return StmtError();
            }
          }
        }

        // If building the range failed, try dereferencing the range expression
        // unless a diagnostic was issued or the end function is problematic.
        StmtResult SR = RebuildForRangeWithDereference(*this, S, ForLoc,
                                                       CoawaitLoc, InitStmt,
                                                       LoopVarDecl, ColonLoc,
                                                       Range, RangeLoc,
                                                       RParenLoc);
        if (SR.isInvalid() || SR.isUsable())
          return SR;
      }

      // Otherwise, emit diagnostics if we haven't already.
      if (RangeStatus == FRS_NoViableFunction) {
        Expr *Range = BEFFailure ? EndRangeRef.get() : BeginRangeRef.get();
        CandidateSet.NoteCandidates(
            PartialDiagnosticAt(Range->getBeginLoc(),
                                PDiag(diag::err_for_range_invalid)
                                    << RangeLoc << Range->getType()
                                    << BEFFailure),
            *this, OCD_AllCandidates, Range);
      }
      // Return an error if no fix was discovered.
      if (RangeStatus != FRS_Success)
        return StmtError();
    }

    assert(!BeginExpr.isInvalid() && !EndExpr.isInvalid() &&
           "invalid range expression in for loop");

    // C++11 [dcl.spec.auto]p7: BeginType and EndType must be the same.
    // C++1z removes this restriction.
    QualType BeginType = BeginVar->getType(), EndType = EndVar->getType();
    if (!Context.hasSameType(BeginType, EndType)) {
      Diag(RangeLoc, getLangOpts().CPlusPlus17
                         ? diag::warn_for_range_begin_end_types_differ
                         : diag::ext_for_range_begin_end_types_differ)
          << BeginType << EndType;
      NoteForRangeBeginEndFunction(*this, BeginExpr.get(), BEF_begin);
      NoteForRangeBeginEndFunction(*this, EndExpr.get(), BEF_end);
    }

    BeginDeclStmt =
        ActOnDeclStmt(ConvertDeclToDeclGroup(BeginVar), ColonLoc, ColonLoc);
    EndDeclStmt =
        ActOnDeclStmt(ConvertDeclToDeclGroup(EndVar), ColonLoc, ColonLoc);

    const QualType BeginRefNonRefType = BeginType.getNonReferenceType();
    ExprResult BeginRef = BuildDeclRefExpr(BeginVar, BeginRefNonRefType,
                                           VK_LValue, ColonLoc);
    if (BeginRef.isInvalid())
      return StmtError();

    ExprResult EndRef = BuildDeclRefExpr(EndVar, EndType.getNonReferenceType(),
                                         VK_LValue, ColonLoc);
    if (EndRef.isInvalid())
      return StmtError();

    // Build and check __begin != __end expression.
    NotEqExpr = ActOnBinOp(S, ColonLoc, tok::exclaimequal,
                           BeginRef.get(), EndRef.get());
    if (!NotEqExpr.isInvalid())
      NotEqExpr = CheckBooleanCondition(ColonLoc, NotEqExpr.get());
    if (!NotEqExpr.isInvalid())
      NotEqExpr =
          ActOnFinishFullExpr(NotEqExpr.get(), /*DiscardedValue*/ false);
    if (NotEqExpr.isInvalid()) {
      Diag(RangeLoc, diag::note_for_range_invalid_iterator)
        << RangeLoc << 0 << BeginRangeRef.get()->getType();
      NoteForRangeBeginEndFunction(*this, BeginExpr.get(), BEF_begin);
      if (!Context.hasSameType(BeginType, EndType))
        NoteForRangeBeginEndFunction(*this, EndExpr.get(), BEF_end);
      return StmtError();
    }

    // Build and check ++__begin expression.
    BeginRef = BuildDeclRefExpr(BeginVar, BeginRefNonRefType,
                                VK_LValue, ColonLoc);
    if (BeginRef.isInvalid())
      return StmtError();

    IncrExpr = ActOnUnaryOp(S, ColonLoc, tok::plusplus, BeginRef.get());
    if (!IncrExpr.isInvalid() && CoawaitLoc.isValid())
      // FIXME: getCurScope() should not be used during template instantiation.
      // We should pick up the set of unqualified lookup results for operator
      // co_await during the initial parse.
      IncrExpr = ActOnCoawaitExpr(S, CoawaitLoc, IncrExpr.get());
    if (!IncrExpr.isInvalid())
      IncrExpr = ActOnFinishFullExpr(IncrExpr.get(), /*DiscardedValue*/ false);
    if (IncrExpr.isInvalid()) {
      Diag(RangeLoc, diag::note_for_range_invalid_iterator)
        << RangeLoc << 2 << BeginRangeRef.get()->getType() ;
      NoteForRangeBeginEndFunction(*this, BeginExpr.get(), BEF_begin);
      return StmtError();
    }

    // Build and check *__begin  expression.
    BeginRef = BuildDeclRefExpr(BeginVar, BeginRefNonRefType,
                                VK_LValue, ColonLoc);
    if (BeginRef.isInvalid())
      return StmtError();

    ExprResult DerefExpr = ActOnUnaryOp(S, ColonLoc, tok::star, BeginRef.get());
    if (DerefExpr.isInvalid()) {
      Diag(RangeLoc, diag::note_for_range_invalid_iterator)
        << RangeLoc << 1 << BeginRangeRef.get()->getType();
      NoteForRangeBeginEndFunction(*this, BeginExpr.get(), BEF_begin);
      return StmtError();
    }

    // Attach  *__begin  as initializer for VD. Don't touch it if we're just
    // trying to determine whether this would be a valid range.
    if (!LoopVar->isInvalidDecl() && Kind != BFRK_Check) {
      AddInitializerToDecl(LoopVar, DerefExpr.get(), /*DirectInit=*/false);
      if (LoopVar->isInvalidDecl() ||
          (LoopVar->getInit() && LoopVar->getInit()->containsErrors()))
        NoteForRangeBeginEndFunction(*this, BeginExpr.get(), BEF_begin);
    }
  }

  // Don't bother to actually allocate the result if we're just trying to
  // determine whether it would be valid.
  if (Kind == BFRK_Check)
    return StmtResult();

  // In OpenMP loop region loop control variable must be private. Perform
  // analysis of first part (if any).
  if (getLangOpts().OpenMP >= 50 && BeginDeclStmt.isUsable())
    ActOnOpenMPLoopInitialization(ForLoc, BeginDeclStmt.get());

  return new (Context) CXXForRangeStmt(
      InitStmt, RangeDS, cast_or_null<DeclStmt>(BeginDeclStmt.get()),
      cast_or_null<DeclStmt>(EndDeclStmt.get()), NotEqExpr.get(),
      IncrExpr.get(), LoopVarDS, /*Body=*/nullptr, ForLoc, CoawaitLoc,
      ColonLoc, RParenLoc);
}

/// FinishObjCForCollectionStmt - Attach the body to a objective-C foreach
/// statement.
StmtResult Sema::FinishObjCForCollectionStmt(Stmt *S, Stmt *B) {
  if (!S || !B)
    return StmtError();
  ObjCForCollectionStmt * ForStmt = cast<ObjCForCollectionStmt>(S);

  ForStmt->setBody(B);
  return S;
}

// Warn when the loop variable is a const reference that creates a copy.
// Suggest using the non-reference type for copies.  If a copy can be prevented
// suggest the const reference type that would do so.
// For instance, given "for (const &Foo : Range)", suggest
// "for (const Foo : Range)" to denote a copy is made for the loop.  If
// possible, also suggest "for (const &Bar : Range)" if this type prevents
// the copy altogether.
static void DiagnoseForRangeReferenceVariableCopies(Sema &SemaRef,
                                                    const VarDecl *VD,
                                                    QualType RangeInitType) {
  const Expr *InitExpr = VD->getInit();
  if (!InitExpr)
    return;

  QualType VariableType = VD->getType();

  if (auto Cleanups = dyn_cast<ExprWithCleanups>(InitExpr))
    if (!Cleanups->cleanupsHaveSideEffects())
      InitExpr = Cleanups->getSubExpr();

  const MaterializeTemporaryExpr *MTE =
      dyn_cast<MaterializeTemporaryExpr>(InitExpr);

  // No copy made.
  if (!MTE)
    return;

  const Expr *E = MTE->getSubExpr()->IgnoreImpCasts();

  // Searching for either UnaryOperator for dereference of a pointer or
  // CXXOperatorCallExpr for handling iterators.
  while (!isa<CXXOperatorCallExpr>(E) && !isa<UnaryOperator>(E)) {
    if (const CXXConstructExpr *CCE = dyn_cast<CXXConstructExpr>(E)) {
      E = CCE->getArg(0);
    } else if (const CXXMemberCallExpr *Call = dyn_cast<CXXMemberCallExpr>(E)) {
      const MemberExpr *ME = cast<MemberExpr>(Call->getCallee());
      E = ME->getBase();
    } else {
      const MaterializeTemporaryExpr *MTE = cast<MaterializeTemporaryExpr>(E);
      E = MTE->getSubExpr();
    }
    E = E->IgnoreImpCasts();
  }

  QualType ReferenceReturnType;
  if (isa<UnaryOperator>(E)) {
    ReferenceReturnType = SemaRef.Context.getLValueReferenceType(E->getType());
  } else {
    const CXXOperatorCallExpr *Call = cast<CXXOperatorCallExpr>(E);
    const FunctionDecl *FD = Call->getDirectCallee();
    QualType ReturnType = FD->getReturnType();
    if (ReturnType->isReferenceType())
      ReferenceReturnType = ReturnType;
  }

  if (!ReferenceReturnType.isNull()) {
    // Loop variable creates a temporary.  Suggest either to go with
    // non-reference loop variable to indicate a copy is made, or
    // the correct type to bind a const reference.
    SemaRef.Diag(VD->getLocation(),
                 diag::warn_for_range_const_ref_binds_temp_built_from_ref)
        << VD << VariableType << ReferenceReturnType;
    QualType NonReferenceType = VariableType.getNonReferenceType();
    NonReferenceType.removeLocalConst();
    QualType NewReferenceType =
        SemaRef.Context.getLValueReferenceType(E->getType().withConst());
    SemaRef.Diag(VD->getBeginLoc(), diag::note_use_type_or_non_reference)
        << NonReferenceType << NewReferenceType << VD->getSourceRange()
        << FixItHint::CreateRemoval(VD->getTypeSpecEndLoc());
  } else if (!VariableType->isRValueReferenceType()) {
    // The range always returns a copy, so a temporary is always created.
    // Suggest removing the reference from the loop variable.
    // If the type is a rvalue reference do not warn since that changes the
    // semantic of the code.
    SemaRef.Diag(VD->getLocation(), diag::warn_for_range_ref_binds_ret_temp)
        << VD << RangeInitType;
    QualType NonReferenceType = VariableType.getNonReferenceType();
    NonReferenceType.removeLocalConst();
    SemaRef.Diag(VD->getBeginLoc(), diag::note_use_non_reference_type)
        << NonReferenceType << VD->getSourceRange()
        << FixItHint::CreateRemoval(VD->getTypeSpecEndLoc());
  }
}

/// Determines whether the @p VariableType's declaration is a record with the
/// clang::trivial_abi attribute.
static bool hasTrivialABIAttr(QualType VariableType) {
  if (CXXRecordDecl *RD = VariableType->getAsCXXRecordDecl())
    return RD->hasAttr<TrivialABIAttr>();

  return false;
}

// Warns when the loop variable can be changed to a reference type to
// prevent a copy.  For instance, if given "for (const Foo x : Range)" suggest
// "for (const Foo &x : Range)" if this form does not make a copy.
static void DiagnoseForRangeConstVariableCopies(Sema &SemaRef,
                                                const VarDecl *VD) {
  const Expr *InitExpr = VD->getInit();
  if (!InitExpr)
    return;

  QualType VariableType = VD->getType();

  if (const CXXConstructExpr *CE = dyn_cast<CXXConstructExpr>(InitExpr)) {
    if (!CE->getConstructor()->isCopyConstructor())
      return;
  } else if (const CastExpr *CE = dyn_cast<CastExpr>(InitExpr)) {
    if (CE->getCastKind() != CK_LValueToRValue)
      return;
  } else {
    return;
  }

  // Small trivially copyable types are cheap to copy. Do not emit the
  // diagnostic for these instances. 64 bytes is a common size of a cache line.
  // (The function `getTypeSize` returns the size in bits.)
  ASTContext &Ctx = SemaRef.Context;
  if (Ctx.getTypeSize(VariableType) <= 64 * 8 &&
      (VariableType.isTriviallyCopyableType(Ctx) ||
       hasTrivialABIAttr(VariableType)))
    return;

  // Suggest changing from a const variable to a const reference variable
  // if doing so will prevent a copy.
  SemaRef.Diag(VD->getLocation(), diag::warn_for_range_copy)
      << VD << VariableType;
  SemaRef.Diag(VD->getBeginLoc(), diag::note_use_reference_type)
      << SemaRef.Context.getLValueReferenceType(VariableType)
      << VD->getSourceRange()
      << FixItHint::CreateInsertion(VD->getLocation(), "&");
}

/// DiagnoseForRangeVariableCopies - Diagnose three cases and fixes for them.
/// 1) for (const foo &x : foos) where foos only returns a copy.  Suggest
///    using "const foo x" to show that a copy is made
/// 2) for (const bar &x : foos) where bar is a temporary initialized by bar.
///    Suggest either "const bar x" to keep the copying or "const foo& x" to
///    prevent the copy.
/// 3) for (const foo x : foos) where x is constructed from a reference foo.
///    Suggest "const foo &x" to prevent the copy.
static void DiagnoseForRangeVariableCopies(Sema &SemaRef,
                                           const CXXForRangeStmt *ForStmt) {
  if (SemaRef.inTemplateInstantiation())
    return;

  if (SemaRef.Diags.isIgnored(
          diag::warn_for_range_const_ref_binds_temp_built_from_ref,
          ForStmt->getBeginLoc()) &&
      SemaRef.Diags.isIgnored(diag::warn_for_range_ref_binds_ret_temp,
                              ForStmt->getBeginLoc()) &&
      SemaRef.Diags.isIgnored(diag::warn_for_range_copy,
                              ForStmt->getBeginLoc())) {
    return;
  }

  const VarDecl *VD = ForStmt->getLoopVariable();
  if (!VD)
    return;

  QualType VariableType = VD->getType();

  if (VariableType->isIncompleteType())
    return;

  const Expr *InitExpr = VD->getInit();
  if (!InitExpr)
    return;

  if (InitExpr->getExprLoc().isMacroID())
    return;

  if (VariableType->isReferenceType()) {
    DiagnoseForRangeReferenceVariableCopies(SemaRef, VD,
                                            ForStmt->getRangeInit()->getType());
  } else if (VariableType.isConstQualified()) {
    DiagnoseForRangeConstVariableCopies(SemaRef, VD);
  }
}

/// FinishCXXForRangeStmt - Attach the body to a C++0x for-range statement.
/// This is a separate step from ActOnCXXForRangeStmt because analysis of the
/// body cannot be performed until after the type of the range variable is
/// determined.
StmtResult Sema::FinishCXXForRangeStmt(Stmt *S, Stmt *B) {
  if (!S || !B)
    return StmtError();

  if (isa<ObjCForCollectionStmt>(S))
    return FinishObjCForCollectionStmt(S, B);

  CXXForRangeStmt *ForStmt = cast<CXXForRangeStmt>(S);
  ForStmt->setBody(B);

  DiagnoseEmptyStmtBody(ForStmt->getRParenLoc(), B,
                        diag::warn_empty_range_based_for_body);

  DiagnoseForRangeVariableCopies(*this, ForStmt);

  return S;
}

StmtResult Sema::ActOnGotoStmt(SourceLocation GotoLoc,
                               SourceLocation LabelLoc,
                               LabelDecl *TheDecl) {
  setFunctionHasBranchIntoScope();
  TheDecl->markUsed(Context);
  return new (Context) GotoStmt(TheDecl, GotoLoc, LabelLoc);
}

StmtResult
Sema::ActOnIndirectGotoStmt(SourceLocation GotoLoc, SourceLocation StarLoc,
                            Expr *E) {
  // Convert operand to void*
  if (!E->isTypeDependent()) {
    QualType ETy = E->getType();
    QualType DestTy = Context.getPointerType(Context.VoidTy.withConst());
    ExprResult ExprRes = E;
    AssignConvertType ConvTy =
      CheckSingleAssignmentConstraints(DestTy, ExprRes);
    if (ExprRes.isInvalid())
      return StmtError();
    E = ExprRes.get();
    if (DiagnoseAssignmentResult(ConvTy, StarLoc, DestTy, ETy, E, AA_Passing))
      return StmtError();
  }

  ExprResult ExprRes = ActOnFinishFullExpr(E, /*DiscardedValue*/ false);
  if (ExprRes.isInvalid())
    return StmtError();
  E = ExprRes.get();

  setFunctionHasIndirectGoto();

  return new (Context) IndirectGotoStmt(GotoLoc, StarLoc, E);
}

static void CheckJumpOutOfSEHFinally(Sema &S, SourceLocation Loc,
                                     const Scope &DestScope) {
  if (!S.CurrentSEHFinally.empty() &&
      DestScope.Contains(*S.CurrentSEHFinally.back())) {
    S.Diag(Loc, diag::warn_jump_out_of_seh_finally);
  }
}

StmtResult
Sema::ActOnContinueStmt(SourceLocation ContinueLoc, Scope *CurScope) {
  Scope *S = CurScope->getContinueParent();
  if (!S) {
    // C99 6.8.6.2p1: A break shall appear only in or as a loop body.
    return StmtError(Diag(ContinueLoc, diag::err_continue_not_in_loop));
  }
  if (S->getFlags() & Scope::ConditionVarScope) {
    // We cannot 'continue;' from within a statement expression in the
    // initializer of a condition variable because we would jump past the
    // initialization of that variable.
    return StmtError(Diag(ContinueLoc, diag::err_continue_from_cond_var_init));
  }
  CheckJumpOutOfSEHFinally(*this, ContinueLoc, *S);

  return new (Context) ContinueStmt(ContinueLoc);
}

StmtResult
Sema::ActOnBreakStmt(SourceLocation BreakLoc, Scope *CurScope) {
  Scope *S = CurScope->getBreakParent();
  if (!S) {
    // C99 6.8.6.3p1: A break shall appear only in or as a switch/loop body.
    return StmtError(Diag(BreakLoc, diag::err_break_not_in_loop_or_switch));
  }
  if (S->isOpenMPLoopScope())
    return StmtError(Diag(BreakLoc, diag::err_omp_loop_cannot_use_stmt)
                     << "break");
  CheckJumpOutOfSEHFinally(*this, BreakLoc, *S);

  return new (Context) BreakStmt(BreakLoc);
}

/// Determine whether the given expression might be move-eligible or
/// copy-elidable in either a (co_)return statement or throw expression,
/// without considering function return type, if applicable.
///
/// \param E The expression being returned from the function or block,
/// being thrown, or being co_returned from a coroutine. This expression
/// might be modified by the implementation.
///
/// \param ForceCXX2b Overrides detection of current language mode
/// and uses the rules for C++2b.
///
/// \returns An aggregate which contains the Candidate and isMoveEligible
/// and isCopyElidable methods. If Candidate is non-null, it means
/// isMoveEligible() would be true under the most permissive language standard.
Sema::NamedReturnInfo Sema::getNamedReturnInfo(Expr *&E, bool ForceCXX2b) {
  if (!E)
    return NamedReturnInfo();
  // - in a return statement in a function [where] ...
  // ... the expression is the name of a non-volatile automatic object ...
  const auto *DR = dyn_cast<DeclRefExpr>(E->IgnoreParens());
  if (!DR || DR->refersToEnclosingVariableOrCapture())
    return NamedReturnInfo();
  const auto *VD = dyn_cast<VarDecl>(DR->getDecl());
  if (!VD)
    return NamedReturnInfo();
  NamedReturnInfo Res = getNamedReturnInfo(VD);
  // FIXME: We supress simpler implicit move here (unless ForceCXX2b is true)
  //        in msvc compatibility mode just as a temporary work around,
  //        as the MSVC STL has issues with this change.
  //        We will come back later with a more targeted approach.
  if (Res.Candidate && !E->isXValue() &&
      (ForceCXX2b ||
       (getLangOpts().CPlusPlus2b && !getLangOpts().MSVCCompat))) {
    E = ImplicitCastExpr::Create(Context, VD->getType().getNonReferenceType(),
                                 CK_NoOp, E, nullptr, VK_XValue,
                                 FPOptionsOverride());
  }
  return Res;
}

/// Determine whether the given NRVO candidate variable is move-eligible or
/// copy-elidable, without considering function return type.
///
/// \param VD The NRVO candidate variable.
///
/// \returns An aggregate which contains the Candidate and isMoveEligible
/// and isCopyElidable methods. If Candidate is non-null, it means
/// isMoveEligible() would be true under the most permissive language standard.
Sema::NamedReturnInfo Sema::getNamedReturnInfo(const VarDecl *VD) {
  NamedReturnInfo Info{VD, NamedReturnInfo::MoveEligibleAndCopyElidable};

  // C++20 [class.copy.elision]p3:
  // - in a return statement in a function with ...
  // (other than a function ... parameter)
  if (VD->getKind() == Decl::ParmVar)
    Info.S = NamedReturnInfo::MoveEligible;
  else if (VD->getKind() != Decl::Var)
    return NamedReturnInfo();

  // (other than ... a catch-clause parameter)
  if (VD->isExceptionVariable())
    Info.S = NamedReturnInfo::MoveEligible;

  // ...automatic...
  if (!VD->hasLocalStorage())
    return NamedReturnInfo();

  // We don't want to implicitly move out of a __block variable during a return
  // because we cannot assume the variable will no longer be used.
  if (VD->hasAttr<BlocksAttr>())
    return NamedReturnInfo();

  QualType VDType = VD->getType();
  if (VDType->isObjectType()) {
    // C++17 [class.copy.elision]p3:
    // ...non-volatile automatic object...
    if (VDType.isVolatileQualified())
      return NamedReturnInfo();
  } else if (VDType->isRValueReferenceType()) {
    // C++20 [class.copy.elision]p3:
    // ...either a non-volatile object or an rvalue reference to a non-volatile
    // object type...
    QualType VDReferencedType = VDType.getNonReferenceType();
    if (VDReferencedType.isVolatileQualified() ||
        !VDReferencedType->isObjectType())
      return NamedReturnInfo();
    Info.S = NamedReturnInfo::MoveEligible;
  } else {
    return NamedReturnInfo();
  }

  // Variables with higher required alignment than their type's ABI
  // alignment cannot use NRVO.
  if (!VD->hasDependentAlignment() &&
      Context.getDeclAlign(VD) > Context.getTypeAlignInChars(VDType))
    Info.S = NamedReturnInfo::MoveEligible;

  return Info;
}

/// Updates given NamedReturnInfo's move-eligible and
/// copy-elidable statuses, considering the function
/// return type criteria as applicable to return statements.
///
/// \param Info The NamedReturnInfo object to update.
///
/// \param ReturnType This is the return type of the function.
/// \returns The copy elision candidate, in case the initial return expression
/// was copy elidable, or nullptr otherwise.
const VarDecl *Sema::getCopyElisionCandidate(NamedReturnInfo &Info,
                                             QualType ReturnType) {
  if (!Info.Candidate)
    return nullptr;

  auto invalidNRVO = [&] {
    Info = NamedReturnInfo();
    return nullptr;
  };

  // If we got a non-deduced auto ReturnType, we are in a dependent context and
  // there is no point in allowing copy elision since we won't have it deduced
  // by the point the VardDecl is instantiated, which is the last chance we have
  // of deciding if the candidate is really copy elidable.
  if ((ReturnType->getTypeClass() == Type::TypeClass::Auto &&
       ReturnType->isCanonicalUnqualified()) ||
      ReturnType->isSpecificBuiltinType(BuiltinType::Dependent))
    return invalidNRVO();

  if (!ReturnType->isDependentType()) {
    // - in a return statement in a function with ...
    // ... a class return type ...
    if (!ReturnType->isRecordType())
      return invalidNRVO();

    QualType VDType = Info.Candidate->getType();
    // ... the same cv-unqualified type as the function return type ...
    // When considering moving this expression out, allow dissimilar types.
    if (!VDType->isDependentType() &&
        !Context.hasSameUnqualifiedType(ReturnType, VDType))
      Info.S = NamedReturnInfo::MoveEligible;
  }
  return Info.isCopyElidable() ? Info.Candidate : nullptr;
}

/// Verify that the initialization sequence that was picked for the
/// first overload resolution is permissible under C++98.
///
/// Reject (possibly converting) contructors not taking an rvalue reference,
/// or user conversion operators which are not ref-qualified.
static bool
VerifyInitializationSequenceCXX98(const Sema &S,
                                  const InitializationSequence &Seq) {
  const auto *Step = llvm::find_if(Seq.steps(), [](const auto &Step) {
    return Step.Kind == InitializationSequence::SK_ConstructorInitialization ||
           Step.Kind == InitializationSequence::SK_UserConversion;
  });
  if (Step != Seq.step_end()) {
    const auto *FD = Step->Function.Function;
    if (isa<CXXConstructorDecl>(FD)
            ? !FD->getParamDecl(0)->getType()->isRValueReferenceType()
            : cast<CXXMethodDecl>(FD)->getRefQualifier() == RQ_None)
      return false;
  }
  return true;
}

/// Perform the initialization of a potentially-movable value, which
/// is the result of return value.
///
/// This routine implements C++20 [class.copy.elision]p3, which attempts to
/// treat returned lvalues as rvalues in certain cases (to prefer move
/// construction), then falls back to treating them as lvalues if that failed.
ExprResult
Sema::PerformMoveOrCopyInitialization(const InitializedEntity &Entity,
                                      const NamedReturnInfo &NRInfo,
                                      Expr *Value) {
<<<<<<< HEAD
  if (!getLangOpts().CPlusPlus2b && NRInfo.isMoveEligible()) {
=======
  // FIXME: We force P1825 implicit moves here in msvc compatibility mode
  // because we are disabling simpler implicit moves as a temporary
  // work around, as the MSVC STL has issues with this change.
  // We will come back later with a more targeted approach.
  if ((!getLangOpts().CPlusPlus2b || getLangOpts().MSVCCompat) &&
      NRInfo.isMoveEligible()) {
>>>>>>> 8c82cf7b
    ImplicitCastExpr AsRvalue(ImplicitCastExpr::OnStack, Value->getType(),
                              CK_NoOp, Value, VK_XValue, FPOptionsOverride());
    Expr *InitExpr = &AsRvalue;
    auto Kind = InitializationKind::CreateCopy(Value->getBeginLoc(),
                                               Value->getBeginLoc());
    InitializationSequence Seq(*this, Entity, Kind, InitExpr);
    auto Res = Seq.getFailedOverloadResult();
    if ((Res == OR_Success || Res == OR_Deleted) &&
        (getLangOpts().CPlusPlus11 ||
         VerifyInitializationSequenceCXX98(*this, Seq))) {
      // Promote "AsRvalue" to the heap, since we now need this
      // expression node to persist.
      Value =
          ImplicitCastExpr::Create(Context, Value->getType(), CK_NoOp, Value,
                                   nullptr, VK_XValue, FPOptionsOverride());
      // Complete type-checking the initialization of the return type
      // using the constructor we found.
      return Seq.Perform(*this, Entity, Kind, Value);
    }
  }
  // Either we didn't meet the criteria for treating an lvalue as an rvalue,
  // above, or overload resolution failed. Either way, we need to try
  // (again) now with the return value expression as written.
  return PerformCopyInitialization(Entity, SourceLocation(), Value);
}

/// Determine whether the declared return type of the specified function
/// contains 'auto'.
static bool hasDeducedReturnType(FunctionDecl *FD) {
  const FunctionProtoType *FPT =
      FD->getTypeSourceInfo()->getType()->castAs<FunctionProtoType>();
  return FPT->getReturnType()->isUndeducedType();
}

/// ActOnCapScopeReturnStmt - Utility routine to type-check return statements
/// for capturing scopes.
///
StmtResult Sema::ActOnCapScopeReturnStmt(SourceLocation ReturnLoc,
                                         Expr *RetValExp,
                                         NamedReturnInfo &NRInfo) {
  // If this is the first return we've seen, infer the return type.
  // [expr.prim.lambda]p4 in C++11; block literals follow the same rules.
  CapturingScopeInfo *CurCap = cast<CapturingScopeInfo>(getCurFunction());
  QualType FnRetType = CurCap->ReturnType;
  LambdaScopeInfo *CurLambda = dyn_cast<LambdaScopeInfo>(CurCap);
  bool HasDeducedReturnType =
      CurLambda && hasDeducedReturnType(CurLambda->CallOperator);

  if (ExprEvalContexts.back().Context ==
          ExpressionEvaluationContext::DiscardedStatement &&
      (HasDeducedReturnType || CurCap->HasImplicitReturnType)) {
    if (RetValExp) {
      ExprResult ER =
          ActOnFinishFullExpr(RetValExp, ReturnLoc, /*DiscardedValue*/ false);
      if (ER.isInvalid())
        return StmtError();
      RetValExp = ER.get();
    }
    return ReturnStmt::Create(Context, ReturnLoc, RetValExp,
                              /* NRVOCandidate=*/nullptr);
  }

  if (HasDeducedReturnType) {
    FunctionDecl *FD = CurLambda->CallOperator;
    // If we've already decided this lambda is invalid, e.g. because
    // we saw a `return` whose expression had an error, don't keep
    // trying to deduce its return type.
    if (FD->isInvalidDecl())
      return StmtError();
    // In C++1y, the return type may involve 'auto'.
    // FIXME: Blocks might have a return type of 'auto' explicitly specified.
    if (CurCap->ReturnType.isNull())
      CurCap->ReturnType = FD->getReturnType();

    AutoType *AT = CurCap->ReturnType->getContainedAutoType();
    assert(AT && "lost auto type from lambda return type");
    if (DeduceFunctionTypeFromReturnExpr(FD, ReturnLoc, RetValExp, AT)) {
      FD->setInvalidDecl();
      // FIXME: preserve the ill-formed return expression.
      return StmtError();
    }
    CurCap->ReturnType = FnRetType = FD->getReturnType();
  } else if (CurCap->HasImplicitReturnType) {
    // For blocks/lambdas with implicit return types, we check each return
    // statement individually, and deduce the common return type when the block
    // or lambda is completed.
    // FIXME: Fold this into the 'auto' codepath above.
    if (RetValExp && !isa<InitListExpr>(RetValExp)) {
      ExprResult Result = DefaultFunctionArrayLvalueConversion(RetValExp);
      if (Result.isInvalid())
        return StmtError();
      RetValExp = Result.get();

      // DR1048: even prior to C++14, we should use the 'auto' deduction rules
      // when deducing a return type for a lambda-expression (or by extension
      // for a block). These rules differ from the stated C++11 rules only in
      // that they remove top-level cv-qualifiers.
      if (!CurContext->isDependentContext())
        FnRetType = RetValExp->getType().getUnqualifiedType();
      else
        FnRetType = CurCap->ReturnType = Context.DependentTy;
    } else {
      if (RetValExp) {
        // C++11 [expr.lambda.prim]p4 bans inferring the result from an
        // initializer list, because it is not an expression (even
        // though we represent it as one). We still deduce 'void'.
        Diag(ReturnLoc, diag::err_lambda_return_init_list)
          << RetValExp->getSourceRange();
      }

      FnRetType = Context.VoidTy;
    }

    // Although we'll properly infer the type of the block once it's completed,
    // make sure we provide a return type now for better error recovery.
    if (CurCap->ReturnType.isNull())
      CurCap->ReturnType = FnRetType;
  }
  const VarDecl *NRVOCandidate = getCopyElisionCandidate(NRInfo, FnRetType);

  if (auto *CurBlock = dyn_cast<BlockScopeInfo>(CurCap)) {
    if (CurBlock->FunctionType->castAs<FunctionType>()->getNoReturnAttr()) {
      Diag(ReturnLoc, diag::err_noreturn_block_has_return_expr);
      return StmtError();
    }
  } else if (auto *CurRegion = dyn_cast<CapturedRegionScopeInfo>(CurCap)) {
    Diag(ReturnLoc, diag::err_return_in_captured_stmt) << CurRegion->getRegionName();
    return StmtError();
  } else {
    assert(CurLambda && "unknown kind of captured scope");
    if (CurLambda->CallOperator->getType()
            ->castAs<FunctionType>()
            ->getNoReturnAttr()) {
      Diag(ReturnLoc, diag::err_noreturn_lambda_has_return_expr);
      return StmtError();
    }
  }

  // Otherwise, verify that this result type matches the previous one.  We are
  // pickier with blocks than for normal functions because we don't have GCC
  // compatibility to worry about here.
  if (FnRetType->isDependentType()) {
    // Delay processing for now.  TODO: there are lots of dependent
    // types we can conclusively prove aren't void.
  } else if (FnRetType->isVoidType()) {
    if (RetValExp && !isa<InitListExpr>(RetValExp) &&
        !(getLangOpts().CPlusPlus &&
          (RetValExp->isTypeDependent() ||
           RetValExp->getType()->isVoidType()))) {
      if (!getLangOpts().CPlusPlus &&
          RetValExp->getType()->isVoidType())
        Diag(ReturnLoc, diag::ext_return_has_void_expr) << "literal" << 2;
      else {
        Diag(ReturnLoc, diag::err_return_block_has_expr);
        RetValExp = nullptr;
      }
    }
  } else if (!RetValExp) {
    return StmtError(Diag(ReturnLoc, diag::err_block_return_missing_expr));
  } else if (!RetValExp->isTypeDependent()) {
    // we have a non-void block with an expression, continue checking

    // C99 6.8.6.4p3(136): The return statement is not an assignment. The
    // overlap restriction of subclause 6.5.16.1 does not apply to the case of
    // function return.

    // In C++ the return statement is handled via a copy initialization.
    // the C version of which boils down to CheckSingleAssignmentConstraints.
    InitializedEntity Entity = InitializedEntity::InitializeResult(
        ReturnLoc, FnRetType, NRVOCandidate != nullptr);
    ExprResult Res = PerformMoveOrCopyInitialization(Entity, NRInfo, RetValExp);
    if (Res.isInvalid()) {
      // FIXME: Cleanup temporaries here, anyway?
      return StmtError();
    }
    RetValExp = Res.get();
    CheckReturnValExpr(RetValExp, FnRetType, ReturnLoc);
  }

  if (RetValExp) {
    ExprResult ER =
        ActOnFinishFullExpr(RetValExp, ReturnLoc, /*DiscardedValue*/ false);
    if (ER.isInvalid())
      return StmtError();
    RetValExp = ER.get();
  }
  auto *Result =
      ReturnStmt::Create(Context, ReturnLoc, RetValExp, NRVOCandidate);

  // If we need to check for the named return value optimization,
  // or if we need to infer the return type,
  // save the return statement in our scope for later processing.
  if (CurCap->HasImplicitReturnType || NRVOCandidate)
    FunctionScopes.back()->Returns.push_back(Result);

  if (FunctionScopes.back()->FirstReturnLoc.isInvalid())
    FunctionScopes.back()->FirstReturnLoc = ReturnLoc;

  return Result;
}

namespace {
/// Marks all typedefs in all local classes in a type referenced.
///
/// In a function like
/// auto f() {
///   struct S { typedef int a; };
///   return S();
/// }
///
/// the local type escapes and could be referenced in some TUs but not in
/// others. Pretend that all local typedefs are always referenced, to not warn
/// on this. This isn't necessary if f has internal linkage, or the typedef
/// is private.
class LocalTypedefNameReferencer
    : public RecursiveASTVisitor<LocalTypedefNameReferencer> {
public:
  LocalTypedefNameReferencer(Sema &S) : S(S) {}
  bool VisitRecordType(const RecordType *RT);
private:
  Sema &S;
};
bool LocalTypedefNameReferencer::VisitRecordType(const RecordType *RT) {
  auto *R = dyn_cast<CXXRecordDecl>(RT->getDecl());
  if (!R || !R->isLocalClass() || !R->isLocalClass()->isExternallyVisible() ||
      R->isDependentType())
    return true;
  for (auto *TmpD : R->decls())
    if (auto *T = dyn_cast<TypedefNameDecl>(TmpD))
      if (T->getAccess() != AS_private || R->hasFriends())
        S.MarkAnyDeclReferenced(T->getLocation(), T, /*OdrUse=*/false);
  return true;
}
}

TypeLoc Sema::getReturnTypeLoc(FunctionDecl *FD) const {
  return FD->getTypeSourceInfo()
      ->getTypeLoc()
      .getAsAdjusted<FunctionProtoTypeLoc>()
      .getReturnLoc();
}

/// Deduce the return type for a function from a returned expression, per
/// C++1y [dcl.spec.auto]p6.
bool Sema::DeduceFunctionTypeFromReturnExpr(FunctionDecl *FD,
                                            SourceLocation ReturnLoc,
                                            Expr *&RetExpr,
                                            AutoType *AT) {
  // If this is the conversion function for a lambda, we choose to deduce it
  // type from the corresponding call operator, not from the synthesized return
  // statement within it. See Sema::DeduceReturnType.
  if (isLambdaConversionOperator(FD))
    return false;

  TypeLoc OrigResultType = getReturnTypeLoc(FD);
  QualType Deduced;

  if (RetExpr && isa<InitListExpr>(RetExpr)) {
    //  If the deduction is for a return statement and the initializer is
    //  a braced-init-list, the program is ill-formed.
    Diag(RetExpr->getExprLoc(),
         getCurLambda() ? diag::err_lambda_return_init_list
                        : diag::err_auto_fn_return_init_list)
        << RetExpr->getSourceRange();
    return true;
  }

  if (FD->isDependentContext()) {
    // C++1y [dcl.spec.auto]p12:
    //   Return type deduction [...] occurs when the definition is
    //   instantiated even if the function body contains a return
    //   statement with a non-type-dependent operand.
    assert(AT->isDeduced() && "should have deduced to dependent type");
    return false;
  }

  if (RetExpr) {
    //  Otherwise, [...] deduce a value for U using the rules of template
    //  argument deduction.
    DeduceAutoResult DAR = DeduceAutoType(OrigResultType, RetExpr, Deduced);

    if (DAR == DAR_Failed && !FD->isInvalidDecl())
      Diag(RetExpr->getExprLoc(), diag::err_auto_fn_deduction_failure)
        << OrigResultType.getType() << RetExpr->getType();

    if (DAR != DAR_Succeeded)
      return true;

    // If a local type is part of the returned type, mark its fields as
    // referenced.
    LocalTypedefNameReferencer Referencer(*this);
    Referencer.TraverseType(RetExpr->getType());
  } else {
    //  In the case of a return with no operand, the initializer is considered
    //  to be void().
    //
    // Deduction here can only succeed if the return type is exactly 'cv auto'
    // or 'decltype(auto)', so just check for that case directly.
    if (!OrigResultType.getType()->getAs<AutoType>()) {
      Diag(ReturnLoc, diag::err_auto_fn_return_void_but_not_auto)
        << OrigResultType.getType();
      return true;
    }
    // We always deduce U = void in this case.
    Deduced = SubstAutoType(OrigResultType.getType(), Context.VoidTy);
    if (Deduced.isNull())
      return true;
  }

  // CUDA: Kernel function must have 'void' return type.
  if (getLangOpts().CUDA)
    if (FD->hasAttr<CUDAGlobalAttr>() && !Deduced->isVoidType()) {
      Diag(FD->getLocation(), diag::err_kern_type_not_void_return)
          << FD->getType() << FD->getSourceRange();
      return true;
    }

  //  If a function with a declared return type that contains a placeholder type
  //  has multiple return statements, the return type is deduced for each return
  //  statement. [...] if the type deduced is not the same in each deduction,
  //  the program is ill-formed.
  QualType DeducedT = AT->getDeducedType();
  if (!DeducedT.isNull() && !FD->isInvalidDecl()) {
    AutoType *NewAT = Deduced->getContainedAutoType();
    // It is possible that NewAT->getDeducedType() is null. When that happens,
    // we should not crash, instead we ignore this deduction.
    if (NewAT->getDeducedType().isNull())
      return false;

    CanQualType OldDeducedType = Context.getCanonicalFunctionResultType(
                                   DeducedT);
    CanQualType NewDeducedType = Context.getCanonicalFunctionResultType(
                                   NewAT->getDeducedType());
    if (!FD->isDependentContext() && OldDeducedType != NewDeducedType) {
      const LambdaScopeInfo *LambdaSI = getCurLambda();
      if (LambdaSI && LambdaSI->HasImplicitReturnType) {
        Diag(ReturnLoc, diag::err_typecheck_missing_return_type_incompatible)
          << NewAT->getDeducedType() << DeducedT
          << true /*IsLambda*/;
      } else {
        Diag(ReturnLoc, diag::err_auto_fn_different_deductions)
          << (AT->isDecltypeAuto() ? 1 : 0)
          << NewAT->getDeducedType() << DeducedT;
      }
      return true;
    }
  } else if (!FD->isInvalidDecl()) {
    // Update all declarations of the function to have the deduced return type.
    Context.adjustDeducedFunctionResultType(FD, Deduced);
  }

  return false;
}

StmtResult
Sema::ActOnReturnStmt(SourceLocation ReturnLoc, Expr *RetValExp,
                      Scope *CurScope) {
  // Correct typos, in case the containing function returns 'auto' and
  // RetValExp should determine the deduced type.
  ExprResult RetVal = CorrectDelayedTyposInExpr(
      RetValExp, nullptr, /*RecoverUncorrectedTypos=*/true);
  if (RetVal.isInvalid())
    return StmtError();
  StmtResult R = BuildReturnStmt(ReturnLoc, RetVal.get());
  if (R.isInvalid() || ExprEvalContexts.back().Context ==
                           ExpressionEvaluationContext::DiscardedStatement)
    return R;

  if (VarDecl *VD =
      const_cast<VarDecl*>(cast<ReturnStmt>(R.get())->getNRVOCandidate())) {
    CurScope->addNRVOCandidate(VD);
  } else {
    CurScope->setNoNRVO();
  }

  CheckJumpOutOfSEHFinally(*this, ReturnLoc, *CurScope->getFnParent());

  return R;
}

StmtResult Sema::BuildReturnStmt(SourceLocation ReturnLoc, Expr *RetValExp) {
  // Check for unexpanded parameter packs.
  if (RetValExp && DiagnoseUnexpandedParameterPack(RetValExp))
    return StmtError();

  NamedReturnInfo NRInfo = getNamedReturnInfo(RetValExp);

  if (isa<CapturingScopeInfo>(getCurFunction()))
    return ActOnCapScopeReturnStmt(ReturnLoc, RetValExp, NRInfo);

  QualType FnRetType;
  QualType RelatedRetType;
  const AttrVec *Attrs = nullptr;
  bool isObjCMethod = false;

  if (const FunctionDecl *FD = getCurFunctionDecl()) {
    FnRetType = FD->getReturnType();
    if (FD->hasAttrs())
      Attrs = &FD->getAttrs();
    if (FD->isNoReturn())
      Diag(ReturnLoc, diag::warn_noreturn_function_has_return_expr) << FD;
    if (FD->isMain() && RetValExp)
      if (isa<CXXBoolLiteralExpr>(RetValExp))
        Diag(ReturnLoc, diag::warn_main_returns_bool_literal)
            << RetValExp->getSourceRange();
    if (FD->hasAttr<CmseNSEntryAttr>() && RetValExp) {
      if (const auto *RT = dyn_cast<RecordType>(FnRetType.getCanonicalType())) {
        if (RT->getDecl()->isOrContainsUnion())
          Diag(RetValExp->getBeginLoc(), diag::warn_cmse_nonsecure_union) << 1;
      }
    }
  } else if (ObjCMethodDecl *MD = getCurMethodDecl()) {
    FnRetType = MD->getReturnType();
    isObjCMethod = true;
    if (MD->hasAttrs())
      Attrs = &MD->getAttrs();
    if (MD->hasRelatedResultType() && MD->getClassInterface()) {
      // In the implementation of a method with a related return type, the
      // type used to type-check the validity of return statements within the
      // method body is a pointer to the type of the class being implemented.
      RelatedRetType = Context.getObjCInterfaceType(MD->getClassInterface());
      RelatedRetType = Context.getObjCObjectPointerType(RelatedRetType);
    }
  } else // If we don't have a function/method context, bail.
    return StmtError();

  // C++1z: discarded return statements are not considered when deducing a
  // return type.
  if (ExprEvalContexts.back().Context ==
          ExpressionEvaluationContext::DiscardedStatement &&
      FnRetType->getContainedAutoType()) {
    if (RetValExp) {
      ExprResult ER =
          ActOnFinishFullExpr(RetValExp, ReturnLoc, /*DiscardedValue*/ false);
      if (ER.isInvalid())
        return StmtError();
      RetValExp = ER.get();
    }
    return ReturnStmt::Create(Context, ReturnLoc, RetValExp,
                              /* NRVOCandidate=*/nullptr);
  }

  // FIXME: Add a flag to the ScopeInfo to indicate whether we're performing
  // deduction.
  if (getLangOpts().CPlusPlus14) {
    if (AutoType *AT = FnRetType->getContainedAutoType()) {
      FunctionDecl *FD = cast<FunctionDecl>(CurContext);
      // If we've already decided this function is invalid, e.g. because
      // we saw a `return` whose expression had an error, don't keep
      // trying to deduce its return type.
      if (FD->isInvalidDecl())
        return StmtError();
      if (DeduceFunctionTypeFromReturnExpr(FD, ReturnLoc, RetValExp, AT)) {
        FD->setInvalidDecl();
        return StmtError();
      } else {
        FnRetType = FD->getReturnType();
      }
    }
  }
  const VarDecl *NRVOCandidate = getCopyElisionCandidate(NRInfo, FnRetType);

  bool HasDependentReturnType = FnRetType->isDependentType();

  ReturnStmt *Result = nullptr;
  if (FnRetType->isVoidType()) {
    if (RetValExp) {
      if (isa<InitListExpr>(RetValExp)) {
        // We simply never allow init lists as the return value of void
        // functions. This is compatible because this was never allowed before,
        // so there's no legacy code to deal with.
        NamedDecl *CurDecl = getCurFunctionOrMethodDecl();
        int FunctionKind = 0;
        if (isa<ObjCMethodDecl>(CurDecl))
          FunctionKind = 1;
        else if (isa<CXXConstructorDecl>(CurDecl))
          FunctionKind = 2;
        else if (isa<CXXDestructorDecl>(CurDecl))
          FunctionKind = 3;

        Diag(ReturnLoc, diag::err_return_init_list)
            << CurDecl << FunctionKind << RetValExp->getSourceRange();

        // Drop the expression.
        RetValExp = nullptr;
      } else if (!RetValExp->isTypeDependent()) {
        // C99 6.8.6.4p1 (ext_ since GCC warns)
        unsigned D = diag::ext_return_has_expr;
        if (RetValExp->getType()->isVoidType()) {
          NamedDecl *CurDecl = getCurFunctionOrMethodDecl();
          if (isa<CXXConstructorDecl>(CurDecl) ||
              isa<CXXDestructorDecl>(CurDecl))
            D = diag::err_ctor_dtor_returns_void;
          else
            D = diag::ext_return_has_void_expr;
        }
        else {
          ExprResult Result = RetValExp;
          Result = IgnoredValueConversions(Result.get());
          if (Result.isInvalid())
            return StmtError();
          RetValExp = Result.get();
          RetValExp = ImpCastExprToType(RetValExp,
                                        Context.VoidTy, CK_ToVoid).get();
        }
        // return of void in constructor/destructor is illegal in C++.
        if (D == diag::err_ctor_dtor_returns_void) {
          NamedDecl *CurDecl = getCurFunctionOrMethodDecl();
          Diag(ReturnLoc, D) << CurDecl << isa<CXXDestructorDecl>(CurDecl)
                             << RetValExp->getSourceRange();
        }
        // return (some void expression); is legal in C++.
        else if (D != diag::ext_return_has_void_expr ||
                 !getLangOpts().CPlusPlus) {
          NamedDecl *CurDecl = getCurFunctionOrMethodDecl();

          int FunctionKind = 0;
          if (isa<ObjCMethodDecl>(CurDecl))
            FunctionKind = 1;
          else if (isa<CXXConstructorDecl>(CurDecl))
            FunctionKind = 2;
          else if (isa<CXXDestructorDecl>(CurDecl))
            FunctionKind = 3;

          Diag(ReturnLoc, D)
              << CurDecl << FunctionKind << RetValExp->getSourceRange();
        }
      }

      if (RetValExp) {
        ExprResult ER =
            ActOnFinishFullExpr(RetValExp, ReturnLoc, /*DiscardedValue*/ false);
        if (ER.isInvalid())
          return StmtError();
        RetValExp = ER.get();
      }
    }

    Result = ReturnStmt::Create(Context, ReturnLoc, RetValExp,
                                /* NRVOCandidate=*/nullptr);
  } else if (!RetValExp && !HasDependentReturnType) {
    FunctionDecl *FD = getCurFunctionDecl();

    if (getLangOpts().CPlusPlus11 && FD && FD->isConstexpr()) {
      // C++11 [stmt.return]p2
      Diag(ReturnLoc, diag::err_constexpr_return_missing_expr)
          << FD << FD->isConsteval();
      FD->setInvalidDecl();
    } else {
      // C99 6.8.6.4p1 (ext_ since GCC warns)
      // C90 6.6.6.4p4
      unsigned DiagID = getLangOpts().C99 ? diag::ext_return_missing_expr
                                          : diag::warn_return_missing_expr;
      // Note that at this point one of getCurFunctionDecl() or
      // getCurMethodDecl() must be non-null (see above).
      assert((getCurFunctionDecl() || getCurMethodDecl()) &&
             "Not in a FunctionDecl or ObjCMethodDecl?");
      bool IsMethod = FD == nullptr;
      const NamedDecl *ND =
          IsMethod ? cast<NamedDecl>(getCurMethodDecl()) : cast<NamedDecl>(FD);
      Diag(ReturnLoc, DiagID) << ND << IsMethod;
    }

    Result = ReturnStmt::Create(Context, ReturnLoc, /* RetExpr=*/nullptr,
                                /* NRVOCandidate=*/nullptr);
  } else {
    assert(RetValExp || HasDependentReturnType);
    QualType RetType = RelatedRetType.isNull() ? FnRetType : RelatedRetType;

    // C99 6.8.6.4p3(136): The return statement is not an assignment. The
    // overlap restriction of subclause 6.5.16.1 does not apply to the case of
    // function return.

    // In C++ the return statement is handled via a copy initialization,
    // the C version of which boils down to CheckSingleAssignmentConstraints.
    if (!HasDependentReturnType && !RetValExp->isTypeDependent()) {
      // we have a non-void function with an expression, continue checking
      InitializedEntity Entity = InitializedEntity::InitializeResult(
          ReturnLoc, RetType, NRVOCandidate != nullptr);
      ExprResult Res =
          PerformMoveOrCopyInitialization(Entity, NRInfo, RetValExp);
      if (Res.isInvalid()) {
        // FIXME: Clean up temporaries here anyway?
        return StmtError();
      }
      RetValExp = Res.getAs<Expr>();

      // If we have a related result type, we need to implicitly
      // convert back to the formal result type.  We can't pretend to
      // initialize the result again --- we might end double-retaining
      // --- so instead we initialize a notional temporary.
      if (!RelatedRetType.isNull()) {
        Entity = InitializedEntity::InitializeRelatedResult(getCurMethodDecl(),
                                                            FnRetType);
        Res = PerformCopyInitialization(Entity, ReturnLoc, RetValExp);
        if (Res.isInvalid()) {
          // FIXME: Clean up temporaries here anyway?
          return StmtError();
        }
        RetValExp = Res.getAs<Expr>();
      }

      CheckReturnValExpr(RetValExp, FnRetType, ReturnLoc, isObjCMethod, Attrs,
                         getCurFunctionDecl());
    }

    if (RetValExp) {
      ExprResult ER =
          ActOnFinishFullExpr(RetValExp, ReturnLoc, /*DiscardedValue*/ false);
      if (ER.isInvalid())
        return StmtError();
      RetValExp = ER.get();
    }
    Result = ReturnStmt::Create(Context, ReturnLoc, RetValExp, NRVOCandidate);
  }

  // If we need to check for the named return value optimization, save the
  // return statement in our scope for later processing.
  if (Result->getNRVOCandidate())
    FunctionScopes.back()->Returns.push_back(Result);

  if (FunctionScopes.back()->FirstReturnLoc.isInvalid())
    FunctionScopes.back()->FirstReturnLoc = ReturnLoc;

  return Result;
}

StmtResult
Sema::ActOnObjCAtCatchStmt(SourceLocation AtLoc,
                           SourceLocation RParen, Decl *Parm,
                           Stmt *Body) {
  VarDecl *Var = cast_or_null<VarDecl>(Parm);
  if (Var && Var->isInvalidDecl())
    return StmtError();

  return new (Context) ObjCAtCatchStmt(AtLoc, RParen, Var, Body);
}

StmtResult
Sema::ActOnObjCAtFinallyStmt(SourceLocation AtLoc, Stmt *Body) {
  return new (Context) ObjCAtFinallyStmt(AtLoc, Body);
}

StmtResult
Sema::ActOnObjCAtTryStmt(SourceLocation AtLoc, Stmt *Try,
                         MultiStmtArg CatchStmts, Stmt *Finally) {
  if (!getLangOpts().ObjCExceptions)
    Diag(AtLoc, diag::err_objc_exceptions_disabled) << "@try";

  setFunctionHasBranchProtectedScope();
  unsigned NumCatchStmts = CatchStmts.size();
  return ObjCAtTryStmt::Create(Context, AtLoc, Try, CatchStmts.data(),
                               NumCatchStmts, Finally);
}

StmtResult Sema::BuildObjCAtThrowStmt(SourceLocation AtLoc, Expr *Throw) {
  if (Throw) {
    ExprResult Result = DefaultLvalueConversion(Throw);
    if (Result.isInvalid())
      return StmtError();

    Result = ActOnFinishFullExpr(Result.get(), /*DiscardedValue*/ false);
    if (Result.isInvalid())
      return StmtError();
    Throw = Result.get();

    QualType ThrowType = Throw->getType();
    // Make sure the expression type is an ObjC pointer or "void *".
    if (!ThrowType->isDependentType() &&
        !ThrowType->isObjCObjectPointerType()) {
      const PointerType *PT = ThrowType->getAs<PointerType>();
      if (!PT || !PT->getPointeeType()->isVoidType())
        return StmtError(Diag(AtLoc, diag::err_objc_throw_expects_object)
                         << Throw->getType() << Throw->getSourceRange());
    }
  }

  return new (Context) ObjCAtThrowStmt(AtLoc, Throw);
}

StmtResult
Sema::ActOnObjCAtThrowStmt(SourceLocation AtLoc, Expr *Throw,
                           Scope *CurScope) {
  if (!getLangOpts().ObjCExceptions)
    Diag(AtLoc, diag::err_objc_exceptions_disabled) << "@throw";

  if (!Throw) {
    // @throw without an expression designates a rethrow (which must occur
    // in the context of an @catch clause).
    Scope *AtCatchParent = CurScope;
    while (AtCatchParent && !AtCatchParent->isAtCatchScope())
      AtCatchParent = AtCatchParent->getParent();
    if (!AtCatchParent)
      return StmtError(Diag(AtLoc, diag::err_rethrow_used_outside_catch));
  }
  return BuildObjCAtThrowStmt(AtLoc, Throw);
}

ExprResult
Sema::ActOnObjCAtSynchronizedOperand(SourceLocation atLoc, Expr *operand) {
  ExprResult result = DefaultLvalueConversion(operand);
  if (result.isInvalid())
    return ExprError();
  operand = result.get();

  // Make sure the expression type is an ObjC pointer or "void *".
  QualType type = operand->getType();
  if (!type->isDependentType() &&
      !type->isObjCObjectPointerType()) {
    const PointerType *pointerType = type->getAs<PointerType>();
    if (!pointerType || !pointerType->getPointeeType()->isVoidType()) {
      if (getLangOpts().CPlusPlus) {
        if (RequireCompleteType(atLoc, type,
                                diag::err_incomplete_receiver_type))
          return Diag(atLoc, diag::err_objc_synchronized_expects_object)
                   << type << operand->getSourceRange();

        ExprResult result = PerformContextuallyConvertToObjCPointer(operand);
        if (result.isInvalid())
          return ExprError();
        if (!result.isUsable())
          return Diag(atLoc, diag::err_objc_synchronized_expects_object)
                   << type << operand->getSourceRange();

        operand = result.get();
      } else {
          return Diag(atLoc, diag::err_objc_synchronized_expects_object)
                   << type << operand->getSourceRange();
      }
    }
  }

  // The operand to @synchronized is a full-expression.
  return ActOnFinishFullExpr(operand, /*DiscardedValue*/ false);
}

StmtResult
Sema::ActOnObjCAtSynchronizedStmt(SourceLocation AtLoc, Expr *SyncExpr,
                                  Stmt *SyncBody) {
  // We can't jump into or indirect-jump out of a @synchronized block.
  setFunctionHasBranchProtectedScope();
  return new (Context) ObjCAtSynchronizedStmt(AtLoc, SyncExpr, SyncBody);
}

/// ActOnCXXCatchBlock - Takes an exception declaration and a handler block
/// and creates a proper catch handler from them.
StmtResult
Sema::ActOnCXXCatchBlock(SourceLocation CatchLoc, Decl *ExDecl,
                         Stmt *HandlerBlock) {
  // There's nothing to test that ActOnExceptionDecl didn't already test.
  return new (Context)
      CXXCatchStmt(CatchLoc, cast_or_null<VarDecl>(ExDecl), HandlerBlock);
}

StmtResult
Sema::ActOnObjCAutoreleasePoolStmt(SourceLocation AtLoc, Stmt *Body) {
  setFunctionHasBranchProtectedScope();
  return new (Context) ObjCAutoreleasePoolStmt(AtLoc, Body);
}

namespace {
class CatchHandlerType {
  QualType QT;
  unsigned IsPointer : 1;

  // This is a special constructor to be used only with DenseMapInfo's
  // getEmptyKey() and getTombstoneKey() functions.
  friend struct llvm::DenseMapInfo<CatchHandlerType>;
  enum Unique { ForDenseMap };
  CatchHandlerType(QualType QT, Unique) : QT(QT), IsPointer(false) {}

public:
  /// Used when creating a CatchHandlerType from a handler type; will determine
  /// whether the type is a pointer or reference and will strip off the top
  /// level pointer and cv-qualifiers.
  CatchHandlerType(QualType Q) : QT(Q), IsPointer(false) {
    if (QT->isPointerType())
      IsPointer = true;

    if (IsPointer || QT->isReferenceType())
      QT = QT->getPointeeType();
    QT = QT.getUnqualifiedType();
  }

  /// Used when creating a CatchHandlerType from a base class type; pretends the
  /// type passed in had the pointer qualifier, does not need to get an
  /// unqualified type.
  CatchHandlerType(QualType QT, bool IsPointer)
      : QT(QT), IsPointer(IsPointer) {}

  QualType underlying() const { return QT; }
  bool isPointer() const { return IsPointer; }

  friend bool operator==(const CatchHandlerType &LHS,
                         const CatchHandlerType &RHS) {
    // If the pointer qualification does not match, we can return early.
    if (LHS.IsPointer != RHS.IsPointer)
      return false;
    // Otherwise, check the underlying type without cv-qualifiers.
    return LHS.QT == RHS.QT;
  }
};
} // namespace

namespace llvm {
template <> struct DenseMapInfo<CatchHandlerType> {
  static CatchHandlerType getEmptyKey() {
    return CatchHandlerType(DenseMapInfo<QualType>::getEmptyKey(),
                       CatchHandlerType::ForDenseMap);
  }

  static CatchHandlerType getTombstoneKey() {
    return CatchHandlerType(DenseMapInfo<QualType>::getTombstoneKey(),
                       CatchHandlerType::ForDenseMap);
  }

  static unsigned getHashValue(const CatchHandlerType &Base) {
    return DenseMapInfo<QualType>::getHashValue(Base.underlying());
  }

  static bool isEqual(const CatchHandlerType &LHS,
                      const CatchHandlerType &RHS) {
    return LHS == RHS;
  }
};
}

namespace {
class CatchTypePublicBases {
  ASTContext &Ctx;
  const llvm::DenseMap<CatchHandlerType, CXXCatchStmt *> &TypesToCheck;
  const bool CheckAgainstPointer;

  CXXCatchStmt *FoundHandler;
  CanQualType FoundHandlerType;

public:
  CatchTypePublicBases(
      ASTContext &Ctx,
      const llvm::DenseMap<CatchHandlerType, CXXCatchStmt *> &T, bool C)
      : Ctx(Ctx), TypesToCheck(T), CheckAgainstPointer(C),
        FoundHandler(nullptr) {}

  CXXCatchStmt *getFoundHandler() const { return FoundHandler; }
  CanQualType getFoundHandlerType() const { return FoundHandlerType; }

  bool operator()(const CXXBaseSpecifier *S, CXXBasePath &) {
    if (S->getAccessSpecifier() == AccessSpecifier::AS_public) {
      CatchHandlerType Check(S->getType(), CheckAgainstPointer);
      const auto &M = TypesToCheck;
      auto I = M.find(Check);
      if (I != M.end()) {
        FoundHandler = I->second;
        FoundHandlerType = Ctx.getCanonicalType(S->getType());
        return true;
      }
    }
    return false;
  }
};
}

/// ActOnCXXTryBlock - Takes a try compound-statement and a number of
/// handlers and creates a try statement from them.
StmtResult Sema::ActOnCXXTryBlock(SourceLocation TryLoc, Stmt *TryBlock,
                                  ArrayRef<Stmt *> Handlers) {
  // Don't report an error if 'try' is used in system headers.
  if (!getLangOpts().CXXExceptions &&
      !getSourceManager().isInSystemHeader(TryLoc) && !getLangOpts().CUDA) {
    // Delay error emission for the OpenMP device code.
    targetDiag(TryLoc, diag::err_exceptions_disabled) << "try";
  }

  // Exceptions aren't allowed in CUDA device code.
  if (getLangOpts().CUDA)
    CUDADiagIfDeviceCode(TryLoc, diag::err_cuda_device_exceptions)
        << "try" << CurrentCUDATarget();

  // Exceptions aren't allowed in SYCL device code.
  if (getLangOpts().SYCLIsDevice)
    SYCLDiagIfDeviceCode(TryLoc, diag::err_sycl_restrict)
        << KernelUseExceptions;

  if (getCurScope() && getCurScope()->isOpenMPSimdDirectiveScope())
    Diag(TryLoc, diag::err_omp_simd_region_cannot_use_stmt) << "try";

  sema::FunctionScopeInfo *FSI = getCurFunction();

  // C++ try is incompatible with SEH __try.
  if (!getLangOpts().Borland && FSI->FirstSEHTryLoc.isValid()) {
    Diag(TryLoc, diag::err_mixing_cxx_try_seh_try);
    Diag(FSI->FirstSEHTryLoc, diag::note_conflicting_try_here) << "'__try'";
  }

  const unsigned NumHandlers = Handlers.size();
  assert(!Handlers.empty() &&
         "The parser shouldn't call this if there are no handlers.");

  llvm::DenseMap<CatchHandlerType, CXXCatchStmt *> HandledTypes;
  for (unsigned i = 0; i < NumHandlers; ++i) {
    CXXCatchStmt *H = cast<CXXCatchStmt>(Handlers[i]);

    // Diagnose when the handler is a catch-all handler, but it isn't the last
    // handler for the try block. [except.handle]p5. Also, skip exception
    // declarations that are invalid, since we can't usefully report on them.
    if (!H->getExceptionDecl()) {
      if (i < NumHandlers - 1)
        return StmtError(Diag(H->getBeginLoc(), diag::err_early_catch_all));
      continue;
    } else if (H->getExceptionDecl()->isInvalidDecl())
      continue;

    // Walk the type hierarchy to diagnose when this type has already been
    // handled (duplication), or cannot be handled (derivation inversion). We
    // ignore top-level cv-qualifiers, per [except.handle]p3
    CatchHandlerType HandlerCHT =
        (QualType)Context.getCanonicalType(H->getCaughtType());

    // We can ignore whether the type is a reference or a pointer; we need the
    // underlying declaration type in order to get at the underlying record
    // decl, if there is one.
    QualType Underlying = HandlerCHT.underlying();
    if (auto *RD = Underlying->getAsCXXRecordDecl()) {
      if (!RD->hasDefinition())
        continue;
      // Check that none of the public, unambiguous base classes are in the
      // map ([except.handle]p1). Give the base classes the same pointer
      // qualification as the original type we are basing off of. This allows
      // comparison against the handler type using the same top-level pointer
      // as the original type.
      CXXBasePaths Paths;
      Paths.setOrigin(RD);
      CatchTypePublicBases CTPB(Context, HandledTypes, HandlerCHT.isPointer());
      if (RD->lookupInBases(CTPB, Paths)) {
        const CXXCatchStmt *Problem = CTPB.getFoundHandler();
        if (!Paths.isAmbiguous(CTPB.getFoundHandlerType())) {
          Diag(H->getExceptionDecl()->getTypeSpecStartLoc(),
               diag::warn_exception_caught_by_earlier_handler)
              << H->getCaughtType();
          Diag(Problem->getExceptionDecl()->getTypeSpecStartLoc(),
                diag::note_previous_exception_handler)
              << Problem->getCaughtType();
        }
      }
    }

    // Add the type the list of ones we have handled; diagnose if we've already
    // handled it.
    auto R = HandledTypes.insert(std::make_pair(H->getCaughtType(), H));
    if (!R.second) {
      const CXXCatchStmt *Problem = R.first->second;
      Diag(H->getExceptionDecl()->getTypeSpecStartLoc(),
           diag::warn_exception_caught_by_earlier_handler)
          << H->getCaughtType();
      Diag(Problem->getExceptionDecl()->getTypeSpecStartLoc(),
           diag::note_previous_exception_handler)
          << Problem->getCaughtType();
    }
  }

  FSI->setHasCXXTry(TryLoc);

  return CXXTryStmt::Create(Context, TryLoc, TryBlock, Handlers);
}

StmtResult Sema::ActOnSEHTryBlock(bool IsCXXTry, SourceLocation TryLoc,
                                  Stmt *TryBlock, Stmt *Handler) {
  assert(TryBlock && Handler);

  sema::FunctionScopeInfo *FSI = getCurFunction();

  // SEH __try is incompatible with C++ try. Borland appears to support this,
  // however.
  if (!getLangOpts().Borland) {
    if (FSI->FirstCXXTryLoc.isValid()) {
      Diag(TryLoc, diag::err_mixing_cxx_try_seh_try);
      Diag(FSI->FirstCXXTryLoc, diag::note_conflicting_try_here) << "'try'";
    }
  }

  // Exceptions aren't allowed in SYCL device code.
  if (getLangOpts().SYCLIsDevice)
    SYCLDiagIfDeviceCode(TryLoc, diag::err_sycl_restrict)
        << KernelUseExceptions;

  FSI->setHasSEHTry(TryLoc);

  // Reject __try in Obj-C methods, blocks, and captured decls, since we don't
  // track if they use SEH.
  DeclContext *DC = CurContext;
  while (DC && !DC->isFunctionOrMethod())
    DC = DC->getParent();
  FunctionDecl *FD = dyn_cast_or_null<FunctionDecl>(DC);
  if (FD)
    FD->setUsesSEHTry(true);
  else
    Diag(TryLoc, diag::err_seh_try_outside_functions);

  // Reject __try on unsupported targets.
  if (!Context.getTargetInfo().isSEHTrySupported())
    Diag(TryLoc, diag::err_seh_try_unsupported);

  return SEHTryStmt::Create(Context, IsCXXTry, TryLoc, TryBlock, Handler);
}

StmtResult Sema::ActOnSEHExceptBlock(SourceLocation Loc, Expr *FilterExpr,
                                     Stmt *Block) {
  assert(FilterExpr && Block);
  QualType FTy = FilterExpr->getType();
  if (!FTy->isIntegerType() && !FTy->isDependentType()) {
    return StmtError(
        Diag(FilterExpr->getExprLoc(), diag::err_filter_expression_integral)
        << FTy);
  }
  return SEHExceptStmt::Create(Context, Loc, FilterExpr, Block);
}

void Sema::ActOnStartSEHFinallyBlock() {
  CurrentSEHFinally.push_back(CurScope);
}

void Sema::ActOnAbortSEHFinallyBlock() {
  CurrentSEHFinally.pop_back();
}

StmtResult Sema::ActOnFinishSEHFinallyBlock(SourceLocation Loc, Stmt *Block) {
  assert(Block);
  CurrentSEHFinally.pop_back();
  return SEHFinallyStmt::Create(Context, Loc, Block);
}

StmtResult
Sema::ActOnSEHLeaveStmt(SourceLocation Loc, Scope *CurScope) {
  Scope *SEHTryParent = CurScope;
  while (SEHTryParent && !SEHTryParent->isSEHTryScope())
    SEHTryParent = SEHTryParent->getParent();
  if (!SEHTryParent)
    return StmtError(Diag(Loc, diag::err_ms___leave_not_in___try));
  CheckJumpOutOfSEHFinally(*this, Loc, *SEHTryParent);

  return new (Context) SEHLeaveStmt(Loc);
}

StmtResult Sema::BuildMSDependentExistsStmt(SourceLocation KeywordLoc,
                                            bool IsIfExists,
                                            NestedNameSpecifierLoc QualifierLoc,
                                            DeclarationNameInfo NameInfo,
                                            Stmt *Nested)
{
  return new (Context) MSDependentExistsStmt(KeywordLoc, IsIfExists,
                                             QualifierLoc, NameInfo,
                                             cast<CompoundStmt>(Nested));
}


StmtResult Sema::ActOnMSDependentExistsStmt(SourceLocation KeywordLoc,
                                            bool IsIfExists,
                                            CXXScopeSpec &SS,
                                            UnqualifiedId &Name,
                                            Stmt *Nested) {
  return BuildMSDependentExistsStmt(KeywordLoc, IsIfExists,
                                    SS.getWithLocInContext(Context),
                                    GetNameFromUnqualifiedId(Name),
                                    Nested);
}

RecordDecl*
Sema::CreateCapturedStmtRecordDecl(CapturedDecl *&CD, SourceLocation Loc,
                                   unsigned NumParams) {
  DeclContext *DC = CurContext;
  while (!(DC->isFunctionOrMethod() || DC->isRecord() || DC->isFileContext()))
    DC = DC->getParent();

  RecordDecl *RD = nullptr;
  if (getLangOpts().CPlusPlus)
    RD = CXXRecordDecl::Create(Context, TTK_Struct, DC, Loc, Loc,
                               /*Id=*/nullptr);
  else
    RD = RecordDecl::Create(Context, TTK_Struct, DC, Loc, Loc, /*Id=*/nullptr);

  RD->setCapturedRecord();
  DC->addDecl(RD);
  RD->setImplicit();
  RD->startDefinition();

  assert(NumParams > 0 && "CapturedStmt requires context parameter");
  CD = CapturedDecl::Create(Context, CurContext, NumParams);
  DC->addDecl(CD);
  return RD;
}

static bool
buildCapturedStmtCaptureList(Sema &S, CapturedRegionScopeInfo *RSI,
                             SmallVectorImpl<CapturedStmt::Capture> &Captures,
                             SmallVectorImpl<Expr *> &CaptureInits) {
  for (const sema::Capture &Cap : RSI->Captures) {
    if (Cap.isInvalid())
      continue;

    // Form the initializer for the capture.
    ExprResult Init = S.BuildCaptureInit(Cap, Cap.getLocation(),
                                         RSI->CapRegionKind == CR_OpenMP);

    // FIXME: Bail out now if the capture is not used and the initializer has
    // no side-effects.

    // Create a field for this capture.
    FieldDecl *Field = S.BuildCaptureField(RSI->TheRecordDecl, Cap);

    // Add the capture to our list of captures.
    if (Cap.isThisCapture()) {
      Captures.push_back(CapturedStmt::Capture(Cap.getLocation(),
                                               CapturedStmt::VCK_This));
    } else if (Cap.isVLATypeCapture()) {
      Captures.push_back(
          CapturedStmt::Capture(Cap.getLocation(), CapturedStmt::VCK_VLAType));
    } else {
      assert(Cap.isVariableCapture() && "unknown kind of capture");

      if (S.getLangOpts().OpenMP && RSI->CapRegionKind == CR_OpenMP)
        S.setOpenMPCaptureKind(Field, Cap.getVariable(), RSI->OpenMPLevel);

      Captures.push_back(CapturedStmt::Capture(Cap.getLocation(),
                                               Cap.isReferenceCapture()
                                                   ? CapturedStmt::VCK_ByRef
                                                   : CapturedStmt::VCK_ByCopy,
                                               Cap.getVariable()));
    }
    CaptureInits.push_back(Init.get());
  }
  return false;
}

void Sema::ActOnCapturedRegionStart(SourceLocation Loc, Scope *CurScope,
                                    CapturedRegionKind Kind,
                                    unsigned NumParams) {
  CapturedDecl *CD = nullptr;
  RecordDecl *RD = CreateCapturedStmtRecordDecl(CD, Loc, NumParams);

  // Build the context parameter
  DeclContext *DC = CapturedDecl::castToDeclContext(CD);
  IdentifierInfo *ParamName = &Context.Idents.get("__context");
  QualType ParamType = Context.getPointerType(Context.getTagDeclType(RD));
  auto *Param =
      ImplicitParamDecl::Create(Context, DC, Loc, ParamName, ParamType,
                                ImplicitParamDecl::CapturedContext);
  DC->addDecl(Param);

  CD->setContextParam(0, Param);

  // Enter the capturing scope for this captured region.
  PushCapturedRegionScope(CurScope, CD, RD, Kind);

  if (CurScope)
    PushDeclContext(CurScope, CD);
  else
    CurContext = CD;

  PushExpressionEvaluationContext(
      ExpressionEvaluationContext::PotentiallyEvaluated);
}

void Sema::ActOnCapturedRegionStart(SourceLocation Loc, Scope *CurScope,
                                    CapturedRegionKind Kind,
                                    ArrayRef<CapturedParamNameType> Params,
                                    unsigned OpenMPCaptureLevel) {
  CapturedDecl *CD = nullptr;
  RecordDecl *RD = CreateCapturedStmtRecordDecl(CD, Loc, Params.size());

  // Build the context parameter
  DeclContext *DC = CapturedDecl::castToDeclContext(CD);
  bool ContextIsFound = false;
  unsigned ParamNum = 0;
  for (ArrayRef<CapturedParamNameType>::iterator I = Params.begin(),
                                                 E = Params.end();
       I != E; ++I, ++ParamNum) {
    if (I->second.isNull()) {
      assert(!ContextIsFound &&
             "null type has been found already for '__context' parameter");
      IdentifierInfo *ParamName = &Context.Idents.get("__context");
      QualType ParamType = Context.getPointerType(Context.getTagDeclType(RD))
                               .withConst()
                               .withRestrict();
      auto *Param =
          ImplicitParamDecl::Create(Context, DC, Loc, ParamName, ParamType,
                                    ImplicitParamDecl::CapturedContext);
      DC->addDecl(Param);
      CD->setContextParam(ParamNum, Param);
      ContextIsFound = true;
    } else {
      IdentifierInfo *ParamName = &Context.Idents.get(I->first);
      auto *Param =
          ImplicitParamDecl::Create(Context, DC, Loc, ParamName, I->second,
                                    ImplicitParamDecl::CapturedContext);
      DC->addDecl(Param);
      CD->setParam(ParamNum, Param);
    }
  }
  assert(ContextIsFound && "no null type for '__context' parameter");
  if (!ContextIsFound) {
    // Add __context implicitly if it is not specified.
    IdentifierInfo *ParamName = &Context.Idents.get("__context");
    QualType ParamType = Context.getPointerType(Context.getTagDeclType(RD));
    auto *Param =
        ImplicitParamDecl::Create(Context, DC, Loc, ParamName, ParamType,
                                  ImplicitParamDecl::CapturedContext);
    DC->addDecl(Param);
    CD->setContextParam(ParamNum, Param);
  }
  // Enter the capturing scope for this captured region.
  PushCapturedRegionScope(CurScope, CD, RD, Kind, OpenMPCaptureLevel);

  if (CurScope)
    PushDeclContext(CurScope, CD);
  else
    CurContext = CD;

  PushExpressionEvaluationContext(
      ExpressionEvaluationContext::PotentiallyEvaluated);
}

void Sema::ActOnCapturedRegionError() {
  DiscardCleanupsInEvaluationContext();
  PopExpressionEvaluationContext();
  PopDeclContext();
  PoppedFunctionScopePtr ScopeRAII = PopFunctionScopeInfo();
  CapturedRegionScopeInfo *RSI = cast<CapturedRegionScopeInfo>(ScopeRAII.get());

  RecordDecl *Record = RSI->TheRecordDecl;
  Record->setInvalidDecl();

  SmallVector<Decl*, 4> Fields(Record->fields());
  ActOnFields(/*Scope=*/nullptr, Record->getLocation(), Record, Fields,
              SourceLocation(), SourceLocation(), ParsedAttributesView());
}

StmtResult Sema::ActOnCapturedRegionEnd(Stmt *S) {
  // Leave the captured scope before we start creating captures in the
  // enclosing scope.
  DiscardCleanupsInEvaluationContext();
  PopExpressionEvaluationContext();
  PopDeclContext();
  PoppedFunctionScopePtr ScopeRAII = PopFunctionScopeInfo();
  CapturedRegionScopeInfo *RSI = cast<CapturedRegionScopeInfo>(ScopeRAII.get());

  SmallVector<CapturedStmt::Capture, 4> Captures;
  SmallVector<Expr *, 4> CaptureInits;
  if (buildCapturedStmtCaptureList(*this, RSI, Captures, CaptureInits))
    return StmtError();

  CapturedDecl *CD = RSI->TheCapturedDecl;
  RecordDecl *RD = RSI->TheRecordDecl;

  CapturedStmt *Res = CapturedStmt::Create(
      getASTContext(), S, static_cast<CapturedRegionKind>(RSI->CapRegionKind),
      Captures, CaptureInits, CD, RD);

  CD->setBody(Res->getCapturedStmt());
  RD->completeDefinition();

  return Res;
}<|MERGE_RESOLUTION|>--- conflicted
+++ resolved
@@ -3483,16 +3483,12 @@
 Sema::PerformMoveOrCopyInitialization(const InitializedEntity &Entity,
                                       const NamedReturnInfo &NRInfo,
                                       Expr *Value) {
-<<<<<<< HEAD
-  if (!getLangOpts().CPlusPlus2b && NRInfo.isMoveEligible()) {
-=======
   // FIXME: We force P1825 implicit moves here in msvc compatibility mode
   // because we are disabling simpler implicit moves as a temporary
   // work around, as the MSVC STL has issues with this change.
   // We will come back later with a more targeted approach.
   if ((!getLangOpts().CPlusPlus2b || getLangOpts().MSVCCompat) &&
       NRInfo.isMoveEligible()) {
->>>>>>> 8c82cf7b
     ImplicitCastExpr AsRvalue(ImplicitCastExpr::OnStack, Value->getType(),
                               CK_NoOp, Value, VK_XValue, FPOptionsOverride());
     Expr *InitExpr = &AsRvalue;
