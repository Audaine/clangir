--- conflicted
+++ resolved
@@ -6748,7 +6748,8 @@
 }
 
 bool Sema::CheckCallingConvAttr(const ParsedAttr &Attrs, CallingConv &CC,
-                                const FunctionDecl *FD) {
+                                const FunctionDecl *FD,
+                                CUDAFunctionTarget CFT) {
   if (Attrs.isInvalid())
     return true;
 
@@ -6841,827 +6842,6 @@
   }
 
   TargetInfo::CallingConvCheckResult A = TargetInfo::CCCR_OK;
-  // CUDA functions may have host and/or device attributes which indicate
-  // their targeted execution environment, therefore the calling convention
-  // of functions in CUDA should be checked against the target deduced based
-  // on their host/device attributes.
-  if (LangOpts.CUDA) {
-    auto *Aux = Context.getAuxTargetInfo();
-    auto CudaTarget = IdentifyCUDATarget(FD);
-    bool CheckHost = false, CheckDevice = false;
-    switch (CudaTarget) {
-    case CFT_HostDevice:
-      CheckHost = true;
-      CheckDevice = true;
-      break;
-    case CFT_Host:
-      CheckHost = true;
-      break;
-    case CFT_Device:
-    case CFT_Global:
-      CheckDevice = true;
-      break;
-    case CFT_InvalidTarget:
-      llvm_unreachable("unexpected cuda target");
-    }
-    auto *HostTI = LangOpts.CUDAIsDevice ? Aux : &TI;
-    auto *DeviceTI = LangOpts.CUDAIsDevice ? &TI : Aux;
-    if (CheckHost && HostTI)
-      A = HostTI->checkCallingConvention(CC);
-    if (A == TargetInfo::CCCR_OK && CheckDevice && DeviceTI)
-      A = DeviceTI->checkCallingConvention(CC);
-  } else {
-    A = TI.checkCallingConvention(CC);
-  }
-
-  switch (A) {
-  case TargetInfo::CCCR_OK:
-    break;
-
-  case TargetInfo::CCCR_Ignore:
-    // Treat an ignored convention as if it was an explicit C calling convention
-    // attribute. For example, __stdcall on Win x64 functions as __cdecl, so
-    // that command line flags that change the default convention to
-    // __vectorcall don't affect declarations marked __stdcall.
-    CC = CC_C;
-    break;
-
-  case TargetInfo::CCCR_Error:
-    Diag(Attrs.getLoc(), diag::error_cconv_unsupported)
-        << Attrs << (int)CallingConventionIgnoredReason::ForThisTarget;
-    break;
-
-  case TargetInfo::CCCR_Warning: {
-    Diag(Attrs.getLoc(), diag::warn_cconv_unsupported)
-        << Attrs << (int)CallingConventionIgnoredReason::ForThisTarget;
-
-    // This convention is not valid for the target. Use the default function or
-    // method calling convention.
-    bool IsCXXMethod = false, IsVariadic = false;
-    if (FD) {
-      IsCXXMethod = FD->isCXXInstanceMember();
-      IsVariadic = FD->isVariadic();
-    }
-    CC = Context.getDefaultCallingConvention(IsVariadic, IsCXXMethod);
-    break;
-  }
-  }
-
-  Attrs.setProcessingCache((unsigned) CC);
-  return false;
-}
-
-/// Pointer-like types in the default address space.
-static bool isValidSwiftContextType(QualType Ty) {
-  if (!Ty->hasPointerRepresentation())
-    return Ty->isDependentType();
-  return Ty->getPointeeType().getAddressSpace() == LangAS::Default;
-}
-
-/// Pointers and references in the default address space.
-static bool isValidSwiftIndirectResultType(QualType Ty) {
-  if (const auto *PtrType = Ty->getAs<PointerType>()) {
-    Ty = PtrType->getPointeeType();
-  } else if (const auto *RefType = Ty->getAs<ReferenceType>()) {
-    Ty = RefType->getPointeeType();
-  } else {
-    return Ty->isDependentType();
-  }
-  return Ty.getAddressSpace() == LangAS::Default;
-}
-
-/// Pointers and references to pointers in the default address space.
-static bool isValidSwiftErrorResultType(QualType Ty) {
-  if (const auto *PtrType = Ty->getAs<PointerType>()) {
-    Ty = PtrType->getPointeeType();
-  } else if (const auto *RefType = Ty->getAs<ReferenceType>()) {
-    Ty = RefType->getPointeeType();
-  } else {
-    return Ty->isDependentType();
-  }
-  if (!Ty.getQualifiers().empty())
-    return false;
-  return isValidSwiftContextType(Ty);
-}
-
-void Sema::AddParameterABIAttr(Decl *D, const AttributeCommonInfo &CI,
-                               ParameterABI abi) {
-
-  QualType type = cast<ParmVarDecl>(D)->getType();
-
-  if (auto existingAttr = D->getAttr<ParameterABIAttr>()) {
-    if (existingAttr->getABI() != abi) {
-      Diag(CI.getLoc(), diag::err_attributes_are_not_compatible)
-          << getParameterABISpelling(abi) << existingAttr
-          << (CI.isRegularKeywordAttribute() ||
-              existingAttr->isRegularKeywordAttribute());
-      Diag(existingAttr->getLocation(), diag::note_conflicting_attribute);
-      return;
-    }
-  }
-
-  switch (abi) {
-  case ParameterABI::Ordinary:
-    llvm_unreachable("explicit attribute for ordinary parameter ABI?");
-
-  case ParameterABI::SwiftContext:
-    if (!isValidSwiftContextType(type)) {
-      Diag(CI.getLoc(), diag::err_swift_abi_parameter_wrong_type)
-          << getParameterABISpelling(abi) << /*pointer to pointer */ 0 << type;
-    }
-    D->addAttr(::new (Context) SwiftContextAttr(Context, CI));
-    return;
-
-  case ParameterABI::SwiftAsyncContext:
-    if (!isValidSwiftContextType(type)) {
-      Diag(CI.getLoc(), diag::err_swift_abi_parameter_wrong_type)
-          << getParameterABISpelling(abi) << /*pointer to pointer */ 0 << type;
-    }
-    D->addAttr(::new (Context) SwiftAsyncContextAttr(Context, CI));
-    return;
-
-  case ParameterABI::SwiftErrorResult:
-    if (!isValidSwiftErrorResultType(type)) {
-      Diag(CI.getLoc(), diag::err_swift_abi_parameter_wrong_type)
-          << getParameterABISpelling(abi) << /*pointer to pointer */ 1 << type;
-    }
-    D->addAttr(::new (Context) SwiftErrorResultAttr(Context, CI));
-    return;
-
-  case ParameterABI::SwiftIndirectResult:
-    if (!isValidSwiftIndirectResultType(type)) {
-      Diag(CI.getLoc(), diag::err_swift_abi_parameter_wrong_type)
-          << getParameterABISpelling(abi) << /*pointer*/ 0 << type;
-    }
-    D->addAttr(::new (Context) SwiftIndirectResultAttr(Context, CI));
-    return;
-  }
-  llvm_unreachable("bad parameter ABI attribute");
-}
-
-/// Checks a regparm attribute, returning true if it is ill-formed and
-/// otherwise setting numParams to the appropriate value.
-bool Sema::CheckRegparmAttr(const ParsedAttr &AL, unsigned &numParams) {
-  if (AL.isInvalid())
-    return true;
-
-  if (!AL.checkExactlyNumArgs(*this, 1)) {
-    AL.setInvalid();
-    return true;
-  }
-
-  uint32_t NP;
-  Expr *NumParamsExpr = AL.getArgAsExpr(0);
-  if (!checkUInt32Argument(*this, AL, NumParamsExpr, NP)) {
-    AL.setInvalid();
-    return true;
-  }
-
-  if (Context.getTargetInfo().getRegParmMax() == 0) {
-    Diag(AL.getLoc(), diag::err_attribute_regparm_wrong_platform)
-      << NumParamsExpr->getSourceRange();
-    AL.setInvalid();
-    return true;
-  }
-
-  numParams = NP;
-  if (numParams > Context.getTargetInfo().getRegParmMax()) {
-    Diag(AL.getLoc(), diag::err_attribute_regparm_invalid_number)
-      << Context.getTargetInfo().getRegParmMax() << NumParamsExpr->getSourceRange();
-    AL.setInvalid();
-    return true;
-  }
-
-  return false;
-}
-
-// Checks whether an argument of launch_bounds attribute is
-// acceptable, performs implicit conversion to Rvalue, and returns
-// non-nullptr Expr result on success. Otherwise, it returns nullptr
-// and may output an error.
-static Expr *makeLaunchBoundsArgExpr(Sema &S, Expr *E,
-                                     const CUDALaunchBoundsAttr &AL,
-                                     const unsigned Idx) {
-  if (S.DiagnoseUnexpandedParameterPack(E))
-    return nullptr;
-
-  // Accept template arguments for now as they depend on something else.
-  // We'll get to check them when they eventually get instantiated.
-  if (E->isValueDependent())
-    return E;
-
-  std::optional<llvm::APSInt> I = llvm::APSInt(64);
-  if (!(I = E->getIntegerConstantExpr(S.Context))) {
-    S.Diag(E->getExprLoc(), diag::err_attribute_argument_n_type)
-        << &AL << Idx << AANT_ArgumentIntegerConstant << E->getSourceRange();
-    return nullptr;
-  }
-  // Make sure we can fit it in 32 bits.
-  if (!I->isIntN(32)) {
-    S.Diag(E->getExprLoc(), diag::err_ice_too_large)
-        << toString(*I, 10, false) << 32 << /* Unsigned */ 1;
-    return nullptr;
-  }
-  if (*I < 0)
-    S.Diag(E->getExprLoc(), diag::warn_attribute_argument_n_negative)
-        << &AL << Idx << E->getSourceRange();
-
-  // We may need to perform implicit conversion of the argument.
-  InitializedEntity Entity = InitializedEntity::InitializeParameter(
-      S.Context, S.Context.getConstType(S.Context.IntTy), /*consume*/ false);
-  ExprResult ValArg = S.PerformCopyInitialization(Entity, SourceLocation(), E);
-  assert(!ValArg.isInvalid() &&
-         "Unexpected PerformCopyInitialization() failure.");
-
-  return ValArg.getAs<Expr>();
-}
-
-CUDALaunchBoundsAttr *
-Sema::CreateLaunchBoundsAttr(const AttributeCommonInfo &CI, Expr *MaxThreads,
-                             Expr *MinBlocks) {
-  CUDALaunchBoundsAttr TmpAttr(Context, CI, MaxThreads, MinBlocks);
-  MaxThreads = makeLaunchBoundsArgExpr(*this, MaxThreads, TmpAttr, 0);
-  if (MaxThreads == nullptr)
-    return nullptr;
-
-  if (MinBlocks) {
-    MinBlocks = makeLaunchBoundsArgExpr(*this, MinBlocks, TmpAttr, 1);
-    if (MinBlocks == nullptr)
-      return nullptr;
-  }
-
-  return ::new (Context)
-      CUDALaunchBoundsAttr(Context, CI, MaxThreads, MinBlocks);
-}
-
-void Sema::AddLaunchBoundsAttr(Decl *D, const AttributeCommonInfo &CI,
-                               Expr *MaxThreads, Expr *MinBlocks) {
-  if (auto *Attr = CreateLaunchBoundsAttr(CI, MaxThreads, MinBlocks))
-    D->addAttr(Attr);
-}
-
-static void handleLaunchBoundsAttr(Sema &S, Decl *D, const ParsedAttr &AL) {
-  if (!AL.checkAtLeastNumArgs(S, 1) || !AL.checkAtMostNumArgs(S, 2))
-    return;
-
-  S.AddLaunchBoundsAttr(D, AL, AL.getArgAsExpr(0),
-                        AL.getNumArgs() > 1 ? AL.getArgAsExpr(1) : nullptr);
-}
-
-static void handleArgumentWithTypeTagAttr(Sema &S, Decl *D,
-                                          const ParsedAttr &AL) {
-  if (!AL.isArgIdent(0)) {
-    S.Diag(AL.getLoc(), diag::err_attribute_argument_n_type)
-        << AL << /* arg num = */ 1 << AANT_ArgumentIdentifier;
-    return;
-  }
-
-  ParamIdx ArgumentIdx;
-  if (!checkFunctionOrMethodParameterIndex(S, D, AL, 2, AL.getArgAsExpr(1),
-                                           ArgumentIdx))
-    return;
-
-  ParamIdx TypeTagIdx;
-  if (!checkFunctionOrMethodParameterIndex(S, D, AL, 3, AL.getArgAsExpr(2),
-                                           TypeTagIdx))
-    return;
-
-  bool IsPointer = AL.getAttrName()->getName() == "pointer_with_type_tag";
-  if (IsPointer) {
-    // Ensure that buffer has a pointer type.
-    unsigned ArgumentIdxAST = ArgumentIdx.getASTIndex();
-    if (ArgumentIdxAST >= getFunctionOrMethodNumParams(D) ||
-        !getFunctionOrMethodParamType(D, ArgumentIdxAST)->isPointerType())
-      S.Diag(AL.getLoc(), diag::err_attribute_pointers_only) << AL << 0;
-  }
-
-  D->addAttr(::new (S.Context) ArgumentWithTypeTagAttr(
-      S.Context, AL, AL.getArgAsIdent(0)->Ident, ArgumentIdx, TypeTagIdx,
-      IsPointer));
-}
-
-static void handleTypeTagForDatatypeAttr(Sema &S, Decl *D,
-                                         const ParsedAttr &AL) {
-  if (!AL.isArgIdent(0)) {
-    S.Diag(AL.getLoc(), diag::err_attribute_argument_n_type)
-        << AL << 1 << AANT_ArgumentIdentifier;
-    return;
-  }
-
-  if (!AL.checkExactlyNumArgs(S, 1))
-    return;
-
-  if (!isa<VarDecl>(D)) {
-    S.Diag(AL.getLoc(), diag::err_attribute_wrong_decl_type)
-        << AL << AL.isRegularKeywordAttribute() << ExpectedVariable;
-    return;
-  }
-
-  IdentifierInfo *PointerKind = AL.getArgAsIdent(0)->Ident;
-  TypeSourceInfo *MatchingCTypeLoc = nullptr;
-  S.GetTypeFromParser(AL.getMatchingCType(), &MatchingCTypeLoc);
-  assert(MatchingCTypeLoc && "no type source info for attribute argument");
-
-  D->addAttr(::new (S.Context) TypeTagForDatatypeAttr(
-      S.Context, AL, PointerKind, MatchingCTypeLoc, AL.getLayoutCompatible(),
-      AL.getMustBeNull()));
-}
-
-/// Give a warning for duplicate attributes, return true if duplicate.
-template <typename AttrType>
-static bool checkForDuplicateAttribute(Sema &S, Decl *D,
-                                       const ParsedAttr &Attr) {
-  // Give a warning for duplicates but not if it's one we've implicitly added.
-  auto *A = D->getAttr<AttrType>();
-  if (A && !A->isImplicit()) {
-    S.Diag(Attr.getLoc(), diag::warn_duplicate_attribute_exact) << A;
-    return true;
-  }
-  return false;
-}
-
-void Sema::AddSYCLIntelNoGlobalWorkOffsetAttr(Decl *D,
-                                              const AttributeCommonInfo &CI,
-                                              Expr *E) {
-  if (!E->isValueDependent()) {
-    // Validate that we have an integer constant expression and then store the
-    // converted constant expression into the semantic attribute so that we
-    // don't have to evaluate it again later.
-    llvm::APSInt ArgVal;
-    ExprResult Res = VerifyIntegerConstantExpression(E, &ArgVal);
-    if (Res.isInvalid())
-      return;
-    E = Res.get();
-
-    // Check to see if there's a duplicate attribute with different values
-    // already applied to the declaration.
-    if (const auto *DeclAttr = D->getAttr<SYCLIntelNoGlobalWorkOffsetAttr>()) {
-      // If the other attribute argument is instantiation dependent, we won't
-      // have converted it to a constant expression yet and thus we test
-      // whether this is a null pointer.
-      if (const auto *DeclExpr = dyn_cast<ConstantExpr>(DeclAttr->getValue())) {
-        if (ArgVal != DeclExpr->getResultAsAPSInt()) {
-          Diag(CI.getLoc(), diag::warn_duplicate_attribute) << CI;
-          Diag(DeclAttr->getLoc(), diag::note_previous_attribute);
-        }
-        // Drop the duplicate attribute.
-        return;
-      }
-    }
-  }
-
-  D->addAttr(::new (Context) SYCLIntelNoGlobalWorkOffsetAttr(Context, CI, E));
-}
-
-SYCLIntelNoGlobalWorkOffsetAttr *Sema::MergeSYCLIntelNoGlobalWorkOffsetAttr(
-    Decl *D, const SYCLIntelNoGlobalWorkOffsetAttr &A) {
-  // Check to see if there's a duplicate attribute with different values
-  // already applied to the declaration.
-  if (const auto *DeclAttr = D->getAttr<SYCLIntelNoGlobalWorkOffsetAttr>()) {
-    if (const auto *DeclExpr = dyn_cast<ConstantExpr>(DeclAttr->getValue())) {
-      if (const auto *MergeExpr = dyn_cast<ConstantExpr>(A.getValue())) {
-        if (DeclExpr->getResultAsAPSInt() != MergeExpr->getResultAsAPSInt()) {
-          Diag(DeclAttr->getLoc(), diag::warn_duplicate_attribute) << &A;
-          Diag(A.getLoc(), diag::note_previous_attribute);
-        }
-        // Do not add a duplicate attribute.
-        return nullptr;
-      }
-    }
-  }
-  return ::new (Context)
-      SYCLIntelNoGlobalWorkOffsetAttr(Context, A, A.getValue());
-}
-
-static void handleSYCLIntelNoGlobalWorkOffsetAttr(Sema &S, Decl *D,
-                                                  const ParsedAttr &A) {
-  // If no attribute argument is specified, set to default value '1'.
-  Expr *E = A.isArgExpr(0)
-                ? A.getArgAsExpr(0)
-                : IntegerLiteral::Create(S.Context, llvm::APInt(32, 1),
-                                         S.Context.IntTy, A.getLoc());
-
-  S.AddSYCLIntelNoGlobalWorkOffsetAttr(D, A, E);
-}
-
-/// Handle the [[intel::singlepump]] attribute.
-static void handleSYCLIntelSinglePumpAttr(Sema &S, Decl *D,
-                                          const ParsedAttr &AL) {
-  checkForDuplicateAttribute<SYCLIntelSinglePumpAttr>(S, D, AL);
-
-  // If the declaration does not have an [[intel::fpga_memory]]
-  // attribute, this creates one as an implicit attribute.
-  if (!D->hasAttr<SYCLIntelMemoryAttr>())
-    D->addAttr(SYCLIntelMemoryAttr::CreateImplicit(
-        S.Context, SYCLIntelMemoryAttr::Default));
-
-  D->addAttr(::new (S.Context) SYCLIntelSinglePumpAttr(S.Context, AL));
-}
-
-/// Handle the [[intel::doublepump]] attribute.
-static void handleSYCLIntelDoublePumpAttr(Sema &S, Decl *D,
-                                          const ParsedAttr &AL) {
-  checkForDuplicateAttribute<SYCLIntelDoublePumpAttr>(S, D, AL);
-
-  // If the declaration does not have an [[intel::fpga_memory]]
-  // attribute, this creates one as an implicit attribute.
-  if (!D->hasAttr<SYCLIntelMemoryAttr>())
-    D->addAttr(SYCLIntelMemoryAttr::CreateImplicit(
-        S.Context, SYCLIntelMemoryAttr::Default));
-
-  D->addAttr(::new (S.Context) SYCLIntelDoublePumpAttr(S.Context, AL));
-}
-
-/// Handle the [[intel::fpga_memory]] attribute.
-/// This is incompatible with the [[intel::fpga_register]] attribute.
-static void handleSYCLIntelMemoryAttr(Sema &S, Decl *D,
-                                  const ParsedAttr &AL) {
-  checkForDuplicateAttribute<SYCLIntelMemoryAttr>(S, D, AL);
-  if (checkAttrMutualExclusion<SYCLIntelRegisterAttr>(S, D, AL))
-    return;
-
-  SYCLIntelMemoryAttr::MemoryKind Kind;
-  if (AL.getNumArgs() == 0)
-    Kind = SYCLIntelMemoryAttr::Default;
-  else {
-    StringRef Str;
-    if (!S.checkStringLiteralArgumentAttr(AL, 0, Str))
-      return;
-    if (Str.empty() ||
-        !SYCLIntelMemoryAttr::ConvertStrToMemoryKind(Str, Kind)) {
-      SmallString<256> ValidStrings;
-      SYCLIntelMemoryAttr::generateValidStrings(ValidStrings);
-      S.Diag(AL.getLoc(), diag::err_intel_fpga_memory_arg_invalid)
-          << AL << ValidStrings;
-      return;
-    }
-  }
-
-  // We are adding a user memory attribute, drop any implicit default.
-  if (auto *MA = D->getAttr<SYCLIntelMemoryAttr>())
-    if (MA->isImplicit())
-      D->dropAttr<SYCLIntelMemoryAttr>();
-
-  D->addAttr(::new (S.Context) SYCLIntelMemoryAttr(S.Context, AL, Kind));
-}
-
-/// Check for and diagnose attributes incompatible with register.
-/// return true if any incompatible attributes exist.
-static bool checkIntelFPGARegisterAttrCompatibility(Sema &S, Decl *D,
-                                                    const ParsedAttr &Attr) {
-  bool InCompat = false;
-  if (auto *MA = D->getAttr<SYCLIntelMemoryAttr>())
-    if (!MA->isImplicit() &&
-        checkAttrMutualExclusion<SYCLIntelMemoryAttr>(S, D, Attr))
-      InCompat = true;
-
-  return InCompat;
-}
-
-/// Handle the [[intel::fpga_register]] attribute.
-/// This is incompatible with most of the other memory attributes.
-static void handleSYCLIntelRegisterAttr(Sema &S, Decl *D,
-		                        const ParsedAttr &A) {
-  checkForDuplicateAttribute<SYCLIntelRegisterAttr>(S, D, A);
-  if (checkIntelFPGARegisterAttrCompatibility(S, D, A))
-    return;
-
-  handleSimpleAttribute<SYCLIntelRegisterAttr>(S, D, A);
-}
-
-/// Handle the [[intel::bankwidth]] and [[intel::numbanks]] attributes.
-/// These require a single constant power of two greater than zero.
-/// These are incompatible with the register attribute.
-/// The numbanks and bank_bits attributes are related.  If bank_bits exists
-/// when handling numbanks they are checked for consistency.
-
-void Sema::AddSYCLIntelBankWidthAttr(Decl *D, const AttributeCommonInfo &CI,
-                                     Expr *E) {
-  if (!E->isValueDependent()) {
-    // Validate that we have an integer constant expression and then store the
-    // converted constant expression into the semantic attribute so that we
-    // don't have to evaluate it again later.
-    llvm::APSInt ArgVal;
-    ExprResult Res = VerifyIntegerConstantExpression(E, &ArgVal);
-    if (Res.isInvalid())
-      return;
-    E = Res.get();
-
-    // This attribute requires a strictly positive value.
-    if (ArgVal <= 0) {
-      Diag(E->getExprLoc(), diag::err_attribute_requires_positive_integer)
-          << CI << /*positive*/ 0;
-      return;
-    }
-
-    // This attribute requires a single constant power of two greater than zero.
-    if (!ArgVal.isPowerOf2()) {
-      Diag(E->getExprLoc(), diag::err_attribute_argument_not_power_of_two)
-          << CI;
-      return;
-    }
-
-    // Check to see if there's a duplicate attribute with different values
-    // already applied to the declaration.
-    if (const auto *DeclAttr = D->getAttr<SYCLIntelBankWidthAttr>()) {
-      // If the other attribute argument is instantiation dependent, we won't
-      // have converted it to a constant expression yet and thus we test
-      // whether this is a null pointer.
-      if (const auto *DeclExpr = dyn_cast<ConstantExpr>(DeclAttr->getValue())) {
-        if (ArgVal != DeclExpr->getResultAsAPSInt()) {
-          Diag(CI.getLoc(), diag::warn_duplicate_attribute) << CI;
-          Diag(DeclAttr->getLoc(), diag::note_previous_attribute);
-        }
-        // Drop the duplicate attribute.
-        return;
-      }
-    }
-  }
-
-  // If the declaration does not have an [[intel::fpga_memory]]
-  // attribute, this creates one as an implicit attribute.
-  if (!D->hasAttr<SYCLIntelMemoryAttr>())
-    D->addAttr(SYCLIntelMemoryAttr::CreateImplicit(
-        Context, SYCLIntelMemoryAttr::Default));
-
-  D->addAttr(::new (Context) SYCLIntelBankWidthAttr(Context, CI, E));
-}
-
-SYCLIntelBankWidthAttr *
-Sema::MergeSYCLIntelBankWidthAttr(Decl *D, const SYCLIntelBankWidthAttr &A) {
-  // Check to see if there's a duplicate attribute with different values
-  // already applied to the declaration.
-  if (const auto *DeclAttr = D->getAttr<SYCLIntelBankWidthAttr>()) {
-    const auto *DeclExpr = dyn_cast<ConstantExpr>(DeclAttr->getValue());
-    const auto *MergeExpr = dyn_cast<ConstantExpr>(A.getValue());
-    if (DeclExpr && MergeExpr &&
-        DeclExpr->getResultAsAPSInt() != MergeExpr->getResultAsAPSInt()) {
-      Diag(DeclAttr->getLoc(), diag::warn_duplicate_attribute) << &A;
-      Diag(A.getLoc(), diag::note_previous_attribute);
-      return nullptr;
-    }
-  }
-
-  return ::new (Context) SYCLIntelBankWidthAttr(Context, A, A.getValue());
-}
-
-static void handleSYCLIntelBankWidthAttr(Sema &S, Decl *D,
-                                         const ParsedAttr &A) {
-  S.AddSYCLIntelBankWidthAttr(D, A, A.getArgAsExpr(0));
-}
-
-void Sema::AddSYCLIntelNumBanksAttr(Decl *D, const AttributeCommonInfo &CI,
-                                    Expr *E) {
-  if (!E->isValueDependent()) {
-    // Validate that we have an integer constant expression and then store the
-    // converted constant expression into the semantic attribute so that we
-    // don't have to evaluate it again later.
-    llvm::APSInt ArgVal;
-    ExprResult Res = VerifyIntegerConstantExpression(E, &ArgVal);
-    if (Res.isInvalid())
-      return;
-    E = Res.get();
-
-    // This attribute requires a strictly positive value.
-    if (ArgVal <= 0) {
-      Diag(E->getExprLoc(), diag::err_attribute_requires_positive_integer)
-          << CI << /*positive*/ 0;
-      return;
-    }
-
-    // This attribute requires a single constant power of two greater than zero.
-    if (!ArgVal.isPowerOf2()) {
-      Diag(E->getExprLoc(), diag::err_attribute_argument_not_power_of_two)
-          << CI;
-      return;
-    }
-
-    // Check or add the related BankBits attribute.
-    if (auto *BBA = D->getAttr<SYCLIntelBankBitsAttr>()) {
-      unsigned NumBankBits = BBA->args_size();
-      if (NumBankBits != ArgVal.ceilLogBase2()) {
-        Diag(E->getExprLoc(), diag::err_bankbits_numbanks_conflicting) << CI;
-        return;
-      }
-    }
-
-    // Check to see if there's a duplicate attribute with different values
-    // already applied to the declaration.
-    if (const auto *DeclAttr = D->getAttr<SYCLIntelNumBanksAttr>()) {
-      // If the other attribute argument is instantiation dependent, we won't
-      // have converted it to a constant expression yet and thus we test
-      // whether this is a null pointer.
-      if (const auto *DeclExpr = dyn_cast<ConstantExpr>(DeclAttr->getValue())) {
-        if (ArgVal != DeclExpr->getResultAsAPSInt()) {
-          Diag(CI.getLoc(), diag::warn_duplicate_attribute) << CI;
-          Diag(DeclAttr->getLoc(), diag::note_previous_attribute);
-        }
-        // Drop the duplicate attribute.
-        return;
-      }
-    }
-  }
-
-  // If the declaration does not have an [[intel::fpga_memory]]
-  // attribute, this creates one as an implicit attribute.
-  if (!D->hasAttr<SYCLIntelMemoryAttr>())
-    D->addAttr(SYCLIntelMemoryAttr::CreateImplicit(
-        Context, SYCLIntelMemoryAttr::Default));
-
-  // We are adding a user NumBanks attribute, drop any implicit default.
-  if (auto *NBA = D->getAttr<SYCLIntelNumBanksAttr>()) {
-    if (NBA->isImplicit())
-      D->dropAttr<SYCLIntelNumBanksAttr>();
-  }
-
-  D->addAttr(::new (Context) SYCLIntelNumBanksAttr(Context, CI, E));
-}
-
-SYCLIntelNumBanksAttr *
-Sema::MergeSYCLIntelNumBanksAttr(Decl *D, const SYCLIntelNumBanksAttr &A) {
-  // Check to see if there's a duplicate attribute with different values
-  // already applied to the declaration.
-  if (const auto *DeclAttr = D->getAttr<SYCLIntelNumBanksAttr>()) {
-    const auto *DeclExpr = dyn_cast<ConstantExpr>(DeclAttr->getValue());
-    const auto *MergeExpr = dyn_cast<ConstantExpr>(A.getValue());
-    if (DeclExpr && MergeExpr &&
-        DeclExpr->getResultAsAPSInt() != MergeExpr->getResultAsAPSInt()) {
-      Diag(DeclAttr->getLoc(), diag::warn_duplicate_attribute) << &A;
-      Diag(A.getLoc(), diag::note_previous_attribute);
-      return nullptr;
-    }
-  }
-
-  return ::new (Context) SYCLIntelNumBanksAttr(Context, A, A.getValue());
-}
-
-static void handleSYCLIntelNumBanksAttr(Sema &S, Decl *D, const ParsedAttr &A) {
-  S.AddSYCLIntelNumBanksAttr(D, A, A.getArgAsExpr(0));
-}
-
-<<<<<<< HEAD
-static void handleIntelSimpleDualPortAttr(Sema &S, Decl *D,
-                                          const ParsedAttr &AL) {
-  checkForDuplicateAttribute<SYCLIntelSimpleDualPortAttr>(S, D, AL);
-=======
-bool Sema::CheckCallingConvAttr(const ParsedAttr &Attrs, CallingConv &CC,
-                                const FunctionDecl *FD,
-                                CUDAFunctionTarget CFT) {
-  if (Attrs.isInvalid())
-    return true;
->>>>>>> ac2d2652
-
-  if (!D->hasAttr<SYCLIntelMemoryAttr>())
-    D->addAttr(SYCLIntelMemoryAttr::CreateImplicit(
-        S.Context, SYCLIntelMemoryAttr::Default));
-
-  D->addAttr(::new (S.Context)
-                 SYCLIntelSimpleDualPortAttr(S.Context, AL));
-}
-
-void Sema::AddSYCLIntelMaxReplicatesAttr(Decl *D, const AttributeCommonInfo &CI,
-                                         Expr *E) {
-  if (!E->isValueDependent()) {
-    // Validate that we have an integer constant expression and then store the
-    // converted constant expression into the semantic attribute so that we
-    // don't have to evaluate it again later.
-    llvm::APSInt ArgVal;
-    ExprResult Res = VerifyIntegerConstantExpression(E, &ArgVal);
-    if (Res.isInvalid())
-      return;
-    E = Res.get();
-    // This attribute requires a strictly positive value.
-    if (ArgVal <= 0) {
-      Diag(E->getExprLoc(), diag::err_attribute_requires_positive_integer)
-          << CI << /*positive*/ 0;
-      return;
-    }
-    // Check to see if there's a duplicate attribute with different values
-    // already applied to the declaration.
-    if (const auto *DeclAttr = D->getAttr<SYCLIntelMaxReplicatesAttr>()) {
-      // If the other attribute argument is instantiation dependent, we won't
-      // have converted it to a constant expression yet and thus we test
-      // whether this is a null pointer.
-      if (const auto *DeclExpr = dyn_cast<ConstantExpr>(DeclAttr->getValue())) {
-        if (ArgVal != DeclExpr->getResultAsAPSInt()) {
-          Diag(CI.getLoc(), diag::warn_duplicate_attribute) << CI;
-          Diag(DeclAttr->getLoc(), diag::note_previous_attribute);
-        }
-        // Drop the duplicate attribute.
-        return;
-      }
-    }
-  }
-
-  // If the declaration does not have an [[intel::fpga_memory]]
-  // attribute, this creates one as an implicit attribute.
-  if (!D->hasAttr<SYCLIntelMemoryAttr>())
-    D->addAttr(SYCLIntelMemoryAttr::CreateImplicit(
-        Context, SYCLIntelMemoryAttr::Default));
-
-  D->addAttr(::new (Context) SYCLIntelMaxReplicatesAttr(Context, CI, E));
-}
-
-SYCLIntelMaxReplicatesAttr *
-Sema::MergeSYCLIntelMaxReplicatesAttr(Decl *D,
-                                      const SYCLIntelMaxReplicatesAttr &A) {
-  // Check to see if there's a duplicate attribute with different values
-  // already applied to the declaration.
-  if (const auto *DeclAttr = D->getAttr<SYCLIntelMaxReplicatesAttr>()) {
-    if (const auto *DeclExpr = dyn_cast<ConstantExpr>(DeclAttr->getValue())) {
-      if (const auto *MergeExpr = dyn_cast<ConstantExpr>(A.getValue())) {
-        if (DeclExpr->getResultAsAPSInt() != MergeExpr->getResultAsAPSInt()) {
-          Diag(DeclAttr->getLoc(), diag::warn_duplicate_attribute) << &A;
-          Diag(A.getLoc(), diag::note_previous_attribute);
-        }
-        // Do not add a duplicate attribute.
-        return nullptr;
-      }
-    }
-  }
-
-  return ::new (Context) SYCLIntelMaxReplicatesAttr(Context, A, A.getValue());
-}
-
-static void handleSYCLIntelMaxReplicatesAttr(Sema &S, Decl *D,
-                                          const ParsedAttr &A) {
-  S.AddSYCLIntelMaxReplicatesAttr(D, A, A.getArgAsExpr(0));
-}
-
-/// Handle the merge attribute.
-/// This requires two string arguments.  The first argument is a name, the
-/// second is a direction.  The direction must be "depth" or "width".
-/// This is incompatible with the register attribute.
-static void handleSYCLIntelMergeAttr(Sema &S, Decl *D, const ParsedAttr &AL) {
-  checkForDuplicateAttribute<SYCLIntelMergeAttr>(S, D, AL);
-
-  SmallVector<StringRef, 2> Results;
-  for (int I = 0; I < 2; I++) {
-    StringRef Str;
-    if (!S.checkStringLiteralArgumentAttr(AL, I, Str))
-      return;
-
-    if (I == 1 && Str != "depth" && Str != "width") {
-      S.Diag(AL.getLoc(), diag::err_intel_fpga_merge_dir_invalid) << AL;
-      return;
-    }
-    Results.push_back(Str);
-  }
-
-  if (!D->hasAttr<SYCLIntelMemoryAttr>())
-    D->addAttr(SYCLIntelMemoryAttr::CreateImplicit(
-        S.Context, SYCLIntelMemoryAttr::Default));
-
-  D->addAttr(::new (S.Context)
-                 SYCLIntelMergeAttr(S.Context, AL, Results[0], Results[1]));
-}
-
-/// Handle the bank_bits attribute.
-/// This attribute accepts a list of values greater than zero.
-/// This is incompatible with the register attribute.
-/// The numbanks and bank_bits attributes are related. If numbanks exists
-/// when handling bank_bits they are checked for consistency. If numbanks
-/// hasn't been added yet an implicit one is added with the correct value.
-/// If the user later adds a numbanks attribute the implicit one is removed.
-/// The values must be consecutive values (i.e. 3,4,5 or 2,1).
-static void handleSYCLIntelBankBitsAttr(Sema &S, Decl *D, const ParsedAttr &A) {
-  checkForDuplicateAttribute<SYCLIntelBankBitsAttr>(S, D, A);
-
-  if (!A.checkAtLeastNumArgs(S, 1))
-    return;
-
-  SmallVector<Expr *, 8> Args;
-  for (unsigned I = 0; I < A.getNumArgs(); ++I) {
-    Args.push_back(A.getArgAsExpr(I));
-  }
-
-<<<<<<< HEAD
-  S.AddSYCLIntelBankBitsAttr(D, A, Args.data(), Args.size());
-}
-
-void Sema::AddSYCLIntelBankBitsAttr(Decl *D, const AttributeCommonInfo &CI,
-                                    Expr **Exprs, unsigned Size) {
-  SYCLIntelBankBitsAttr TmpAttr(Context, CI, Exprs, Size);
-  SmallVector<Expr *, 8> Args;
-  SmallVector<int64_t, 8> Values;
-  bool ListIsValueDep = false;
-  for (auto *E : TmpAttr.args()) {
-    llvm::APSInt Value(32, /*IsUnsigned=*/false);
-    Expr::EvalResult Result;
-    ListIsValueDep = ListIsValueDep || E->isValueDependent();
-    if (!E->isValueDependent()) {
-      ExprResult ICE = VerifyIntegerConstantExpression(E, &Value);
-      if (ICE.isInvalid())
-        return;
-      if (!Value.isNonNegative()) {
-        Diag(E->getExprLoc(), diag::err_attribute_requires_positive_integer)
-            << CI << /*non-negative*/ 1;
-        return;
-      }
-      E = ICE.get();
-=======
-  TargetInfo::CallingConvCheckResult A = TargetInfo::CCCR_OK;
-  const TargetInfo &TI = Context.getTargetInfo();
   // CUDA functions may have host and/or device attributes which indicate
   // their targeted execution environment, therefore the calling convention
   // of functions in CUDA should be checked against the target deduced based
@@ -7685,7 +6865,793 @@
       break;
     case CFT_InvalidTarget:
       llvm_unreachable("unexpected cuda target");
->>>>>>> ac2d2652
+    }
+    auto *HostTI = LangOpts.CUDAIsDevice ? Aux : &TI;
+    auto *DeviceTI = LangOpts.CUDAIsDevice ? &TI : Aux;
+    if (CheckHost && HostTI)
+      A = HostTI->checkCallingConvention(CC);
+    if (A == TargetInfo::CCCR_OK && CheckDevice && DeviceTI)
+      A = DeviceTI->checkCallingConvention(CC);
+  } else {
+    A = TI.checkCallingConvention(CC);
+  }
+
+  switch (A) {
+  case TargetInfo::CCCR_OK:
+    break;
+
+  case TargetInfo::CCCR_Ignore:
+    // Treat an ignored convention as if it was an explicit C calling convention
+    // attribute. For example, __stdcall on Win x64 functions as __cdecl, so
+    // that command line flags that change the default convention to
+    // __vectorcall don't affect declarations marked __stdcall.
+    CC = CC_C;
+    break;
+
+  case TargetInfo::CCCR_Error:
+    Diag(Attrs.getLoc(), diag::error_cconv_unsupported)
+        << Attrs << (int)CallingConventionIgnoredReason::ForThisTarget;
+    break;
+
+  case TargetInfo::CCCR_Warning: {
+    Diag(Attrs.getLoc(), diag::warn_cconv_unsupported)
+        << Attrs << (int)CallingConventionIgnoredReason::ForThisTarget;
+
+    // This convention is not valid for the target. Use the default function or
+    // method calling convention.
+    bool IsCXXMethod = false, IsVariadic = false;
+    if (FD) {
+      IsCXXMethod = FD->isCXXInstanceMember();
+      IsVariadic = FD->isVariadic();
+    }
+    CC = Context.getDefaultCallingConvention(IsVariadic, IsCXXMethod);
+    break;
+  }
+  }
+
+  Attrs.setProcessingCache((unsigned) CC);
+  return false;
+}
+
+/// Pointer-like types in the default address space.
+static bool isValidSwiftContextType(QualType Ty) {
+  if (!Ty->hasPointerRepresentation())
+    return Ty->isDependentType();
+  return Ty->getPointeeType().getAddressSpace() == LangAS::Default;
+}
+
+/// Pointers and references in the default address space.
+static bool isValidSwiftIndirectResultType(QualType Ty) {
+  if (const auto *PtrType = Ty->getAs<PointerType>()) {
+    Ty = PtrType->getPointeeType();
+  } else if (const auto *RefType = Ty->getAs<ReferenceType>()) {
+    Ty = RefType->getPointeeType();
+  } else {
+    return Ty->isDependentType();
+  }
+  return Ty.getAddressSpace() == LangAS::Default;
+}
+
+/// Pointers and references to pointers in the default address space.
+static bool isValidSwiftErrorResultType(QualType Ty) {
+  if (const auto *PtrType = Ty->getAs<PointerType>()) {
+    Ty = PtrType->getPointeeType();
+  } else if (const auto *RefType = Ty->getAs<ReferenceType>()) {
+    Ty = RefType->getPointeeType();
+  } else {
+    return Ty->isDependentType();
+  }
+  if (!Ty.getQualifiers().empty())
+    return false;
+  return isValidSwiftContextType(Ty);
+}
+
+void Sema::AddParameterABIAttr(Decl *D, const AttributeCommonInfo &CI,
+                               ParameterABI abi) {
+
+  QualType type = cast<ParmVarDecl>(D)->getType();
+
+  if (auto existingAttr = D->getAttr<ParameterABIAttr>()) {
+    if (existingAttr->getABI() != abi) {
+      Diag(CI.getLoc(), diag::err_attributes_are_not_compatible)
+          << getParameterABISpelling(abi) << existingAttr
+          << (CI.isRegularKeywordAttribute() ||
+              existingAttr->isRegularKeywordAttribute());
+      Diag(existingAttr->getLocation(), diag::note_conflicting_attribute);
+      return;
+    }
+  }
+
+  switch (abi) {
+  case ParameterABI::Ordinary:
+    llvm_unreachable("explicit attribute for ordinary parameter ABI?");
+
+  case ParameterABI::SwiftContext:
+    if (!isValidSwiftContextType(type)) {
+      Diag(CI.getLoc(), diag::err_swift_abi_parameter_wrong_type)
+          << getParameterABISpelling(abi) << /*pointer to pointer */ 0 << type;
+    }
+    D->addAttr(::new (Context) SwiftContextAttr(Context, CI));
+    return;
+
+  case ParameterABI::SwiftAsyncContext:
+    if (!isValidSwiftContextType(type)) {
+      Diag(CI.getLoc(), diag::err_swift_abi_parameter_wrong_type)
+          << getParameterABISpelling(abi) << /*pointer to pointer */ 0 << type;
+    }
+    D->addAttr(::new (Context) SwiftAsyncContextAttr(Context, CI));
+    return;
+
+  case ParameterABI::SwiftErrorResult:
+    if (!isValidSwiftErrorResultType(type)) {
+      Diag(CI.getLoc(), diag::err_swift_abi_parameter_wrong_type)
+          << getParameterABISpelling(abi) << /*pointer to pointer */ 1 << type;
+    }
+    D->addAttr(::new (Context) SwiftErrorResultAttr(Context, CI));
+    return;
+
+  case ParameterABI::SwiftIndirectResult:
+    if (!isValidSwiftIndirectResultType(type)) {
+      Diag(CI.getLoc(), diag::err_swift_abi_parameter_wrong_type)
+          << getParameterABISpelling(abi) << /*pointer*/ 0 << type;
+    }
+    D->addAttr(::new (Context) SwiftIndirectResultAttr(Context, CI));
+    return;
+  }
+  llvm_unreachable("bad parameter ABI attribute");
+}
+
+/// Checks a regparm attribute, returning true if it is ill-formed and
+/// otherwise setting numParams to the appropriate value.
+bool Sema::CheckRegparmAttr(const ParsedAttr &AL, unsigned &numParams) {
+  if (AL.isInvalid())
+    return true;
+
+  if (!AL.checkExactlyNumArgs(*this, 1)) {
+    AL.setInvalid();
+    return true;
+  }
+
+  uint32_t NP;
+  Expr *NumParamsExpr = AL.getArgAsExpr(0);
+  if (!checkUInt32Argument(*this, AL, NumParamsExpr, NP)) {
+    AL.setInvalid();
+    return true;
+  }
+
+  if (Context.getTargetInfo().getRegParmMax() == 0) {
+    Diag(AL.getLoc(), diag::err_attribute_regparm_wrong_platform)
+      << NumParamsExpr->getSourceRange();
+    AL.setInvalid();
+    return true;
+  }
+
+  numParams = NP;
+  if (numParams > Context.getTargetInfo().getRegParmMax()) {
+    Diag(AL.getLoc(), diag::err_attribute_regparm_invalid_number)
+      << Context.getTargetInfo().getRegParmMax() << NumParamsExpr->getSourceRange();
+    AL.setInvalid();
+    return true;
+  }
+
+  return false;
+}
+
+// Checks whether an argument of launch_bounds attribute is
+// acceptable, performs implicit conversion to Rvalue, and returns
+// non-nullptr Expr result on success. Otherwise, it returns nullptr
+// and may output an error.
+static Expr *makeLaunchBoundsArgExpr(Sema &S, Expr *E,
+                                     const CUDALaunchBoundsAttr &AL,
+                                     const unsigned Idx) {
+  if (S.DiagnoseUnexpandedParameterPack(E))
+    return nullptr;
+
+  // Accept template arguments for now as they depend on something else.
+  // We'll get to check them when they eventually get instantiated.
+  if (E->isValueDependent())
+    return E;
+
+  std::optional<llvm::APSInt> I = llvm::APSInt(64);
+  if (!(I = E->getIntegerConstantExpr(S.Context))) {
+    S.Diag(E->getExprLoc(), diag::err_attribute_argument_n_type)
+        << &AL << Idx << AANT_ArgumentIntegerConstant << E->getSourceRange();
+    return nullptr;
+  }
+  // Make sure we can fit it in 32 bits.
+  if (!I->isIntN(32)) {
+    S.Diag(E->getExprLoc(), diag::err_ice_too_large)
+        << toString(*I, 10, false) << 32 << /* Unsigned */ 1;
+    return nullptr;
+  }
+  if (*I < 0)
+    S.Diag(E->getExprLoc(), diag::warn_attribute_argument_n_negative)
+        << &AL << Idx << E->getSourceRange();
+
+  // We may need to perform implicit conversion of the argument.
+  InitializedEntity Entity = InitializedEntity::InitializeParameter(
+      S.Context, S.Context.getConstType(S.Context.IntTy), /*consume*/ false);
+  ExprResult ValArg = S.PerformCopyInitialization(Entity, SourceLocation(), E);
+  assert(!ValArg.isInvalid() &&
+         "Unexpected PerformCopyInitialization() failure.");
+
+  return ValArg.getAs<Expr>();
+}
+
+CUDALaunchBoundsAttr *
+Sema::CreateLaunchBoundsAttr(const AttributeCommonInfo &CI, Expr *MaxThreads,
+                             Expr *MinBlocks) {
+  CUDALaunchBoundsAttr TmpAttr(Context, CI, MaxThreads, MinBlocks);
+  MaxThreads = makeLaunchBoundsArgExpr(*this, MaxThreads, TmpAttr, 0);
+  if (MaxThreads == nullptr)
+    return nullptr;
+
+  if (MinBlocks) {
+    MinBlocks = makeLaunchBoundsArgExpr(*this, MinBlocks, TmpAttr, 1);
+    if (MinBlocks == nullptr)
+      return nullptr;
+  }
+
+  return ::new (Context)
+      CUDALaunchBoundsAttr(Context, CI, MaxThreads, MinBlocks);
+}
+
+void Sema::AddLaunchBoundsAttr(Decl *D, const AttributeCommonInfo &CI,
+                               Expr *MaxThreads, Expr *MinBlocks) {
+  if (auto *Attr = CreateLaunchBoundsAttr(CI, MaxThreads, MinBlocks))
+    D->addAttr(Attr);
+}
+
+static void handleLaunchBoundsAttr(Sema &S, Decl *D, const ParsedAttr &AL) {
+  if (!AL.checkAtLeastNumArgs(S, 1) || !AL.checkAtMostNumArgs(S, 2))
+    return;
+
+  S.AddLaunchBoundsAttr(D, AL, AL.getArgAsExpr(0),
+                        AL.getNumArgs() > 1 ? AL.getArgAsExpr(1) : nullptr);
+}
+
+static void handleArgumentWithTypeTagAttr(Sema &S, Decl *D,
+                                          const ParsedAttr &AL) {
+  if (!AL.isArgIdent(0)) {
+    S.Diag(AL.getLoc(), diag::err_attribute_argument_n_type)
+        << AL << /* arg num = */ 1 << AANT_ArgumentIdentifier;
+    return;
+  }
+
+  ParamIdx ArgumentIdx;
+  if (!checkFunctionOrMethodParameterIndex(S, D, AL, 2, AL.getArgAsExpr(1),
+                                           ArgumentIdx))
+    return;
+
+  ParamIdx TypeTagIdx;
+  if (!checkFunctionOrMethodParameterIndex(S, D, AL, 3, AL.getArgAsExpr(2),
+                                           TypeTagIdx))
+    return;
+
+  bool IsPointer = AL.getAttrName()->getName() == "pointer_with_type_tag";
+  if (IsPointer) {
+    // Ensure that buffer has a pointer type.
+    unsigned ArgumentIdxAST = ArgumentIdx.getASTIndex();
+    if (ArgumentIdxAST >= getFunctionOrMethodNumParams(D) ||
+        !getFunctionOrMethodParamType(D, ArgumentIdxAST)->isPointerType())
+      S.Diag(AL.getLoc(), diag::err_attribute_pointers_only) << AL << 0;
+  }
+
+  D->addAttr(::new (S.Context) ArgumentWithTypeTagAttr(
+      S.Context, AL, AL.getArgAsIdent(0)->Ident, ArgumentIdx, TypeTagIdx,
+      IsPointer));
+}
+
+static void handleTypeTagForDatatypeAttr(Sema &S, Decl *D,
+                                         const ParsedAttr &AL) {
+  if (!AL.isArgIdent(0)) {
+    S.Diag(AL.getLoc(), diag::err_attribute_argument_n_type)
+        << AL << 1 << AANT_ArgumentIdentifier;
+    return;
+  }
+
+  if (!AL.checkExactlyNumArgs(S, 1))
+    return;
+
+  if (!isa<VarDecl>(D)) {
+    S.Diag(AL.getLoc(), diag::err_attribute_wrong_decl_type)
+        << AL << AL.isRegularKeywordAttribute() << ExpectedVariable;
+    return;
+  }
+
+  IdentifierInfo *PointerKind = AL.getArgAsIdent(0)->Ident;
+  TypeSourceInfo *MatchingCTypeLoc = nullptr;
+  S.GetTypeFromParser(AL.getMatchingCType(), &MatchingCTypeLoc);
+  assert(MatchingCTypeLoc && "no type source info for attribute argument");
+
+  D->addAttr(::new (S.Context) TypeTagForDatatypeAttr(
+      S.Context, AL, PointerKind, MatchingCTypeLoc, AL.getLayoutCompatible(),
+      AL.getMustBeNull()));
+}
+
+/// Give a warning for duplicate attributes, return true if duplicate.
+template <typename AttrType>
+static bool checkForDuplicateAttribute(Sema &S, Decl *D,
+                                       const ParsedAttr &Attr) {
+  // Give a warning for duplicates but not if it's one we've implicitly added.
+  auto *A = D->getAttr<AttrType>();
+  if (A && !A->isImplicit()) {
+    S.Diag(Attr.getLoc(), diag::warn_duplicate_attribute_exact) << A;
+    return true;
+  }
+  return false;
+}
+
+void Sema::AddSYCLIntelNoGlobalWorkOffsetAttr(Decl *D,
+                                              const AttributeCommonInfo &CI,
+                                              Expr *E) {
+  if (!E->isValueDependent()) {
+    // Validate that we have an integer constant expression and then store the
+    // converted constant expression into the semantic attribute so that we
+    // don't have to evaluate it again later.
+    llvm::APSInt ArgVal;
+    ExprResult Res = VerifyIntegerConstantExpression(E, &ArgVal);
+    if (Res.isInvalid())
+      return;
+    E = Res.get();
+
+    // Check to see if there's a duplicate attribute with different values
+    // already applied to the declaration.
+    if (const auto *DeclAttr = D->getAttr<SYCLIntelNoGlobalWorkOffsetAttr>()) {
+      // If the other attribute argument is instantiation dependent, we won't
+      // have converted it to a constant expression yet and thus we test
+      // whether this is a null pointer.
+      if (const auto *DeclExpr = dyn_cast<ConstantExpr>(DeclAttr->getValue())) {
+        if (ArgVal != DeclExpr->getResultAsAPSInt()) {
+          Diag(CI.getLoc(), diag::warn_duplicate_attribute) << CI;
+          Diag(DeclAttr->getLoc(), diag::note_previous_attribute);
+        }
+        // Drop the duplicate attribute.
+        return;
+      }
+    }
+  }
+
+  D->addAttr(::new (Context) SYCLIntelNoGlobalWorkOffsetAttr(Context, CI, E));
+}
+
+SYCLIntelNoGlobalWorkOffsetAttr *Sema::MergeSYCLIntelNoGlobalWorkOffsetAttr(
+    Decl *D, const SYCLIntelNoGlobalWorkOffsetAttr &A) {
+  // Check to see if there's a duplicate attribute with different values
+  // already applied to the declaration.
+  if (const auto *DeclAttr = D->getAttr<SYCLIntelNoGlobalWorkOffsetAttr>()) {
+    if (const auto *DeclExpr = dyn_cast<ConstantExpr>(DeclAttr->getValue())) {
+      if (const auto *MergeExpr = dyn_cast<ConstantExpr>(A.getValue())) {
+        if (DeclExpr->getResultAsAPSInt() != MergeExpr->getResultAsAPSInt()) {
+          Diag(DeclAttr->getLoc(), diag::warn_duplicate_attribute) << &A;
+          Diag(A.getLoc(), diag::note_previous_attribute);
+        }
+        // Do not add a duplicate attribute.
+        return nullptr;
+      }
+    }
+  }
+  return ::new (Context)
+      SYCLIntelNoGlobalWorkOffsetAttr(Context, A, A.getValue());
+}
+
+static void handleSYCLIntelNoGlobalWorkOffsetAttr(Sema &S, Decl *D,
+                                                  const ParsedAttr &A) {
+  // If no attribute argument is specified, set to default value '1'.
+  Expr *E = A.isArgExpr(0)
+                ? A.getArgAsExpr(0)
+                : IntegerLiteral::Create(S.Context, llvm::APInt(32, 1),
+                                         S.Context.IntTy, A.getLoc());
+
+  S.AddSYCLIntelNoGlobalWorkOffsetAttr(D, A, E);
+}
+
+/// Handle the [[intel::singlepump]] attribute.
+static void handleSYCLIntelSinglePumpAttr(Sema &S, Decl *D,
+                                          const ParsedAttr &AL) {
+  checkForDuplicateAttribute<SYCLIntelSinglePumpAttr>(S, D, AL);
+
+  // If the declaration does not have an [[intel::fpga_memory]]
+  // attribute, this creates one as an implicit attribute.
+  if (!D->hasAttr<SYCLIntelMemoryAttr>())
+    D->addAttr(SYCLIntelMemoryAttr::CreateImplicit(
+        S.Context, SYCLIntelMemoryAttr::Default));
+
+  D->addAttr(::new (S.Context) SYCLIntelSinglePumpAttr(S.Context, AL));
+}
+
+/// Handle the [[intel::doublepump]] attribute.
+static void handleSYCLIntelDoublePumpAttr(Sema &S, Decl *D,
+                                          const ParsedAttr &AL) {
+  checkForDuplicateAttribute<SYCLIntelDoublePumpAttr>(S, D, AL);
+
+  // If the declaration does not have an [[intel::fpga_memory]]
+  // attribute, this creates one as an implicit attribute.
+  if (!D->hasAttr<SYCLIntelMemoryAttr>())
+    D->addAttr(SYCLIntelMemoryAttr::CreateImplicit(
+        S.Context, SYCLIntelMemoryAttr::Default));
+
+  D->addAttr(::new (S.Context) SYCLIntelDoublePumpAttr(S.Context, AL));
+}
+
+/// Handle the [[intel::fpga_memory]] attribute.
+/// This is incompatible with the [[intel::fpga_register]] attribute.
+static void handleSYCLIntelMemoryAttr(Sema &S, Decl *D,
+                                  const ParsedAttr &AL) {
+  checkForDuplicateAttribute<SYCLIntelMemoryAttr>(S, D, AL);
+  if (checkAttrMutualExclusion<SYCLIntelRegisterAttr>(S, D, AL))
+    return;
+
+  SYCLIntelMemoryAttr::MemoryKind Kind;
+  if (AL.getNumArgs() == 0)
+    Kind = SYCLIntelMemoryAttr::Default;
+  else {
+    StringRef Str;
+    if (!S.checkStringLiteralArgumentAttr(AL, 0, Str))
+      return;
+    if (Str.empty() ||
+        !SYCLIntelMemoryAttr::ConvertStrToMemoryKind(Str, Kind)) {
+      SmallString<256> ValidStrings;
+      SYCLIntelMemoryAttr::generateValidStrings(ValidStrings);
+      S.Diag(AL.getLoc(), diag::err_intel_fpga_memory_arg_invalid)
+          << AL << ValidStrings;
+      return;
+    }
+  }
+
+  // We are adding a user memory attribute, drop any implicit default.
+  if (auto *MA = D->getAttr<SYCLIntelMemoryAttr>())
+    if (MA->isImplicit())
+      D->dropAttr<SYCLIntelMemoryAttr>();
+
+  D->addAttr(::new (S.Context) SYCLIntelMemoryAttr(S.Context, AL, Kind));
+}
+
+/// Check for and diagnose attributes incompatible with register.
+/// return true if any incompatible attributes exist.
+static bool checkIntelFPGARegisterAttrCompatibility(Sema &S, Decl *D,
+                                                    const ParsedAttr &Attr) {
+  bool InCompat = false;
+  if (auto *MA = D->getAttr<SYCLIntelMemoryAttr>())
+    if (!MA->isImplicit() &&
+        checkAttrMutualExclusion<SYCLIntelMemoryAttr>(S, D, Attr))
+      InCompat = true;
+
+  return InCompat;
+}
+
+/// Handle the [[intel::fpga_register]] attribute.
+/// This is incompatible with most of the other memory attributes.
+static void handleSYCLIntelRegisterAttr(Sema &S, Decl *D,
+		                        const ParsedAttr &A) {
+  checkForDuplicateAttribute<SYCLIntelRegisterAttr>(S, D, A);
+  if (checkIntelFPGARegisterAttrCompatibility(S, D, A))
+    return;
+
+  handleSimpleAttribute<SYCLIntelRegisterAttr>(S, D, A);
+}
+
+/// Handle the [[intel::bankwidth]] and [[intel::numbanks]] attributes.
+/// These require a single constant power of two greater than zero.
+/// These are incompatible with the register attribute.
+/// The numbanks and bank_bits attributes are related.  If bank_bits exists
+/// when handling numbanks they are checked for consistency.
+
+void Sema::AddSYCLIntelBankWidthAttr(Decl *D, const AttributeCommonInfo &CI,
+                                     Expr *E) {
+  if (!E->isValueDependent()) {
+    // Validate that we have an integer constant expression and then store the
+    // converted constant expression into the semantic attribute so that we
+    // don't have to evaluate it again later.
+    llvm::APSInt ArgVal;
+    ExprResult Res = VerifyIntegerConstantExpression(E, &ArgVal);
+    if (Res.isInvalid())
+      return;
+    E = Res.get();
+
+    // This attribute requires a strictly positive value.
+    if (ArgVal <= 0) {
+      Diag(E->getExprLoc(), diag::err_attribute_requires_positive_integer)
+          << CI << /*positive*/ 0;
+      return;
+    }
+
+    // This attribute requires a single constant power of two greater than zero.
+    if (!ArgVal.isPowerOf2()) {
+      Diag(E->getExprLoc(), diag::err_attribute_argument_not_power_of_two)
+          << CI;
+      return;
+    }
+
+    // Check to see if there's a duplicate attribute with different values
+    // already applied to the declaration.
+    if (const auto *DeclAttr = D->getAttr<SYCLIntelBankWidthAttr>()) {
+      // If the other attribute argument is instantiation dependent, we won't
+      // have converted it to a constant expression yet and thus we test
+      // whether this is a null pointer.
+      if (const auto *DeclExpr = dyn_cast<ConstantExpr>(DeclAttr->getValue())) {
+        if (ArgVal != DeclExpr->getResultAsAPSInt()) {
+          Diag(CI.getLoc(), diag::warn_duplicate_attribute) << CI;
+          Diag(DeclAttr->getLoc(), diag::note_previous_attribute);
+        }
+        // Drop the duplicate attribute.
+        return;
+      }
+    }
+  }
+
+  // If the declaration does not have an [[intel::fpga_memory]]
+  // attribute, this creates one as an implicit attribute.
+  if (!D->hasAttr<SYCLIntelMemoryAttr>())
+    D->addAttr(SYCLIntelMemoryAttr::CreateImplicit(
+        Context, SYCLIntelMemoryAttr::Default));
+
+  D->addAttr(::new (Context) SYCLIntelBankWidthAttr(Context, CI, E));
+}
+
+SYCLIntelBankWidthAttr *
+Sema::MergeSYCLIntelBankWidthAttr(Decl *D, const SYCLIntelBankWidthAttr &A) {
+  // Check to see if there's a duplicate attribute with different values
+  // already applied to the declaration.
+  if (const auto *DeclAttr = D->getAttr<SYCLIntelBankWidthAttr>()) {
+    const auto *DeclExpr = dyn_cast<ConstantExpr>(DeclAttr->getValue());
+    const auto *MergeExpr = dyn_cast<ConstantExpr>(A.getValue());
+    if (DeclExpr && MergeExpr &&
+        DeclExpr->getResultAsAPSInt() != MergeExpr->getResultAsAPSInt()) {
+      Diag(DeclAttr->getLoc(), diag::warn_duplicate_attribute) << &A;
+      Diag(A.getLoc(), diag::note_previous_attribute);
+      return nullptr;
+    }
+  }
+
+  return ::new (Context) SYCLIntelBankWidthAttr(Context, A, A.getValue());
+}
+
+static void handleSYCLIntelBankWidthAttr(Sema &S, Decl *D,
+                                         const ParsedAttr &A) {
+  S.AddSYCLIntelBankWidthAttr(D, A, A.getArgAsExpr(0));
+}
+
+void Sema::AddSYCLIntelNumBanksAttr(Decl *D, const AttributeCommonInfo &CI,
+                                    Expr *E) {
+  if (!E->isValueDependent()) {
+    // Validate that we have an integer constant expression and then store the
+    // converted constant expression into the semantic attribute so that we
+    // don't have to evaluate it again later.
+    llvm::APSInt ArgVal;
+    ExprResult Res = VerifyIntegerConstantExpression(E, &ArgVal);
+    if (Res.isInvalid())
+      return;
+    E = Res.get();
+
+    // This attribute requires a strictly positive value.
+    if (ArgVal <= 0) {
+      Diag(E->getExprLoc(), diag::err_attribute_requires_positive_integer)
+          << CI << /*positive*/ 0;
+      return;
+    }
+
+    // This attribute requires a single constant power of two greater than zero.
+    if (!ArgVal.isPowerOf2()) {
+      Diag(E->getExprLoc(), diag::err_attribute_argument_not_power_of_two)
+          << CI;
+      return;
+    }
+
+    // Check or add the related BankBits attribute.
+    if (auto *BBA = D->getAttr<SYCLIntelBankBitsAttr>()) {
+      unsigned NumBankBits = BBA->args_size();
+      if (NumBankBits != ArgVal.ceilLogBase2()) {
+        Diag(E->getExprLoc(), diag::err_bankbits_numbanks_conflicting) << CI;
+        return;
+      }
+    }
+
+    // Check to see if there's a duplicate attribute with different values
+    // already applied to the declaration.
+    if (const auto *DeclAttr = D->getAttr<SYCLIntelNumBanksAttr>()) {
+      // If the other attribute argument is instantiation dependent, we won't
+      // have converted it to a constant expression yet and thus we test
+      // whether this is a null pointer.
+      if (const auto *DeclExpr = dyn_cast<ConstantExpr>(DeclAttr->getValue())) {
+        if (ArgVal != DeclExpr->getResultAsAPSInt()) {
+          Diag(CI.getLoc(), diag::warn_duplicate_attribute) << CI;
+          Diag(DeclAttr->getLoc(), diag::note_previous_attribute);
+        }
+        // Drop the duplicate attribute.
+        return;
+      }
+    }
+  }
+
+  // If the declaration does not have an [[intel::fpga_memory]]
+  // attribute, this creates one as an implicit attribute.
+  if (!D->hasAttr<SYCLIntelMemoryAttr>())
+    D->addAttr(SYCLIntelMemoryAttr::CreateImplicit(
+        Context, SYCLIntelMemoryAttr::Default));
+
+  // We are adding a user NumBanks attribute, drop any implicit default.
+  if (auto *NBA = D->getAttr<SYCLIntelNumBanksAttr>()) {
+    if (NBA->isImplicit())
+      D->dropAttr<SYCLIntelNumBanksAttr>();
+  }
+
+  D->addAttr(::new (Context) SYCLIntelNumBanksAttr(Context, CI, E));
+}
+
+SYCLIntelNumBanksAttr *
+Sema::MergeSYCLIntelNumBanksAttr(Decl *D, const SYCLIntelNumBanksAttr &A) {
+  // Check to see if there's a duplicate attribute with different values
+  // already applied to the declaration.
+  if (const auto *DeclAttr = D->getAttr<SYCLIntelNumBanksAttr>()) {
+    const auto *DeclExpr = dyn_cast<ConstantExpr>(DeclAttr->getValue());
+    const auto *MergeExpr = dyn_cast<ConstantExpr>(A.getValue());
+    if (DeclExpr && MergeExpr &&
+        DeclExpr->getResultAsAPSInt() != MergeExpr->getResultAsAPSInt()) {
+      Diag(DeclAttr->getLoc(), diag::warn_duplicate_attribute) << &A;
+      Diag(A.getLoc(), diag::note_previous_attribute);
+      return nullptr;
+    }
+  }
+
+  return ::new (Context) SYCLIntelNumBanksAttr(Context, A, A.getValue());
+}
+
+static void handleSYCLIntelNumBanksAttr(Sema &S, Decl *D, const ParsedAttr &A) {
+  S.AddSYCLIntelNumBanksAttr(D, A, A.getArgAsExpr(0));
+}
+
+static void handleIntelSimpleDualPortAttr(Sema &S, Decl *D,
+                                          const ParsedAttr &AL) {
+  checkForDuplicateAttribute<SYCLIntelSimpleDualPortAttr>(S, D, AL);
+
+  if (!D->hasAttr<SYCLIntelMemoryAttr>())
+    D->addAttr(SYCLIntelMemoryAttr::CreateImplicit(
+        S.Context, SYCLIntelMemoryAttr::Default));
+
+  D->addAttr(::new (S.Context)
+                 SYCLIntelSimpleDualPortAttr(S.Context, AL));
+}
+
+void Sema::AddSYCLIntelMaxReplicatesAttr(Decl *D, const AttributeCommonInfo &CI,
+                                         Expr *E) {
+  if (!E->isValueDependent()) {
+    // Validate that we have an integer constant expression and then store the
+    // converted constant expression into the semantic attribute so that we
+    // don't have to evaluate it again later.
+    llvm::APSInt ArgVal;
+    ExprResult Res = VerifyIntegerConstantExpression(E, &ArgVal);
+    if (Res.isInvalid())
+      return;
+    E = Res.get();
+    // This attribute requires a strictly positive value.
+    if (ArgVal <= 0) {
+      Diag(E->getExprLoc(), diag::err_attribute_requires_positive_integer)
+          << CI << /*positive*/ 0;
+      return;
+    }
+    // Check to see if there's a duplicate attribute with different values
+    // already applied to the declaration.
+    if (const auto *DeclAttr = D->getAttr<SYCLIntelMaxReplicatesAttr>()) {
+      // If the other attribute argument is instantiation dependent, we won't
+      // have converted it to a constant expression yet and thus we test
+      // whether this is a null pointer.
+      if (const auto *DeclExpr = dyn_cast<ConstantExpr>(DeclAttr->getValue())) {
+        if (ArgVal != DeclExpr->getResultAsAPSInt()) {
+          Diag(CI.getLoc(), diag::warn_duplicate_attribute) << CI;
+          Diag(DeclAttr->getLoc(), diag::note_previous_attribute);
+        }
+        // Drop the duplicate attribute.
+        return;
+      }
+    }
+  }
+
+  // If the declaration does not have an [[intel::fpga_memory]]
+  // attribute, this creates one as an implicit attribute.
+  if (!D->hasAttr<SYCLIntelMemoryAttr>())
+    D->addAttr(SYCLIntelMemoryAttr::CreateImplicit(
+        Context, SYCLIntelMemoryAttr::Default));
+
+  D->addAttr(::new (Context) SYCLIntelMaxReplicatesAttr(Context, CI, E));
+}
+
+SYCLIntelMaxReplicatesAttr *
+Sema::MergeSYCLIntelMaxReplicatesAttr(Decl *D,
+                                      const SYCLIntelMaxReplicatesAttr &A) {
+  // Check to see if there's a duplicate attribute with different values
+  // already applied to the declaration.
+  if (const auto *DeclAttr = D->getAttr<SYCLIntelMaxReplicatesAttr>()) {
+    if (const auto *DeclExpr = dyn_cast<ConstantExpr>(DeclAttr->getValue())) {
+      if (const auto *MergeExpr = dyn_cast<ConstantExpr>(A.getValue())) {
+        if (DeclExpr->getResultAsAPSInt() != MergeExpr->getResultAsAPSInt()) {
+          Diag(DeclAttr->getLoc(), diag::warn_duplicate_attribute) << &A;
+          Diag(A.getLoc(), diag::note_previous_attribute);
+        }
+        // Do not add a duplicate attribute.
+        return nullptr;
+      }
+    }
+  }
+
+  return ::new (Context) SYCLIntelMaxReplicatesAttr(Context, A, A.getValue());
+}
+
+static void handleSYCLIntelMaxReplicatesAttr(Sema &S, Decl *D,
+                                          const ParsedAttr &A) {
+  S.AddSYCLIntelMaxReplicatesAttr(D, A, A.getArgAsExpr(0));
+}
+
+/// Handle the merge attribute.
+/// This requires two string arguments.  The first argument is a name, the
+/// second is a direction.  The direction must be "depth" or "width".
+/// This is incompatible with the register attribute.
+static void handleSYCLIntelMergeAttr(Sema &S, Decl *D, const ParsedAttr &AL) {
+  checkForDuplicateAttribute<SYCLIntelMergeAttr>(S, D, AL);
+
+  SmallVector<StringRef, 2> Results;
+  for (int I = 0; I < 2; I++) {
+    StringRef Str;
+    if (!S.checkStringLiteralArgumentAttr(AL, I, Str))
+      return;
+
+    if (I == 1 && Str != "depth" && Str != "width") {
+      S.Diag(AL.getLoc(), diag::err_intel_fpga_merge_dir_invalid) << AL;
+      return;
+    }
+    Results.push_back(Str);
+  }
+
+  if (!D->hasAttr<SYCLIntelMemoryAttr>())
+    D->addAttr(SYCLIntelMemoryAttr::CreateImplicit(
+        S.Context, SYCLIntelMemoryAttr::Default));
+
+  D->addAttr(::new (S.Context)
+                 SYCLIntelMergeAttr(S.Context, AL, Results[0], Results[1]));
+}
+
+/// Handle the bank_bits attribute.
+/// This attribute accepts a list of values greater than zero.
+/// This is incompatible with the register attribute.
+/// The numbanks and bank_bits attributes are related. If numbanks exists
+/// when handling bank_bits they are checked for consistency. If numbanks
+/// hasn't been added yet an implicit one is added with the correct value.
+/// If the user later adds a numbanks attribute the implicit one is removed.
+/// The values must be consecutive values (i.e. 3,4,5 or 2,1).
+static void handleSYCLIntelBankBitsAttr(Sema &S, Decl *D, const ParsedAttr &A) {
+  checkForDuplicateAttribute<SYCLIntelBankBitsAttr>(S, D, A);
+
+  if (!A.checkAtLeastNumArgs(S, 1))
+    return;
+
+  SmallVector<Expr *, 8> Args;
+  for (unsigned I = 0; I < A.getNumArgs(); ++I) {
+    Args.push_back(A.getArgAsExpr(I));
+  }
+
+  S.AddSYCLIntelBankBitsAttr(D, A, Args.data(), Args.size());
+}
+
+void Sema::AddSYCLIntelBankBitsAttr(Decl *D, const AttributeCommonInfo &CI,
+                                    Expr **Exprs, unsigned Size) {
+  SYCLIntelBankBitsAttr TmpAttr(Context, CI, Exprs, Size);
+  SmallVector<Expr *, 8> Args;
+  SmallVector<int64_t, 8> Values;
+  bool ListIsValueDep = false;
+  for (auto *E : TmpAttr.args()) {
+    llvm::APSInt Value(32, /*IsUnsigned=*/false);
+    Expr::EvalResult Result;
+    ListIsValueDep = ListIsValueDep || E->isValueDependent();
+    if (!E->isValueDependent()) {
+      ExprResult ICE = VerifyIntegerConstantExpression(E, &Value);
+      if (ICE.isInvalid())
+        return;
+      if (!Value.isNonNegative()) {
+        Diag(E->getExprLoc(), diag::err_attribute_requires_positive_integer)
+            << CI << /*non-negative*/ 1;
+        return;
+      }
+      E = ICE.get();
     }
     Args.push_back(E);
     Values.push_back(Value.getExtValue());
