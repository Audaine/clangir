--- conflicted
+++ resolved
@@ -4666,11 +4666,7 @@
             }
             Action *ConvertSPIRVAction =
                 C.MakeAction<SpirvToIrWrapperJobAction>(
-<<<<<<< HEAD
-                    Input, Input->getType() == types::TY_Archive
-=======
                     Input, Input->getType() == types::TY_Tempfilelist
->>>>>>> 30c834aa
                                ? types::TY_Tempfilelist
                                : types::TY_LLVM_BC);
             LinkObjects.push_back(ConvertSPIRVAction);
@@ -5338,13 +5334,6 @@
          HostAction->getType() == types::TY_PP_HIP)) {
       ActionList HostActionList;
       Action *A(HostAction);
-<<<<<<< HEAD
-      // Only check for FPGA device information when using fpga SubArch.
-      auto SYCLTCRange = C.getOffloadToolChains<Action::OFK_SYCL>();
-      for (auto TI = SYCLTCRange.first, TE = SYCLTCRange.second; TI != TE; ++TI)
-        HasFPGATarget |= TI->second->getTriple().getSubArch() ==
-                         llvm::Triple::SPIRSubArch_fpga;
-=======
       bool HasSPIRTarget = false;
       // Only check for FPGA device information when using fpga SubArch.
       auto SYCLTCRange = C.getOffloadToolChains<Action::OFK_SYCL>();
@@ -5354,7 +5343,6 @@
                          llvm::Triple::SPIRSubArch_fpga;
         HasSPIRTarget |= TI->second->getTriple().isSPIR();
       }
->>>>>>> 30c834aa
       bool isArchive = !(HostAction->getType() == types::TY_Object &&
                          isObjectFile(InputArg->getAsString(Args)));
       if (!HasFPGATarget && isArchive &&
@@ -5363,14 +5351,10 @@
         return false;
       if (HasFPGATarget && !updateInputForFPGA(A, InputArg, Args))
         return false;
-<<<<<<< HEAD
-      auto UnbundlingHostAction = C.MakeAction<OffloadUnbundlingJobAction>(A);
-=======
       auto UnbundlingHostAction = C.MakeAction<OffloadUnbundlingJobAction>(
           A, (HasSPIRTarget && HostAction->getType() == types::TY_Archive)
                  ? types::TY_Tempfilelist
                  : A->getType());
->>>>>>> 30c834aa
       UnbundlingHostAction->registerDependentActionInfo(
           C.getSingleOffloadToolChain<Action::OFK_Host>(),
           /*BoundArch=*/StringRef(), Action::OFK_Host);
@@ -5502,11 +5486,7 @@
     }
   }
 
-<<<<<<< HEAD
-  Action *makeHostLinkAction(ActionList &LinkerInputs) {
-=======
   void makeHostLinkAction(ActionList &LinkerInputs) {
->>>>>>> 30c834aa
     // Build a list of device linking actions.
     ActionList DeviceAL;
     appendDeviceLinkActions(DeviceAL);
@@ -5520,10 +5500,6 @@
       if (Action *HA = SB->appendLinkHostActions(DeviceAL))
         LinkerInputs.push_back(HA);
     }
-<<<<<<< HEAD
-    return nullptr;
-=======
->>>>>>> 30c834aa
   }
 
   /// Processes the host linker action. This currently consists of replacing it
@@ -7045,12 +7021,8 @@
            EffectiveTriple.getSubArch() == llvm::Triple::SPIRSubArch_fpga &&
            C.getInputArgs().hasArg(options::OPT_fsycl_link_EQ));
       if (C.getDriver().getOffloadStaticLibSeen() &&
-<<<<<<< HEAD
-          JA->getType() == types::TY_Archive) {
-=======
           (JA->getType() == types::TY_Archive ||
            JA->getType() == types::TY_Tempfilelist)) {
->>>>>>> 30c834aa
         // Host part of the unbundled static archive is not used.
         if (UI.DependentOffloadKind == Action::OFK_Host)
           continue;
@@ -7059,18 +7031,11 @@
         if (UI.DependentOffloadKind == Action::OFK_Host && IsFPGAObjLink)
           continue;
         std::string TmpFileName = C.getDriver().GetTemporaryPath(
-<<<<<<< HEAD
-            llvm::sys::path::stem(BaseInput), "a");
-        const char *TmpFile =
-            C.addTempFile(C.getArgs().MakeArgString(TmpFileName));
-        CurI = InputInfo(types::TY_Archive, TmpFile, TmpFile);
-=======
             llvm::sys::path::stem(BaseInput),
             JA->getType() == types::TY_Archive ? "a" : "txt");
         const char *TmpFile =
             C.addTempFile(C.getArgs().MakeArgString(TmpFileName));
         CurI = InputInfo(JA->getType(), TmpFile, TmpFile);
->>>>>>> 30c834aa
       } else if (types::isFPGA(JA->getType())) {
         std::string Ext(types::getTypeTempSuffix(JA->getType()));
         types::ID TI = types::TY_Object;
