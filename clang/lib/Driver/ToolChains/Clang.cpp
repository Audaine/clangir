--- conflicted
+++ resolved
@@ -4857,14 +4857,12 @@
   // Forward -cl options to -cc1
   RenderOpenCLOptions(Args, CmdArgs);
 
-<<<<<<< HEAD
   // Forward -sycl-std option to -cc1
   Args.AddLastArg(CmdArgs, options::OPT_sycl_std_EQ);
-=======
+
   if (Args.hasFlag(options::OPT_fhip_new_launch_api,
                    options::OPT_fno_hip_new_launch_api, false))
     CmdArgs.push_back("-fhip-new-launch-api");
->>>>>>> 12828893
 
   if (Arg *A = Args.getLastArg(options::OPT_fcf_protection_EQ)) {
     CmdArgs.push_back(
