//===- ToolChain.cpp - Collections of tools for one platform --------------===//
//
// Part of the LLVM Project, under the Apache License v2.0 with LLVM Exceptions.
// See https://llvm.org/LICENSE.txt for license information.
// SPDX-License-Identifier: Apache-2.0 WITH LLVM-exception
//
//===----------------------------------------------------------------------===//

#include "clang/Driver/ToolChain.h"
#include "ToolChains/Arch/ARM.h"
#include "ToolChains/Clang.h"
#include "ToolChains/Flang.h"
#include "ToolChains/InterfaceStubs.h"
#include "clang/Basic/ObjCRuntime.h"
#include "clang/Basic/Sanitizers.h"
#include "clang/Config/config.h"
#include "clang/Driver/Action.h"
#include "clang/Driver/Driver.h"
#include "clang/Driver/DriverDiagnostic.h"
#include "clang/Driver/InputInfo.h"
#include "clang/Driver/Job.h"
#include "clang/Driver/Options.h"
#include "clang/Driver/SanitizerArgs.h"
#include "clang/Driver/XRayArgs.h"
#include "llvm/ADT/STLExtras.h"
#include "llvm/ADT/SmallString.h"
#include "llvm/ADT/StringRef.h"
#include "llvm/ADT/Triple.h"
#include "llvm/ADT/Twine.h"
#include "llvm/Config/llvm-config.h"
#include "llvm/MC/MCTargetOptions.h"
#include "llvm/MC/TargetRegistry.h"
#include "llvm/Option/Arg.h"
#include "llvm/Option/ArgList.h"
#include "llvm/Option/OptTable.h"
#include "llvm/Option/Option.h"
#include "llvm/Support/CommandLine.h"
#include "llvm/Support/ErrorHandling.h"
#include "llvm/Support/FileSystem.h"
#include "llvm/Support/Path.h"
#include "llvm/Support/TargetParser.h"
#include "llvm/Support/VersionTuple.h"
#include "llvm/Support/VirtualFileSystem.h"
#include <cassert>
#include <cstddef>
#include <cstring>
#include <string>

using namespace clang;
using namespace driver;
using namespace tools;
using namespace llvm;
using namespace llvm::opt;

static llvm::opt::Arg *GetRTTIArgument(const ArgList &Args) {
  return Args.getLastArg(options::OPT_mkernel, options::OPT_fapple_kext,
                         options::OPT_fno_rtti, options::OPT_frtti);
}

static ToolChain::RTTIMode CalculateRTTIMode(const ArgList &Args,
                                             const llvm::Triple &Triple,
                                             const Arg *CachedRTTIArg) {
  // Explicit rtti/no-rtti args
  if (CachedRTTIArg) {
    if (CachedRTTIArg->getOption().matches(options::OPT_frtti))
      return ToolChain::RM_Enabled;
    else
      return ToolChain::RM_Disabled;
  }

  // -frtti is default, except for the PS4/PS5 and DriverKit.
  bool NoRTTI = Triple.isPS() || Triple.isDriverKit();
  return NoRTTI ? ToolChain::RM_Disabled : ToolChain::RM_Enabled;
}

ToolChain::ToolChain(const Driver &D, const llvm::Triple &T,
                     const ArgList &Args)
    : D(D), Triple(T), Args(Args), CachedRTTIArg(GetRTTIArgument(Args)),
      CachedRTTIMode(CalculateRTTIMode(Args, Triple, CachedRTTIArg)) {
  auto addIfExists = [this](path_list &List, const std::string &Path) {
    if (getVFS().exists(Path))
      List.push_back(Path);
  };

  for (const auto &Path : getRuntimePaths())
    addIfExists(getLibraryPaths(), Path);
  for (const auto &Path : getStdlibPaths())
    addIfExists(getFilePaths(), Path);
  addIfExists(getFilePaths(), getArchSpecificLibPath());
}

void ToolChain::setTripleEnvironment(llvm::Triple::EnvironmentType Env) {
  Triple.setEnvironment(Env);
  if (EffectiveTriple != llvm::Triple())
    EffectiveTriple.setEnvironment(Env);
}

ToolChain::~ToolChain() = default;

llvm::vfs::FileSystem &ToolChain::getVFS() const {
  return getDriver().getVFS();
}

bool ToolChain::useIntegratedAs() const {
  return Args.hasFlag(options::OPT_fintegrated_as,
                      options::OPT_fno_integrated_as,
                      IsIntegratedAssemblerDefault());
}

bool ToolChain::useIntegratedBackend() const {
  assert(
      ((IsIntegratedBackendDefault() && IsIntegratedBackendSupported()) ||
       (!IsIntegratedBackendDefault() || IsNonIntegratedBackendSupported())) &&
      "(Non-)integrated backend set incorrectly!");

  bool IBackend = Args.hasFlag(options::OPT_fintegrated_objemitter,
                               options::OPT_fno_integrated_objemitter,
                               IsIntegratedBackendDefault());

  // Diagnose when integrated-objemitter options are not supported by this
  // toolchain.
  unsigned DiagID;
  if ((IBackend && !IsIntegratedBackendSupported()) ||
      (!IBackend && !IsNonIntegratedBackendSupported()))
    DiagID = clang::diag::err_drv_unsupported_opt_for_target;
  else
    DiagID = clang::diag::warn_drv_unsupported_opt_for_target;
  Arg *A = Args.getLastArg(options::OPT_fno_integrated_objemitter);
  if (A && !IsNonIntegratedBackendSupported())
    D.Diag(DiagID) << A->getAsString(Args) << Triple.getTriple();
  A = Args.getLastArg(options::OPT_fintegrated_objemitter);
  if (A && !IsIntegratedBackendSupported())
    D.Diag(DiagID) << A->getAsString(Args) << Triple.getTriple();

  return IBackend;
}

bool ToolChain::useRelaxRelocations() const {
  return ENABLE_X86_RELAX_RELOCATIONS;
}

bool ToolChain::defaultToIEEELongDouble() const {
  return PPC_LINUX_DEFAULT_IEEELONGDOUBLE && getTriple().isOSLinux();
}

SanitizerArgs
ToolChain::getSanitizerArgs(const llvm::opt::ArgList &JobArgs) const {
  SanitizerArgs SanArgs(*this, JobArgs, !SanitizerArgsChecked);
  SanitizerArgsChecked = true;
  return SanArgs;
}

const XRayArgs& ToolChain::getXRayArgs() const {
  if (!XRayArguments.get())
    XRayArguments.reset(new XRayArgs(*this, Args));
  return *XRayArguments.get();
}

namespace {

struct DriverSuffix {
  const char *Suffix;
  const char *ModeFlag;
};

} // namespace

static const DriverSuffix *FindDriverSuffix(StringRef ProgName, size_t &Pos) {
  // A list of known driver suffixes. Suffixes are compared against the
  // program name in order. If there is a match, the frontend type is updated as
  // necessary by applying the ModeFlag.
  static const DriverSuffix DriverSuffixes[] = {
      {"clang", nullptr},
      {"clang++", "--driver-mode=g++"},
      {"clang-c++", "--driver-mode=g++"},
      {"clang-cc", nullptr},
      {"clang-cpp", "--driver-mode=cpp"},
      {"clang-g++", "--driver-mode=g++"},
      {"clang-gcc", nullptr},
      {"clang-cl", "--driver-mode=cl"},
      {"cc", nullptr},
      {"cpp", "--driver-mode=cpp"},
      {"cl", "--driver-mode=cl"},
      {"++", "--driver-mode=g++"},
      {"flang", "--driver-mode=flang"},
      {"clang-dxc", "--driver-mode=dxc"},
  };

  for (const auto &DS : DriverSuffixes) {
    StringRef Suffix(DS.Suffix);
    if (ProgName.endswith(Suffix)) {
      Pos = ProgName.size() - Suffix.size();
      return &DS;
    }
  }
  return nullptr;
}

/// Normalize the program name from argv[0] by stripping the file extension if
/// present and lower-casing the string on Windows.
static std::string normalizeProgramName(llvm::StringRef Argv0) {
  std::string ProgName = std::string(llvm::sys::path::stem(Argv0));
  if (is_style_windows(llvm::sys::path::Style::native)) {
    // Transform to lowercase for case insensitive file systems.
    std::transform(ProgName.begin(), ProgName.end(), ProgName.begin(),
                   ::tolower);
  }
  return ProgName;
}

static const DriverSuffix *parseDriverSuffix(StringRef ProgName, size_t &Pos) {
  // Try to infer frontend type and default target from the program name by
  // comparing it against DriverSuffixes in order.

  // If there is a match, the function tries to identify a target as prefix.
  // E.g. "x86_64-linux-clang" as interpreted as suffix "clang" with target
  // prefix "x86_64-linux". If such a target prefix is found, it may be
  // added via -target as implicit first argument.
  const DriverSuffix *DS = FindDriverSuffix(ProgName, Pos);

  if (!DS) {
    // Try again after stripping any trailing version number:
    // clang++3.5 -> clang++
    ProgName = ProgName.rtrim("0123456789.");
    DS = FindDriverSuffix(ProgName, Pos);
  }

  if (!DS) {
    // Try again after stripping trailing -component.
    // clang++-tot -> clang++
    ProgName = ProgName.slice(0, ProgName.rfind('-'));
    DS = FindDriverSuffix(ProgName, Pos);
  }
  return DS;
}

ParsedClangName
ToolChain::getTargetAndModeFromProgramName(StringRef PN) {
  std::string ProgName = normalizeProgramName(PN);
  size_t SuffixPos;
  const DriverSuffix *DS = parseDriverSuffix(ProgName, SuffixPos);
  if (!DS)
    return {};
  size_t SuffixEnd = SuffixPos + strlen(DS->Suffix);

  size_t LastComponent = ProgName.rfind('-', SuffixPos);
  if (LastComponent == std::string::npos)
    return ParsedClangName(ProgName.substr(0, SuffixEnd), DS->ModeFlag);
  std::string ModeSuffix = ProgName.substr(LastComponent + 1,
                                           SuffixEnd - LastComponent - 1);

  // Infer target from the prefix.
  StringRef Prefix(ProgName);
  Prefix = Prefix.slice(0, LastComponent);
  std::string IgnoredError;
  bool IsRegistered =
      llvm::TargetRegistry::lookupTarget(std::string(Prefix), IgnoredError);
  return ParsedClangName{std::string(Prefix), ModeSuffix, DS->ModeFlag,
                         IsRegistered};
}

StringRef ToolChain::getDefaultUniversalArchName() const {
  // In universal driver terms, the arch name accepted by -arch isn't exactly
  // the same as the ones that appear in the triple. Roughly speaking, this is
  // an inverse of the darwin::getArchTypeForDarwinArchName() function.
  switch (Triple.getArch()) {
  case llvm::Triple::aarch64: {
    if (getTriple().isArm64e())
      return "arm64e";
    return "arm64";
  }
  case llvm::Triple::aarch64_32:
    return "arm64_32";
  case llvm::Triple::ppc:
    return "ppc";
  case llvm::Triple::ppcle:
    return "ppcle";
  case llvm::Triple::ppc64:
    return "ppc64";
  case llvm::Triple::ppc64le:
    return "ppc64le";
  default:
    return Triple.getArchName();
  }
}

std::string ToolChain::getInputFilename(const InputInfo &Input) const {
  return Input.getFilename();
}

bool ToolChain::IsUnwindTablesDefault(const ArgList &Args) const {
  return false;
}

Tool *ToolChain::getClang() const {
  if (!Clang)
    Clang.reset(new tools::Clang(*this, useIntegratedBackend()));
  return Clang.get();
}

Tool *ToolChain::getFlang() const {
  if (!Flang)
    Flang.reset(new tools::Flang(*this));
  return Flang.get();
}

Tool *ToolChain::buildAssembler() const {
  return new tools::ClangAs(*this);
}

Tool *ToolChain::buildLinker() const {
  llvm_unreachable("Linking is not supported by this toolchain");
}

Tool *ToolChain::buildBackendCompiler() const {
  llvm_unreachable("Backend Compilation is not supported by this toolchain");
}

Tool *ToolChain::buildStaticLibTool() const {
  llvm_unreachable("Creating static lib is not supported by this toolchain");
}

Tool *ToolChain::getAssemble() const {
  if (!Assemble)
    Assemble.reset(buildAssembler());
  return Assemble.get();
}

Tool *ToolChain::getClangAs() const {
  if (!Assemble)
    Assemble.reset(new tools::ClangAs(*this));
  return Assemble.get();
}

Tool *ToolChain::getLink() const {
  if (!Link)
    Link.reset(buildLinker());
  return Link.get();
}

Tool *ToolChain::getStaticLibTool() const {
  if (!StaticLibTool)
    StaticLibTool.reset(buildStaticLibTool());
  return StaticLibTool.get();
}

Tool *ToolChain::getIfsMerge() const {
  if (!IfsMerge)
    IfsMerge.reset(new tools::ifstool::Merger(*this));
  return IfsMerge.get();
}

Tool *ToolChain::getOffloadBundler() const {
  if (!OffloadBundler)
    OffloadBundler.reset(new tools::OffloadBundler(*this));
  return OffloadBundler.get();
}

Tool *ToolChain::getOffloadWrapper() const {
  if (!OffloadWrapper)
    OffloadWrapper.reset(new tools::OffloadWrapper(*this));
  return OffloadWrapper.get();
}

Tool *ToolChain::getOffloadPackager() const {
  if (!OffloadPackager)
    OffloadPackager.reset(new tools::OffloadPackager(*this));
  return OffloadPackager.get();
}

Tool *ToolChain::getOffloadDeps() const {
  if (!OffloadDeps)
    OffloadDeps.reset(new tools::OffloadDeps(*this));
  return OffloadDeps.get();
}

Tool *ToolChain::getSPIRVTranslator() const {
  if (!SPIRVTranslator)
    SPIRVTranslator.reset(new tools::SPIRVTranslator(*this));
  return SPIRVTranslator.get();
}

Tool *ToolChain::getSPIRCheck() const {
  if (!SPIRCheck)
    SPIRCheck.reset(new tools::SPIRCheck(*this));
  return SPIRCheck.get();
}

Tool *ToolChain::getSYCLPostLink() const {
  if (!SYCLPostLink)
    SYCLPostLink.reset(new tools::SYCLPostLink(*this));
  return SYCLPostLink.get();
}

Tool *ToolChain::getBackendCompiler() const {
  if (!BackendCompiler)
    BackendCompiler.reset(buildBackendCompiler());
  return BackendCompiler.get();
}

Tool *ToolChain::getAppendFooter() const {
  if (!AppendFooter)
    AppendFooter.reset(new tools::AppendFooter(*this));
  return AppendFooter.get();
}

Tool *ToolChain::getTableTform() const {
  if (!FileTableTform)
    FileTableTform.reset(new tools::FileTableTform(*this));
  return FileTableTform.get();
}

Tool *ToolChain::getSpirvToIrWrapper() const {
  if (!SpirvToIrWrapper)
    SpirvToIrWrapper.reset(new tools::SpirvToIrWrapper(*this));
  return SpirvToIrWrapper.get();
}

Tool *ToolChain::getLinkerWrapper() const {
  if (!LinkerWrapper)
    LinkerWrapper.reset(new tools::LinkerWrapper(*this, getLink()));
  return LinkerWrapper.get();
}

Tool *ToolChain::getTool(Action::ActionClass AC) const {
  switch (AC) {
  case Action::AssembleJobClass:
    return getAssemble();

  case Action::IfsMergeJobClass:
    return getIfsMerge();

  case Action::LinkJobClass:
    return getLink();

  case Action::StaticLibJobClass:
    return getStaticLibTool();

  case Action::InputClass:
  case Action::BindArchClass:
  case Action::OffloadClass:
  case Action::ForEachWrappingClass:
  case Action::LipoJobClass:
  case Action::DsymutilJobClass:
  case Action::VerifyDebugInfoJobClass:
    llvm_unreachable("Invalid tool kind.");

  case Action::CompileJobClass:
  case Action::PrecompileJobClass:
  case Action::HeaderModulePrecompileJobClass:
  case Action::PreprocessJobClass:
  case Action::ExtractAPIJobClass:
  case Action::AnalyzeJobClass:
  case Action::MigrateJobClass:
  case Action::VerifyPCHJobClass:
  case Action::BackendJobClass:
    return getClang();

  case Action::OffloadBundlingJobClass:
  case Action::OffloadUnbundlingJobClass:
    return getOffloadBundler();

  case Action::OffloadWrapperJobClass:
    return getOffloadWrapper();
  case Action::OffloadPackagerJobClass:
    return getOffloadPackager();

  case Action::OffloadDepsJobClass:
    return getOffloadDeps();

  case Action::SPIRVTranslatorJobClass:
    return getSPIRVTranslator();

  case Action::SPIRCheckJobClass:
    return getSPIRCheck();

  case Action::SYCLPostLinkJobClass:
    return getSYCLPostLink();

  case Action::BackendCompileJobClass:
    return getBackendCompiler();

  case Action::AppendFooterJobClass:
    return getAppendFooter();

  case Action::FileTableTformJobClass:
    return getTableTform();

  case Action::SpirvToIrWrapperJobClass:
    return getSpirvToIrWrapper();

  case Action::LinkerWrapperJobClass:
    return getLinkerWrapper();
  }

  llvm_unreachable("Invalid tool kind.");
}

static StringRef getArchNameForCompilerRTLib(const ToolChain &TC,
                                             const ArgList &Args) {
  const llvm::Triple &Triple = TC.getTriple();
  bool IsWindows = Triple.isOSWindows();

  if (TC.isBareMetal())
    return Triple.getArchName();

  if (TC.getArch() == llvm::Triple::arm || TC.getArch() == llvm::Triple::armeb)
    return (arm::getARMFloatABI(TC, Args) == arm::FloatABI::Hard && !IsWindows)
               ? "armhf"
               : "arm";

  // For historic reasons, Android library is using i686 instead of i386.
  if (TC.getArch() == llvm::Triple::x86 && Triple.isAndroid())
    return "i686";

  if (TC.getArch() == llvm::Triple::x86_64 && Triple.isX32())
    return "x32";

  return llvm::Triple::getArchTypeName(TC.getArch());
}

StringRef ToolChain::getOSLibName() const {
  if (Triple.isOSDarwin())
    return "darwin";

  switch (Triple.getOS()) {
  case llvm::Triple::FreeBSD:
    return "freebsd";
  case llvm::Triple::NetBSD:
    return "netbsd";
  case llvm::Triple::OpenBSD:
    return "openbsd";
  case llvm::Triple::Solaris:
    return "sunos";
  case llvm::Triple::AIX:
    return "aix";
  default:
    return getOS();
  }
}

std::string ToolChain::getCompilerRTPath() const {
  SmallString<128> Path(getDriver().ResourceDir);
  if (isBareMetal()) {
    llvm::sys::path::append(Path, "lib", getOSLibName());
    Path += SelectedMultilib.gccSuffix();
  } else if (Triple.isOSUnknown()) {
    llvm::sys::path::append(Path, "lib");
  } else {
    llvm::sys::path::append(Path, "lib", getOSLibName());
  }
  return std::string(Path.str());
}

std::string ToolChain::getCompilerRTBasename(const ArgList &Args,
                                             StringRef Component,
                                             FileType Type) const {
  std::string CRTAbsolutePath = getCompilerRT(Args, Component, Type);
  return llvm::sys::path::filename(CRTAbsolutePath).str();
}

std::string ToolChain::buildCompilerRTBasename(const llvm::opt::ArgList &Args,
                                               StringRef Component,
                                               FileType Type,
                                               bool AddArch) const {
  const llvm::Triple &TT = getTriple();
  bool IsITANMSVCWindows =
      TT.isWindowsMSVCEnvironment() || TT.isWindowsItaniumEnvironment();

  const char *Prefix =
      IsITANMSVCWindows || Type == ToolChain::FT_Object ? "" : "lib";
  const char *Suffix;
  switch (Type) {
  case ToolChain::FT_Object:
    Suffix = IsITANMSVCWindows ? ".obj" : ".o";
    break;
  case ToolChain::FT_Static:
    Suffix = IsITANMSVCWindows ? ".lib" : ".a";
    break;
  case ToolChain::FT_Shared:
    Suffix = TT.isOSWindows()
                 ? (TT.isWindowsGNUEnvironment() ? ".dll.a" : ".lib")
                 : ".so";
    break;
  }

  std::string ArchAndEnv;
  if (AddArch) {
    StringRef Arch = getArchNameForCompilerRTLib(*this, Args);
    const char *Env = TT.isAndroid() ? "-android" : "";
    ArchAndEnv = ("-" + Arch + Env).str();
  }
  return (Prefix + Twine("clang_rt.") + Component + ArchAndEnv + Suffix).str();
}

std::string ToolChain::getCompilerRT(const ArgList &Args, StringRef Component,
                                     FileType Type) const {
  // Check for runtime files in the new layout without the architecture first.
  std::string CRTBasename =
      buildCompilerRTBasename(Args, Component, Type, /*AddArch=*/false);
  for (const auto &LibPath : getLibraryPaths()) {
    SmallString<128> P(LibPath);
    llvm::sys::path::append(P, CRTBasename);
    if (getVFS().exists(P))
      return std::string(P.str());
  }

  // Fall back to the old expected compiler-rt name if the new one does not
  // exist.
  CRTBasename =
      buildCompilerRTBasename(Args, Component, Type, /*AddArch=*/true);
  SmallString<128> Path(getCompilerRTPath());
  llvm::sys::path::append(Path, CRTBasename);
  return std::string(Path.str());
}

const char *ToolChain::getCompilerRTArgString(const llvm::opt::ArgList &Args,
                                              StringRef Component,
                                              FileType Type) const {
  return Args.MakeArgString(getCompilerRT(Args, Component, Type));
}

ToolChain::path_list ToolChain::getRuntimePaths() const {
  path_list Paths;
  auto addPathForTriple = [this, &Paths](const llvm::Triple &Triple) {
    SmallString<128> P(D.ResourceDir);
    llvm::sys::path::append(P, "lib", Triple.str());
    Paths.push_back(std::string(P.str()));
  };

  addPathForTriple(getTriple());

  // Android targets may include an API level at the end. We still want to fall
  // back on a path without the API level.
  if (getTriple().isAndroid() &&
      getTriple().getEnvironmentName() != "android") {
    llvm::Triple TripleWithoutLevel = getTriple();
    TripleWithoutLevel.setEnvironmentName("android");
    addPathForTriple(TripleWithoutLevel);
  }

  return Paths;
}

ToolChain::path_list ToolChain::getStdlibPaths() const {
  path_list Paths;
  SmallString<128> P(D.Dir);
  llvm::sys::path::append(P, "..", "lib", getTripleString());
  Paths.push_back(std::string(P.str()));

  return Paths;
}

std::string ToolChain::getArchSpecificLibPath() const {
  SmallString<128> Path(getDriver().ResourceDir);
  llvm::sys::path::append(Path, "lib", getOSLibName(),
                          llvm::Triple::getArchTypeName(getArch()));
  return std::string(Path.str());
}

bool ToolChain::needsProfileRT(const ArgList &Args) {
  if (Args.hasArg(options::OPT_noprofilelib))
    return false;

  return Args.hasArg(options::OPT_fprofile_generate) ||
         Args.hasArg(options::OPT_fprofile_generate_EQ) ||
         Args.hasArg(options::OPT_fcs_profile_generate) ||
         Args.hasArg(options::OPT_fcs_profile_generate_EQ) ||
         Args.hasArg(options::OPT_fprofile_instr_generate) ||
         Args.hasArg(options::OPT_fprofile_instr_generate_EQ) ||
         Args.hasArg(options::OPT_fcreate_profile) ||
         Args.hasArg(options::OPT_forder_file_instrumentation);
}

bool ToolChain::needsGCovInstrumentation(const llvm::opt::ArgList &Args) {
  return Args.hasArg(options::OPT_coverage) ||
         Args.hasFlag(options::OPT_fprofile_arcs, options::OPT_fno_profile_arcs,
                      false);
}

Tool *ToolChain::SelectTool(const JobAction &JA) const {
  if (D.IsFlangMode() && getDriver().ShouldUseFlangCompiler(JA)) return getFlang();
  if (getDriver().ShouldUseClangCompiler(JA)) return getClang();
  Action::ActionClass AC = JA.getKind();
  if (AC == Action::AssembleJobClass && useIntegratedAs())
    return getClangAs();
  return getTool(AC);
}

std::string ToolChain::GetFilePath(const char *Name) const {
  return D.GetFilePath(Name, *this);
}

std::string ToolChain::GetProgramPath(const char *Name) const {
  return D.GetProgramPath(Name, *this);
}

std::string ToolChain::GetLinkerPath(bool *LinkerIsLLD) const {
  if (LinkerIsLLD)
    *LinkerIsLLD = false;

  // Get -fuse-ld= first to prevent -Wunused-command-line-argument. -fuse-ld= is
  // considered as the linker flavor, e.g. "bfd", "gold", or "lld".
  const Arg* A = Args.getLastArg(options::OPT_fuse_ld_EQ);
  StringRef UseLinker = A ? A->getValue() : CLANG_DEFAULT_LINKER;

  // --ld-path= takes precedence over -fuse-ld= and specifies the executable
  // name. -B, COMPILER_PATH and PATH and consulted if the value does not
  // contain a path component separator.
  if (const Arg *A = Args.getLastArg(options::OPT_ld_path_EQ)) {
    std::string Path(A->getValue());
    if (!Path.empty()) {
      if (llvm::sys::path::parent_path(Path).empty())
        Path = GetProgramPath(A->getValue());
      if (llvm::sys::fs::can_execute(Path))
        return std::string(Path);
    }
    getDriver().Diag(diag::err_drv_invalid_linker_name) << A->getAsString(Args);
    return GetProgramPath(getDefaultLinker());
  }
  // If we're passed -fuse-ld= with no argument, or with the argument ld,
  // then use whatever the default system linker is.
  if (UseLinker.empty() || UseLinker == "ld") {
    const char *DefaultLinker = getDefaultLinker();
    if (llvm::sys::path::is_absolute(DefaultLinker))
      return std::string(DefaultLinker);
    else
      return GetProgramPath(DefaultLinker);
  }

  // Extending -fuse-ld= to an absolute or relative path is unexpected. Checking
  // for the linker flavor is brittle. In addition, prepending "ld." or "ld64."
  // to a relative path is surprising. This is more complex due to priorities
  // among -B, COMPILER_PATH and PATH. --ld-path= should be used instead.
  if (UseLinker.contains('/'))
    getDriver().Diag(diag::warn_drv_fuse_ld_path);

  if (llvm::sys::path::is_absolute(UseLinker)) {
    // If we're passed what looks like an absolute path, don't attempt to
    // second-guess that.
    if (llvm::sys::fs::can_execute(UseLinker))
      return std::string(UseLinker);
  } else {
    llvm::SmallString<8> LinkerName;
    if (Triple.isOSDarwin())
      LinkerName.append("ld64.");
    else
      LinkerName.append("ld.");
    LinkerName.append(UseLinker);

    std::string LinkerPath(GetProgramPath(LinkerName.c_str()));
    if (llvm::sys::fs::can_execute(LinkerPath)) {
      if (LinkerIsLLD)
        *LinkerIsLLD = UseLinker == "lld";
      return LinkerPath;
    }
  }

  if (A)
    getDriver().Diag(diag::err_drv_invalid_linker_name) << A->getAsString(Args);

  return GetProgramPath(getDefaultLinker());
}

std::string ToolChain::GetStaticLibToolPath() const {
  // TODO: Add support for static lib archiving on Windows
  if (Triple.isOSDarwin())
    return GetProgramPath("libtool");
  return GetProgramPath("llvm-ar");
}

types::ID ToolChain::LookupTypeForExtension(StringRef Ext) const {
  types::ID id = types::lookupTypeForExtension(Ext);

  // Flang always runs the preprocessor and has no notion of "preprocessed
  // fortran". Here, TY_PP_Fortran is coerced to TY_Fortran to avoid treating
  // them differently.
  if (D.IsFlangMode() && id == types::TY_PP_Fortran)
    id = types::TY_Fortran;

  return id;
}

bool ToolChain::HasNativeLLVMSupport() const {
  return false;
}

bool ToolChain::isCrossCompiling() const {
  llvm::Triple HostTriple(LLVM_HOST_TRIPLE);
  switch (HostTriple.getArch()) {
  // The A32/T32/T16 instruction sets are not separate architectures in this
  // context.
  case llvm::Triple::arm:
  case llvm::Triple::armeb:
  case llvm::Triple::thumb:
  case llvm::Triple::thumbeb:
    return getArch() != llvm::Triple::arm && getArch() != llvm::Triple::thumb &&
           getArch() != llvm::Triple::armeb && getArch() != llvm::Triple::thumbeb;
  default:
    return HostTriple.getArch() != getArch();
  }
}

ObjCRuntime ToolChain::getDefaultObjCRuntime(bool isNonFragile) const {
  return ObjCRuntime(isNonFragile ? ObjCRuntime::GNUstep : ObjCRuntime::GCC,
                     VersionTuple());
}

llvm::ExceptionHandling
ToolChain::GetExceptionModel(const llvm::opt::ArgList &Args) const {
  return llvm::ExceptionHandling::None;
}

bool ToolChain::isThreadModelSupported(const StringRef Model) const {
  if (Model == "single") {
    // FIXME: 'single' is only supported on ARM and WebAssembly so far.
    return Triple.getArch() == llvm::Triple::arm ||
           Triple.getArch() == llvm::Triple::armeb ||
           Triple.getArch() == llvm::Triple::thumb ||
           Triple.getArch() == llvm::Triple::thumbeb || Triple.isWasm();
  } else if (Model == "posix")
    return true;

  return false;
}

std::string ToolChain::ComputeLLVMTriple(const ArgList &Args,
                                         types::ID InputType) const {
  switch (getTriple().getArch()) {
  default:
    return getTripleString();

  case llvm::Triple::x86_64: {
    llvm::Triple Triple = getTriple();
    if (!Triple.isOSBinFormatMachO())
      return getTripleString();

    if (Arg *A = Args.getLastArg(options::OPT_march_EQ)) {
      // x86_64h goes in the triple. Other -march options just use the
      // vanilla triple we already have.
      StringRef MArch = A->getValue();
      if (MArch == "x86_64h")
        Triple.setArchName(MArch);
    }
    return Triple.getTriple();
  }
  case llvm::Triple::aarch64: {
    llvm::Triple Triple = getTriple();
    if (!Triple.isOSBinFormatMachO())
      return getTripleString();

    if (Triple.isArm64e())
      return getTripleString();

    // FIXME: older versions of ld64 expect the "arm64" component in the actual
    // triple string and query it to determine whether an LTO file can be
    // handled. Remove this when we don't care any more.
    Triple.setArchName("arm64");
    return Triple.getTriple();
  }
  case llvm::Triple::aarch64_32:
    return getTripleString();
  case llvm::Triple::arm:
  case llvm::Triple::armeb:
  case llvm::Triple::thumb:
  case llvm::Triple::thumbeb: {
    llvm::Triple Triple = getTriple();
    tools::arm::setArchNameInTriple(getDriver(), Args, InputType, Triple);
    tools::arm::setFloatABIInTriple(getDriver(), Args, Triple);
    return Triple.getTriple();
  }
  }
}

std::string ToolChain::ComputeEffectiveClangTriple(const ArgList &Args,
                                                   types::ID InputType) const {
  return ComputeLLVMTriple(Args, InputType);
}

std::string ToolChain::computeSysRoot() const {
  return D.SysRoot;
}

void ToolChain::AddClangSystemIncludeArgs(const ArgList &DriverArgs,
                                          ArgStringList &CC1Args) const {
  // Each toolchain should provide the appropriate include flags.
}

void ToolChain::addClangTargetOptions(
    const ArgList &DriverArgs, ArgStringList &CC1Args,
    Action::OffloadKind DeviceOffloadKind) const {}

void ToolChain::addClangWarningOptions(ArgStringList &CC1Args) const {}

void ToolChain::addProfileRTLibs(const llvm::opt::ArgList &Args,
                                 llvm::opt::ArgStringList &CmdArgs) const {
  if (!needsProfileRT(Args) && !needsGCovInstrumentation(Args))
    return;

  CmdArgs.push_back(getCompilerRTArgString(Args, "profile"));
}

ToolChain::RuntimeLibType ToolChain::GetRuntimeLibType(
    const ArgList &Args) const {
  if (runtimeLibType)
    return *runtimeLibType;

  const Arg* A = Args.getLastArg(options::OPT_rtlib_EQ);
  StringRef LibName = A ? A->getValue() : CLANG_DEFAULT_RTLIB;

  // Only use "platform" in tests to override CLANG_DEFAULT_RTLIB!
  if (LibName == "compiler-rt")
    runtimeLibType = ToolChain::RLT_CompilerRT;
  else if (LibName == "libgcc")
    runtimeLibType = ToolChain::RLT_Libgcc;
  else if (LibName == "platform")
    runtimeLibType = GetDefaultRuntimeLibType();
  else {
    if (A)
      getDriver().Diag(diag::err_drv_invalid_rtlib_name)
          << A->getAsString(Args);

    runtimeLibType = GetDefaultRuntimeLibType();
  }

  return *runtimeLibType;
}

ToolChain::UnwindLibType ToolChain::GetUnwindLibType(
    const ArgList &Args) const {
  if (unwindLibType)
    return *unwindLibType;

  const Arg *A = Args.getLastArg(options::OPT_unwindlib_EQ);
  StringRef LibName = A ? A->getValue() : CLANG_DEFAULT_UNWINDLIB;

  if (LibName == "none")
    unwindLibType = ToolChain::UNW_None;
  else if (LibName == "platform" || LibName == "") {
    ToolChain::RuntimeLibType RtLibType = GetRuntimeLibType(Args);
    if (RtLibType == ToolChain::RLT_CompilerRT) {
      if (getTriple().isAndroid() || getTriple().isOSAIX())
        unwindLibType = ToolChain::UNW_CompilerRT;
      else
        unwindLibType = ToolChain::UNW_None;
    } else if (RtLibType == ToolChain::RLT_Libgcc)
      unwindLibType = ToolChain::UNW_Libgcc;
  } else if (LibName == "libunwind") {
    if (GetRuntimeLibType(Args) == RLT_Libgcc)
      getDriver().Diag(diag::err_drv_incompatible_unwindlib);
    unwindLibType = ToolChain::UNW_CompilerRT;
  } else if (LibName == "libgcc")
    unwindLibType = ToolChain::UNW_Libgcc;
  else {
    if (A)
      getDriver().Diag(diag::err_drv_invalid_unwindlib_name)
          << A->getAsString(Args);

    unwindLibType = GetDefaultUnwindLibType();
  }

  return *unwindLibType;
}

ToolChain::CXXStdlibType ToolChain::GetCXXStdlibType(const ArgList &Args) const{
  if (cxxStdlibType)
    return *cxxStdlibType;

  const Arg *A = Args.getLastArg(options::OPT_stdlib_EQ);
  StringRef LibName = A ? A->getValue() : CLANG_DEFAULT_CXX_STDLIB;

  // Only use "platform" in tests to override CLANG_DEFAULT_CXX_STDLIB!
  if (LibName == "libc++")
    cxxStdlibType = ToolChain::CST_Libcxx;
  else if (LibName == "libstdc++")
    cxxStdlibType = ToolChain::CST_Libstdcxx;
  else if (LibName == "platform")
    cxxStdlibType = GetDefaultCXXStdlibType();
  else {
    if (A)
      getDriver().Diag(diag::err_drv_invalid_stdlib_name)
          << A->getAsString(Args);

    cxxStdlibType = GetDefaultCXXStdlibType();
  }

  return *cxxStdlibType;
}

/// Utility function to add a system include directory to CC1 arguments.
/*static*/ void ToolChain::addSystemInclude(const ArgList &DriverArgs,
                                            ArgStringList &CC1Args,
                                            const Twine &Path) {
  CC1Args.push_back("-internal-isystem");
  CC1Args.push_back(DriverArgs.MakeArgString(Path));
}

/// Utility function to add a system include directory with extern "C"
/// semantics to CC1 arguments.
///
/// Note that this should be used rarely, and only for directories that
/// historically and for legacy reasons are treated as having implicit extern
/// "C" semantics. These semantics are *ignored* by and large today, but its
/// important to preserve the preprocessor changes resulting from the
/// classification.
/*static*/ void ToolChain::addExternCSystemInclude(const ArgList &DriverArgs,
                                                   ArgStringList &CC1Args,
                                                   const Twine &Path) {
  CC1Args.push_back("-internal-externc-isystem");
  CC1Args.push_back(DriverArgs.MakeArgString(Path));
}

void ToolChain::addExternCSystemIncludeIfExists(const ArgList &DriverArgs,
                                                ArgStringList &CC1Args,
                                                const Twine &Path) {
  if (llvm::sys::fs::exists(Path))
    addExternCSystemInclude(DriverArgs, CC1Args, Path);
}

/// Utility function to add a list of system include directories to CC1.
/*static*/ void ToolChain::addSystemIncludes(const ArgList &DriverArgs,
                                             ArgStringList &CC1Args,
                                             ArrayRef<StringRef> Paths) {
  for (const auto &Path : Paths) {
    CC1Args.push_back("-internal-isystem");
    CC1Args.push_back(DriverArgs.MakeArgString(Path));
  }
}

/*static*/ std::string ToolChain::concat(StringRef Path, const Twine &A,
                                         const Twine &B, const Twine &C,
                                         const Twine &D) {
  SmallString<128> Result(Path);
  llvm::sys::path::append(Result, llvm::sys::path::Style::posix, A, B, C, D);
  return std::string(Result);
}

std::string ToolChain::detectLibcxxVersion(StringRef IncludePath) const {
  std::error_code EC;
  int MaxVersion = 0;
  std::string MaxVersionString;
  SmallString<128> Path(IncludePath);
  llvm::sys::path::append(Path, "c++");
  for (llvm::vfs::directory_iterator LI = getVFS().dir_begin(Path, EC), LE;
       !EC && LI != LE; LI = LI.increment(EC)) {
    StringRef VersionText = llvm::sys::path::filename(LI->path());
    int Version;
    if (VersionText[0] == 'v' &&
        !VersionText.slice(1, StringRef::npos).getAsInteger(10, Version)) {
      if (Version > MaxVersion) {
        MaxVersion = Version;
        MaxVersionString = std::string(VersionText);
      }
    }
  }
  if (!MaxVersion)
    return "";
  return MaxVersionString;
}

void ToolChain::AddClangCXXStdlibIncludeArgs(const ArgList &DriverArgs,
                                             ArgStringList &CC1Args) const {
  // Header search paths should be handled by each of the subclasses.
  // Historically, they have not been, and instead have been handled inside of
  // the CC1-layer frontend. As the logic is hoisted out, this generic function
  // will slowly stop being called.
  //
  // While it is being called, replicate a bit of a hack to propagate the
  // '-stdlib=' flag down to CC1 so that it can in turn customize the C++
  // header search paths with it. Once all systems are overriding this
  // function, the CC1 flag and this line can be removed.
  DriverArgs.AddAllArgs(CC1Args, options::OPT_stdlib_EQ);
}

void ToolChain::AddClangCXXStdlibIsystemArgs(
    const llvm::opt::ArgList &DriverArgs,
    llvm::opt::ArgStringList &CC1Args) const {
  DriverArgs.ClaimAllArgs(options::OPT_stdlibxx_isystem);
  if (!DriverArgs.hasArg(options::OPT_nostdinc, options::OPT_nostdincxx,
                         options::OPT_nostdlibinc))
    for (const auto &P :
         DriverArgs.getAllArgValues(options::OPT_stdlibxx_isystem))
      addSystemInclude(DriverArgs, CC1Args, P);
}

bool ToolChain::ShouldLinkCXXStdlib(const llvm::opt::ArgList &Args) const {
  return getDriver().CCCIsCXX() &&
         !Args.hasArg(options::OPT_nostdlib, options::OPT_nodefaultlibs,
                      options::OPT_nostdlibxx);
}

void ToolChain::AddCXXStdlibLibArgs(const ArgList &Args,
                                    ArgStringList &CmdArgs) const {
  assert(!Args.hasArg(options::OPT_nostdlibxx) &&
         "should not have called this");
  CXXStdlibType Type = GetCXXStdlibType(Args);

  switch (Type) {
  case ToolChain::CST_Libcxx:
    CmdArgs.push_back("-lc++");
    if (Args.hasArg(options::OPT_fexperimental_library))
      CmdArgs.push_back("-lc++experimental");
    break;

  case ToolChain::CST_Libstdcxx:
    CmdArgs.push_back("-lstdc++");
    break;
  }
}

void ToolChain::AddFilePathLibArgs(const ArgList &Args,
                                   ArgStringList &CmdArgs) const {
  for (const auto &LibPath : getFilePaths())
    if(LibPath.length() > 0)
      CmdArgs.push_back(Args.MakeArgString(StringRef("-L") + LibPath));
}

void ToolChain::AddCCKextLibArgs(const ArgList &Args,
                                 ArgStringList &CmdArgs) const {
  CmdArgs.push_back("-lcc_kext");
}

bool ToolChain::isFastMathRuntimeAvailable(const ArgList &Args,
                                           std::string &Path) const {
  // Do not check for -fno-fast-math or -fno-unsafe-math when -Ofast passed
  // (to keep the linker options consistent with gcc and clang itself).
  if (!isOptimizationLevelFast(Args)) {
    // Check if -ffast-math or -funsafe-math.
    Arg *A =
      Args.getLastArg(options::OPT_ffast_math, options::OPT_fno_fast_math,
                      options::OPT_funsafe_math_optimizations,
                      options::OPT_fno_unsafe_math_optimizations);

    if (!A || A->getOption().getID() == options::OPT_fno_fast_math ||
        A->getOption().getID() == options::OPT_fno_unsafe_math_optimizations)
      return false;
  }
  // If crtfastmath.o exists add it to the arguments.
  Path = GetFilePath("crtfastmath.o");
  return (Path != "crtfastmath.o"); // Not found.
}

bool ToolChain::addFastMathRuntimeIfAvailable(const ArgList &Args,
                                              ArgStringList &CmdArgs) const {
  std::string Path;
  if (isFastMathRuntimeAvailable(Args, Path)) {
    CmdArgs.push_back(Args.MakeArgString(Path));
    return true;
  }

  return false;
}

SanitizerMask ToolChain::getSupportedSanitizers() const {
  // Return sanitizers which don't require runtime support and are not
  // platform dependent.

  SanitizerMask Res =
      (SanitizerKind::Undefined & ~SanitizerKind::Vptr &
       ~SanitizerKind::Function) |
      (SanitizerKind::CFI & ~SanitizerKind::CFIICall) |
      SanitizerKind::CFICastStrict | SanitizerKind::FloatDivideByZero |
      SanitizerKind::UnsignedIntegerOverflow |
      SanitizerKind::UnsignedShiftBase | SanitizerKind::ImplicitConversion |
      SanitizerKind::Nullability | SanitizerKind::LocalBounds;
  if (getTriple().getArch() == llvm::Triple::x86 ||
      getTriple().getArch() == llvm::Triple::x86_64 ||
      getTriple().getArch() == llvm::Triple::arm || getTriple().isWasm() ||
      getTriple().isAArch64() || getTriple().isRISCV())
    Res |= SanitizerKind::CFIICall;
  if (getTriple().getArch() == llvm::Triple::x86_64 ||
      getTriple().isAArch64(64))
    Res |= SanitizerKind::KCFI;
  if (getTriple().getArch() == llvm::Triple::x86_64 ||
      getTriple().isAArch64(64) || getTriple().isRISCV())
    Res |= SanitizerKind::ShadowCallStack;
  if (getTriple().isAArch64(64))
    Res |= SanitizerKind::MemTag;
  return Res;
}

void ToolChain::AddCudaIncludeArgs(const ArgList &DriverArgs,
                                   ArgStringList &CC1Args) const {}

void ToolChain::AddHIPIncludeArgs(const ArgList &DriverArgs,
                                  ArgStringList &CC1Args) const {}

llvm::SmallVector<ToolChain::BitCodeLibraryInfo, 12>
<<<<<<< HEAD
ToolChain::getHIPDeviceLibs(
    const ArgList &DriverArgs,
    const Action::OffloadKind DeviceOffloadingKind) const {
=======
ToolChain::getDeviceLibs(const ArgList &DriverArgs) const {
>>>>>>> 194ec844
  return {};
}

void ToolChain::AddIAMCUIncludeArgs(const ArgList &DriverArgs,
                                    ArgStringList &CC1Args) const {}

static VersionTuple separateMSVCFullVersion(unsigned Version) {
  if (Version < 100)
    return VersionTuple(Version);

  if (Version < 10000)
    return VersionTuple(Version / 100, Version % 100);

  unsigned Build = 0, Factor = 1;
  for (; Version > 10000; Version = Version / 10, Factor = Factor * 10)
    Build = Build + (Version % 10) * Factor;
  return VersionTuple(Version / 100, Version % 100, Build);
}

VersionTuple
ToolChain::computeMSVCVersion(const Driver *D,
                              const llvm::opt::ArgList &Args) const {
  const Arg *MSCVersion = Args.getLastArg(options::OPT_fmsc_version);
  const Arg *MSCompatibilityVersion =
      Args.getLastArg(options::OPT_fms_compatibility_version);

  if (MSCVersion && MSCompatibilityVersion) {
    if (D)
      D->Diag(diag::err_drv_argument_not_allowed_with)
          << MSCVersion->getAsString(Args)
          << MSCompatibilityVersion->getAsString(Args);
    return VersionTuple();
  }

  if (MSCompatibilityVersion) {
    VersionTuple MSVT;
    if (MSVT.tryParse(MSCompatibilityVersion->getValue())) {
      if (D)
        D->Diag(diag::err_drv_invalid_value)
            << MSCompatibilityVersion->getAsString(Args)
            << MSCompatibilityVersion->getValue();
    } else {
      return MSVT;
    }
  }

  if (MSCVersion) {
    unsigned Version = 0;
    if (StringRef(MSCVersion->getValue()).getAsInteger(10, Version)) {
      if (D)
        D->Diag(diag::err_drv_invalid_value)
            << MSCVersion->getAsString(Args) << MSCVersion->getValue();
    } else {
      return separateMSVCFullVersion(Version);
    }
  }

  return VersionTuple();
}

llvm::opt::DerivedArgList *ToolChain::TranslateOffloadTargetArgs(
    const llvm::opt::DerivedArgList &Args, bool SameTripleAsHost,
    SmallVectorImpl<llvm::opt::Arg *> &AllocatedArgs,
    Action::OffloadKind DeviceOffloadKind) const {
  assert((DeviceOffloadKind == Action::OFK_OpenMP ||
          DeviceOffloadKind == Action::OFK_SYCL) &&
         "requires OpenMP or SYCL offload kind");
  DerivedArgList *DAL = new DerivedArgList(Args.getBaseArgs());
  const OptTable &Opts = getDriver().getOpts();
  bool Modified = false;

  // Handle -Xopenmp-target and -Xsycl-target-frontend flags
  for (auto *A : Args) {
    // Exclude flags which may only apply to the host toolchain.
    // Do not exclude flags when the host triple (AuxTriple)
    // matches the current toolchain triple. If it is not present
    // at all, target and host share a toolchain.
    if (A->getOption().matches(options::OPT_m_Group)) {
      // AMD GPU is a special case, as -mcpu is required for the device
      // compilation, except for SYCL which uses --offload-arch.
      if (SameTripleAsHost || (getTriple().getArch() == llvm::Triple::amdgcn &&
                               DeviceOffloadKind != Action::OFK_SYCL)) {
        DAL->append(A);
        continue;
      }
      // SPIR-V special case for -mlong-double
      if (getTriple().isSPIR() &&
          A->getOption().matches(options::OPT_LongDouble_Group)) {
        DAL->append(A);
        continue;
      }
      Modified = true;
      continue;
    }

    // Exclude -fsycl
    if (A->getOption().matches(options::OPT_fsycl)) {
      Modified = true;
      continue;
    }

    unsigned Index = 0;
    unsigned Prev;
    bool XOffloadTargetNoTriple;

    // TODO: functionality between OpenMP offloading and SYCL offloading
    // is similar, can be improved
    if (DeviceOffloadKind == Action::OFK_OpenMP) {
      XOffloadTargetNoTriple =
        A->getOption().matches(options::OPT_Xopenmp_target);
      if (A->getOption().matches(options::OPT_Xopenmp_target_EQ)) {
        llvm::Triple TT(getOpenMPTriple(A->getValue(0)));

        // Passing device args: -Xopenmp-target=<triple> -opt=val.
        if (TT.getTriple() == getTripleString())
          Index = Args.getBaseArgs().MakeIndex(A->getValue(1));
        else
          continue;
      } else if (XOffloadTargetNoTriple) {
        // Passing device args: -Xopenmp-target -opt=val.
        Index = Args.getBaseArgs().MakeIndex(A->getValue(0));
      } else {
        DAL->append(A);
        continue;
      }
    } else if (DeviceOffloadKind == Action::OFK_SYCL) {
      XOffloadTargetNoTriple =
        A->getOption().matches(options::OPT_Xsycl_frontend);
      if (A->getOption().matches(options::OPT_Xsycl_frontend_EQ)) {
        // Passing device args: -Xsycl-target-frontend=<triple> -opt=val.
        if (getDriver().MakeSYCLDeviceTriple(A->getValue(0)) == getTriple())
          Index = Args.getBaseArgs().MakeIndex(A->getValue(1));
        else
          continue;
      } else if (XOffloadTargetNoTriple) {
        // Passing device args: -Xsycl-target-frontend -opt=val.
        Index = Args.getBaseArgs().MakeIndex(A->getValue(0));
      } else {
        DAL->append(A);
        continue;
      }
    }

    // Parse the argument to -Xopenmp-target.
    Prev = Index;
    std::unique_ptr<Arg> XOffloadTargetArg(Opts.ParseOneArg(Args, Index));
    if (!XOffloadTargetArg || Index > Prev + 1) {
      if (DeviceOffloadKind == Action::OFK_OpenMP) {
        getDriver().Diag(diag::err_drv_invalid_Xopenmp_target_with_args)
            << A->getAsString(Args);
      } else {
        getDriver().Diag(diag::err_drv_invalid_Xsycl_frontend_with_args)
            << A->getAsString(Args);
      }
      continue;
    }
    if (XOffloadTargetNoTriple && XOffloadTargetArg) {
      // TODO: similar behaviors with OpenMP and SYCL offloading, can be
      // improved upon
      auto SingleTargetTripleCount = [&Args](OptSpecifier Opt) {
        const Arg *TargetArg = Args.getLastArg(Opt);
        if (!TargetArg || TargetArg->getValues().size() == 1)
          return true;
        return false;
      };
      if (DeviceOffloadKind == Action::OFK_OpenMP &&
          !SingleTargetTripleCount(options::OPT_fopenmp_targets_EQ)) {
        getDriver().Diag(diag::err_drv_Xopenmp_target_missing_triple);
        continue;
      }
      if (DeviceOffloadKind == Action::OFK_SYCL &&
          !SingleTargetTripleCount(options::OPT_fsycl_targets_EQ)) {
        getDriver().Diag(diag::err_drv_Xsycl_target_missing_triple)
            << A->getSpelling();
        continue;
      }
    }

    if (!XOffloadTargetArg)
      continue;

    XOffloadTargetArg->setBaseArg(A);
    A = XOffloadTargetArg.release();
    AllocatedArgs.push_back(A);
    DAL->append(A);
    Modified = true;
  }

  if (Modified)
    return DAL;

  delete DAL;
  return nullptr;
}

// TODO: Currently argument values separated by space e.g.
// -Xclang -mframe-pointer=no cannot be passed by -Xarch_. This should be
// fixed.
void ToolChain::TranslateXarchArgs(
    const llvm::opt::DerivedArgList &Args, llvm::opt::Arg *&A,
    llvm::opt::DerivedArgList *DAL,
    SmallVectorImpl<llvm::opt::Arg *> *AllocatedArgs) const {
  const OptTable &Opts = getDriver().getOpts();
  unsigned ValuePos = 1;
  if (A->getOption().matches(options::OPT_Xarch_device) ||
      A->getOption().matches(options::OPT_Xarch_host))
    ValuePos = 0;

  unsigned Index = Args.getBaseArgs().MakeIndex(A->getValue(ValuePos));
  unsigned Prev = Index;
  std::unique_ptr<llvm::opt::Arg> XarchArg(Opts.ParseOneArg(Args, Index));

  // If the argument parsing failed or more than one argument was
  // consumed, the -Xarch_ argument's parameter tried to consume
  // extra arguments. Emit an error and ignore.
  //
  // We also want to disallow any options which would alter the
  // driver behavior; that isn't going to work in our model. We
  // use options::NoXarchOption to control this.
  if (!XarchArg || Index > Prev + 1) {
    getDriver().Diag(diag::err_drv_invalid_Xarch_argument_with_args)
        << A->getAsString(Args);
    return;
  } else if (XarchArg->getOption().hasFlag(options::NoXarchOption)) {
    auto &Diags = getDriver().getDiags();
    unsigned DiagID =
        Diags.getCustomDiagID(DiagnosticsEngine::Error,
                              "invalid Xarch argument: '%0', not all driver "
                              "options can be forwared via Xarch argument");
    Diags.Report(DiagID) << A->getAsString(Args);
    return;
  }
  XarchArg->setBaseArg(A);
  A = XarchArg.release();
  if (!AllocatedArgs)
    DAL->AddSynthesizedArg(A);
  else
    AllocatedArgs->push_back(A);
}

llvm::opt::DerivedArgList *ToolChain::TranslateXarchArgs(
    const llvm::opt::DerivedArgList &Args, StringRef BoundArch,
    Action::OffloadKind OFK,
    SmallVectorImpl<llvm::opt::Arg *> *AllocatedArgs) const {
  DerivedArgList *DAL = new DerivedArgList(Args.getBaseArgs());
  bool Modified = false;

  bool IsGPU = OFK == Action::OFK_Cuda || OFK == Action::OFK_HIP;
  for (Arg *A : Args) {
    bool NeedTrans = false;
    bool Skip = false;
    if (A->getOption().matches(options::OPT_Xarch_device)) {
      NeedTrans = IsGPU;
      Skip = !IsGPU;
    } else if (A->getOption().matches(options::OPT_Xarch_host)) {
      NeedTrans = !IsGPU;
      Skip = IsGPU;
    } else if (A->getOption().matches(options::OPT_Xarch__) && IsGPU) {
      // Do not translate -Xarch_ options for non CUDA/HIP toolchain since
      // they may need special translation.
      // Skip this argument unless the architecture matches BoundArch
      if (BoundArch.empty() || A->getValue(0) != BoundArch)
        Skip = true;
      else
        NeedTrans = true;
    }
    if (NeedTrans || Skip)
      Modified = true;
    if (NeedTrans)
      TranslateXarchArgs(Args, A, DAL, AllocatedArgs);
    if (!Skip)
      DAL->append(A);
  }

  if (Modified)
    return DAL;

  delete DAL;
  return nullptr;
}<|MERGE_RESOLUTION|>--- conflicted
+++ resolved
@@ -1186,13 +1186,9 @@
                                   ArgStringList &CC1Args) const {}
 
 llvm::SmallVector<ToolChain::BitCodeLibraryInfo, 12>
-<<<<<<< HEAD
-ToolChain::getHIPDeviceLibs(
+ToolChain::getDeviceLibs(
     const ArgList &DriverArgs,
     const Action::OffloadKind DeviceOffloadingKind) const {
-=======
-ToolChain::getDeviceLibs(const ArgList &DriverArgs) const {
->>>>>>> 194ec844
   return {};
 }
 
