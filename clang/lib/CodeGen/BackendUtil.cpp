//===--- BackendUtil.cpp - LLVM Backend Utilities -------------------------===//
//
// Part of the LLVM Project, under the Apache License v2.0 with LLVM Exceptions.
// See https://llvm.org/LICENSE.txt for license information.
// SPDX-License-Identifier: Apache-2.0 WITH LLVM-exception
//
//===----------------------------------------------------------------------===//

#include "clang/CodeGen/BackendUtil.h"
#include "clang/Basic/CodeGenOptions.h"
#include "clang/Basic/Diagnostic.h"
#include "clang/Basic/LangOptions.h"
#include "clang/Basic/SYCLNativeCPUHelpers.h"
#include "clang/Basic/TargetOptions.h"
#include "clang/Basic/Targets/SPIR.h"
#include "clang/Frontend/FrontendDiagnostic.h"
#include "clang/Frontend/Utils.h"
#include "clang/Lex/HeaderSearchOptions.h"
#include "llvm/ADT/SmallSet.h"
#include "llvm/ADT/StringExtras.h"
#include "llvm/ADT/StringSwitch.h"
#include "llvm/Analysis/AliasAnalysis.h"
#include "llvm/Analysis/GlobalsModRef.h"
#include "llvm/Analysis/TargetLibraryInfo.h"
#include "llvm/Analysis/TargetTransformInfo.h"
#include "llvm/Bitcode/BitcodeReader.h"
#include "llvm/Bitcode/BitcodeWriter.h"
#include "llvm/Bitcode/BitcodeWriterPass.h"
#include "llvm/CodeGen/RegAllocRegistry.h"
#include "llvm/CodeGen/SchedulerRegistry.h"
#include "llvm/CodeGen/TargetSubtargetInfo.h"
#include "llvm/IR/DataLayout.h"
#include "llvm/IR/DebugInfo.h"
#include "llvm/IR/LegacyPassManager.h"
#include "llvm/IR/Module.h"
#include "llvm/IR/ModuleSummaryIndex.h"
#include "llvm/IR/PassManager.h"
#include "llvm/IR/Verifier.h"
#include "llvm/IRPrinter/IRPrintingPasses.h"
#include "llvm/LTO/LTOBackend.h"
#include "llvm/MC/MCAsmInfo.h"
#include "llvm/MC/TargetRegistry.h"
#include "llvm/Object/OffloadBinary.h"
#include "llvm/Passes/PassBuilder.h"
#include "llvm/Passes/PassPlugin.h"
#include "llvm/Passes/StandardInstrumentations.h"
#include "llvm/SYCLLowerIR/CompileTimePropertiesPass.h"
#include "llvm/SYCLLowerIR/ESIMD/ESIMDVerifier.h"
#include "llvm/SYCLLowerIR/EmitSYCLNativeCPUHeader.h"
#include "llvm/SYCLLowerIR/LowerWGLocalMemory.h"
#include "llvm/SYCLLowerIR/MutatePrintfAddrspace.h"
#include "llvm/SYCLLowerIR/PrepareSYCLNativeCPU.h"
#include "llvm/SYCLLowerIR/SYCLAddOptLevelAttribute.h"
#include "llvm/SYCLLowerIR/SYCLPropagateAspectsUsage.h"
#include "llvm/Support/BuryPointer.h"
#include "llvm/Support/CommandLine.h"
#include "llvm/Support/MemoryBuffer.h"
#include "llvm/Support/PrettyStackTrace.h"
#include "llvm/Support/TimeProfiler.h"
#include "llvm/Support/Timer.h"
#include "llvm/Support/ToolOutputFile.h"
#include "llvm/Support/VirtualFileSystem.h"
#include "llvm/Support/raw_ostream.h"
#include "llvm/Target/TargetMachine.h"
#include "llvm/Target/TargetOptions.h"
#include "llvm/TargetParser/SubtargetFeature.h"
#include "llvm/TargetParser/Triple.h"
<<<<<<< HEAD
#include "llvm/Transforms/IPO/DeadArgumentElimination.h"
=======
#include "llvm/Transforms/IPO/EmbedBitcodePass.h"
>>>>>>> 610fc5cb
#include "llvm/Transforms/IPO/LowerTypeTests.h"
#include "llvm/Transforms/IPO/ThinLTOBitcodeWriter.h"
#include "llvm/Transforms/InstCombine/InstCombine.h"
#include "llvm/Transforms/Instrumentation.h"
#include "llvm/Transforms/Instrumentation/AddressSanitizer.h"
#include "llvm/Transforms/Instrumentation/AddressSanitizerOptions.h"
#include "llvm/Transforms/Instrumentation/BoundsChecking.h"
#include "llvm/Transforms/Instrumentation/DataFlowSanitizer.h"
#include "llvm/Transforms/Instrumentation/GCOVProfiler.h"
#include "llvm/Transforms/Instrumentation/HWAddressSanitizer.h"
#include "llvm/Transforms/Instrumentation/InstrProfiling.h"
#include "llvm/Transforms/Instrumentation/KCFI.h"
#include "llvm/Transforms/Instrumentation/MemProfiler.h"
#include "llvm/Transforms/Instrumentation/MemorySanitizer.h"
#include "llvm/Transforms/Instrumentation/SPIRITTAnnotations.h"
#include "llvm/Transforms/Instrumentation/SanitizerBinaryMetadata.h"
#include "llvm/Transforms/Instrumentation/SanitizerCoverage.h"
#include "llvm/Transforms/Instrumentation/ThreadSanitizer.h"
#include "llvm/Transforms/ObjCARC.h"
#include "llvm/Transforms/Scalar/EarlyCSE.h"
#include "llvm/Transforms/Scalar/GVN.h"
#include "llvm/Transforms/Scalar/InferAddressSpaces.h"
#include "llvm/Transforms/Scalar/JumpThreading.h"
#include "llvm/Transforms/Utils/Debugify.h"
#include "llvm/Transforms/Utils/EntryExitInstrumenter.h"
#include "llvm/Transforms/Utils/ModuleUtils.h"
#include <memory>
#include <optional>
using namespace clang;
using namespace llvm;

#define HANDLE_EXTENSION(Ext)                                                  \
  llvm::PassPluginLibraryInfo get##Ext##PluginInfo();
#include "llvm/Support/Extension.def"

namespace llvm {
extern cl::opt<bool> DebugInfoCorrelate;

// Experiment to move sanitizers earlier.
static cl::opt<bool> ClSanitizeOnOptimizerEarlyEP(
    "sanitizer-early-opt-ep", cl::Optional,
    cl::desc("Insert sanitizers on OptimizerEarlyEP."), cl::init(false));
}

namespace {

// Default filename used for profile generation.
std::string getDefaultProfileGenName() {
  return DebugInfoCorrelate ? "default_%p.proflite" : "default_%m.profraw";
}

class EmitAssemblyHelper {
  DiagnosticsEngine &Diags;
  const HeaderSearchOptions &HSOpts;
  const CodeGenOptions &CodeGenOpts;
  const clang::TargetOptions &TargetOpts;
  const LangOptions &LangOpts;
  Module *TheModule;
  IntrusiveRefCntPtr<llvm::vfs::FileSystem> VFS;

  Timer CodeGenerationTime;

  std::unique_ptr<raw_pwrite_stream> OS;

  Triple TargetTriple;

  TargetIRAnalysis getTargetIRAnalysis() const {
    if (TM)
      return TM->getTargetIRAnalysis();

    return TargetIRAnalysis();
  }

  /// Generates the TargetMachine.
  /// Leaves TM unchanged if it is unable to create the target machine.
  /// Some of our clang tests specify triples which are not built
  /// into clang. This is okay because these tests check the generated
  /// IR, and they require DataLayout which depends on the triple.
  /// In this case, we allow this method to fail and not report an error.
  /// When MustCreateTM is used, we print an error if we are unable to load
  /// the requested target.
  void CreateTargetMachine(bool MustCreateTM);

  /// Add passes necessary to emit assembly or LLVM IR.
  ///
  /// \return True on success.
  bool AddEmitPasses(legacy::PassManager &CodeGenPasses, BackendAction Action,
                     raw_pwrite_stream &OS, raw_pwrite_stream *DwoOS);

  std::unique_ptr<llvm::ToolOutputFile> openOutputFile(StringRef Path) {
    std::error_code EC;
    auto F = std::make_unique<llvm::ToolOutputFile>(Path, EC,
                                                     llvm::sys::fs::OF_None);
    if (EC) {
      Diags.Report(diag::err_fe_unable_to_open_output) << Path << EC.message();
      F.reset();
    }
    return F;
  }

  void
  RunOptimizationPipeline(BackendAction Action,
                          std::unique_ptr<raw_pwrite_stream> &OS,
                          std::unique_ptr<llvm::ToolOutputFile> &ThinLinkOS);
  void RunCodegenPipeline(BackendAction Action,
                          std::unique_ptr<raw_pwrite_stream> &OS,
                          std::unique_ptr<llvm::ToolOutputFile> &DwoOS);

  /// Check whether we should emit a module summary for regular LTO.
  /// The module summary should be emitted by default for regular LTO
  /// except for ld64 targets.
  ///
  /// \return True if the module summary should be emitted.
  bool shouldEmitRegularLTOSummary() const {
    return CodeGenOpts.PrepareForLTO && !CodeGenOpts.DisableLLVMPasses &&
           TargetTriple.getVendor() != llvm::Triple::Apple;
  }

public:
  EmitAssemblyHelper(DiagnosticsEngine &_Diags,
                     const HeaderSearchOptions &HeaderSearchOpts,
                     const CodeGenOptions &CGOpts,
                     const clang::TargetOptions &TOpts,
                     const LangOptions &LOpts, Module *M,
                     IntrusiveRefCntPtr<llvm::vfs::FileSystem> VFS)
      : Diags(_Diags), HSOpts(HeaderSearchOpts), CodeGenOpts(CGOpts),
        TargetOpts(TOpts), LangOpts(LOpts), TheModule(M), VFS(std::move(VFS)),
        CodeGenerationTime("codegen", "Code Generation Time"),
        TargetTriple(TheModule->getTargetTriple()) {}

  ~EmitAssemblyHelper() {
    if (CodeGenOpts.DisableFree)
      BuryPointer(std::move(TM));
  }

  std::unique_ptr<TargetMachine> TM;

  // Emit output using the new pass manager for the optimization pipeline.
  void EmitAssembly(BackendAction Action,
                    std::unique_ptr<raw_pwrite_stream> OS);
};
}

static SanitizerCoverageOptions
getSancovOptsFromCGOpts(const CodeGenOptions &CGOpts) {
  SanitizerCoverageOptions Opts;
  Opts.CoverageType =
      static_cast<SanitizerCoverageOptions::Type>(CGOpts.SanitizeCoverageType);
  Opts.IndirectCalls = CGOpts.SanitizeCoverageIndirectCalls;
  Opts.TraceBB = CGOpts.SanitizeCoverageTraceBB;
  Opts.TraceCmp = CGOpts.SanitizeCoverageTraceCmp;
  Opts.TraceDiv = CGOpts.SanitizeCoverageTraceDiv;
  Opts.TraceGep = CGOpts.SanitizeCoverageTraceGep;
  Opts.Use8bitCounters = CGOpts.SanitizeCoverage8bitCounters;
  Opts.TracePC = CGOpts.SanitizeCoverageTracePC;
  Opts.TracePCGuard = CGOpts.SanitizeCoverageTracePCGuard;
  Opts.NoPrune = CGOpts.SanitizeCoverageNoPrune;
  Opts.Inline8bitCounters = CGOpts.SanitizeCoverageInline8bitCounters;
  Opts.InlineBoolFlag = CGOpts.SanitizeCoverageInlineBoolFlag;
  Opts.PCTable = CGOpts.SanitizeCoveragePCTable;
  Opts.StackDepth = CGOpts.SanitizeCoverageStackDepth;
  Opts.TraceLoads = CGOpts.SanitizeCoverageTraceLoads;
  Opts.TraceStores = CGOpts.SanitizeCoverageTraceStores;
  Opts.CollectControlFlow = CGOpts.SanitizeCoverageControlFlow;
  return Opts;
}

static SanitizerBinaryMetadataOptions
getSanitizerBinaryMetadataOptions(const CodeGenOptions &CGOpts) {
  SanitizerBinaryMetadataOptions Opts;
  Opts.Covered = CGOpts.SanitizeBinaryMetadataCovered;
  Opts.Atomics = CGOpts.SanitizeBinaryMetadataAtomics;
  Opts.UAR = CGOpts.SanitizeBinaryMetadataUAR;
  return Opts;
}

// Check if ASan should use GC-friendly instrumentation for globals.
// First of all, there is no point if -fdata-sections is off (expect for MachO,
// where this is not a factor). Also, on ELF this feature requires an assembler
// extension that only works with -integrated-as at the moment.
static bool asanUseGlobalsGC(const Triple &T, const CodeGenOptions &CGOpts) {
  if (!CGOpts.SanitizeAddressGlobalsDeadStripping)
    return false;
  switch (T.getObjectFormat()) {
  case Triple::MachO:
  case Triple::COFF:
    return true;
  case Triple::ELF:
    return !CGOpts.DisableIntegratedAS;
  case Triple::GOFF:
    llvm::report_fatal_error("ASan not implemented for GOFF");
  case Triple::XCOFF:
    llvm::report_fatal_error("ASan not implemented for XCOFF.");
  case Triple::Wasm:
  case Triple::DXContainer:
  case Triple::SPIRV:
  case Triple::UnknownObjectFormat:
    break;
  }
  return false;
}

static TargetLibraryInfoImpl *createTLII(llvm::Triple &TargetTriple,
                                         const CodeGenOptions &CodeGenOpts) {
  TargetLibraryInfoImpl *TLII = new TargetLibraryInfoImpl(TargetTriple);

  switch (CodeGenOpts.getVecLib()) {
  case CodeGenOptions::Accelerate:
    TLII->addVectorizableFunctionsFromVecLib(TargetLibraryInfoImpl::Accelerate,
                                             TargetTriple);
    break;
  case CodeGenOptions::LIBMVEC:
    TLII->addVectorizableFunctionsFromVecLib(TargetLibraryInfoImpl::LIBMVEC_X86,
                                             TargetTriple);
    break;
  case CodeGenOptions::MASSV:
    TLII->addVectorizableFunctionsFromVecLib(TargetLibraryInfoImpl::MASSV,
                                             TargetTriple);
    break;
  case CodeGenOptions::SVML:
    TLII->addVectorizableFunctionsFromVecLib(TargetLibraryInfoImpl::SVML,
                                             TargetTriple);
    break;
  case CodeGenOptions::SLEEF:
    TLII->addVectorizableFunctionsFromVecLib(TargetLibraryInfoImpl::SLEEFGNUABI,
                                             TargetTriple);
    break;
  case CodeGenOptions::Darwin_libsystem_m:
    TLII->addVectorizableFunctionsFromVecLib(
        TargetLibraryInfoImpl::DarwinLibSystemM, TargetTriple);
    break;
  case CodeGenOptions::ArmPL:
    TLII->addVectorizableFunctionsFromVecLib(TargetLibraryInfoImpl::ArmPL,
                                             TargetTriple);
    break;
  default:
    break;
  }
  return TLII;
}

static std::optional<llvm::CodeModel::Model>
getCodeModel(const CodeGenOptions &CodeGenOpts) {
  unsigned CodeModel = llvm::StringSwitch<unsigned>(CodeGenOpts.CodeModel)
                           .Case("tiny", llvm::CodeModel::Tiny)
                           .Case("small", llvm::CodeModel::Small)
                           .Case("kernel", llvm::CodeModel::Kernel)
                           .Case("medium", llvm::CodeModel::Medium)
                           .Case("large", llvm::CodeModel::Large)
                           .Case("default", ~1u)
                           .Default(~0u);
  assert(CodeModel != ~0u && "invalid code model!");
  if (CodeModel == ~1u)
    return std::nullopt;
  return static_cast<llvm::CodeModel::Model>(CodeModel);
}

static CodeGenFileType getCodeGenFileType(BackendAction Action) {
  if (Action == Backend_EmitObj)
    return CGFT_ObjectFile;
  else if (Action == Backend_EmitMCNull)
    return CGFT_Null;
  else {
    assert(Action == Backend_EmitAssembly && "Invalid action!");
    return CGFT_AssemblyFile;
  }
}

static bool actionRequiresCodeGen(BackendAction Action) {
  return Action != Backend_EmitNothing && Action != Backend_EmitBC &&
         Action != Backend_EmitLL;
}

static bool initTargetOptions(DiagnosticsEngine &Diags,
                              llvm::TargetOptions &Options,
                              const CodeGenOptions &CodeGenOpts,
                              const clang::TargetOptions &TargetOpts,
                              const LangOptions &LangOpts,
                              const HeaderSearchOptions &HSOpts) {
  switch (LangOpts.getThreadModel()) {
  case LangOptions::ThreadModelKind::POSIX:
    Options.ThreadModel = llvm::ThreadModel::POSIX;
    break;
  case LangOptions::ThreadModelKind::Single:
    Options.ThreadModel = llvm::ThreadModel::Single;
    break;
  }

  // Set float ABI type.
  assert((CodeGenOpts.FloatABI == "soft" || CodeGenOpts.FloatABI == "softfp" ||
          CodeGenOpts.FloatABI == "hard" || CodeGenOpts.FloatABI.empty()) &&
         "Invalid Floating Point ABI!");
  Options.FloatABIType =
      llvm::StringSwitch<llvm::FloatABI::ABIType>(CodeGenOpts.FloatABI)
          .Case("soft", llvm::FloatABI::Soft)
          .Case("softfp", llvm::FloatABI::Soft)
          .Case("hard", llvm::FloatABI::Hard)
          .Default(llvm::FloatABI::Default);

  // Set FP fusion mode.
  switch (LangOpts.getDefaultFPContractMode()) {
  case LangOptions::FPM_Off:
    // Preserve any contraction performed by the front-end.  (Strict performs
    // splitting of the muladd intrinsic in the backend.)
    Options.AllowFPOpFusion = llvm::FPOpFusion::Standard;
    break;
  case LangOptions::FPM_On:
  case LangOptions::FPM_FastHonorPragmas:
    Options.AllowFPOpFusion = llvm::FPOpFusion::Standard;
    break;
  case LangOptions::FPM_Fast:
    Options.AllowFPOpFusion = llvm::FPOpFusion::Fast;
    break;
  }

  Options.BinutilsVersion =
      llvm::TargetMachine::parseBinutilsVersion(CodeGenOpts.BinutilsVersion);
  Options.UseInitArray = CodeGenOpts.UseInitArray;
  Options.DisableIntegratedAS = CodeGenOpts.DisableIntegratedAS;
  Options.CompressDebugSections = CodeGenOpts.getCompressDebugSections();
  Options.RelaxELFRelocations = CodeGenOpts.RelaxELFRelocations;

  // Set EABI version.
  Options.EABIVersion = TargetOpts.EABIVersion;

  if (LangOpts.hasSjLjExceptions())
    Options.ExceptionModel = llvm::ExceptionHandling::SjLj;
  if (LangOpts.hasSEHExceptions())
    Options.ExceptionModel = llvm::ExceptionHandling::WinEH;
  if (LangOpts.hasDWARFExceptions())
    Options.ExceptionModel = llvm::ExceptionHandling::DwarfCFI;
  if (LangOpts.hasWasmExceptions())
    Options.ExceptionModel = llvm::ExceptionHandling::Wasm;

  Options.NoInfsFPMath = LangOpts.NoHonorInfs;
  Options.NoNaNsFPMath = LangOpts.NoHonorNaNs;
  Options.NoZerosInBSS = CodeGenOpts.NoZeroInitializedInBSS;
  Options.UnsafeFPMath = LangOpts.AllowFPReassoc && LangOpts.AllowRecip &&
                         LangOpts.NoSignedZero && LangOpts.ApproxFunc &&
                         (LangOpts.getDefaultFPContractMode() ==
                              LangOptions::FPModeKind::FPM_Fast ||
                          LangOpts.getDefaultFPContractMode() ==
                              LangOptions::FPModeKind::FPM_FastHonorPragmas);
  Options.ApproxFuncFPMath = LangOpts.ApproxFunc;

  Options.BBSections =
      llvm::StringSwitch<llvm::BasicBlockSection>(CodeGenOpts.BBSections)
          .Case("all", llvm::BasicBlockSection::All)
          .Case("labels", llvm::BasicBlockSection::Labels)
          .StartsWith("list=", llvm::BasicBlockSection::List)
          .Case("none", llvm::BasicBlockSection::None)
          .Default(llvm::BasicBlockSection::None);

  if (Options.BBSections == llvm::BasicBlockSection::List) {
    ErrorOr<std::unique_ptr<MemoryBuffer>> MBOrErr =
        MemoryBuffer::getFile(CodeGenOpts.BBSections.substr(5));
    if (!MBOrErr) {
      Diags.Report(diag::err_fe_unable_to_load_basic_block_sections_file)
          << MBOrErr.getError().message();
      return false;
    }
    Options.BBSectionsFuncListBuf = std::move(*MBOrErr);
  }

  Options.EnableMachineFunctionSplitter = CodeGenOpts.SplitMachineFunctions;
  Options.FunctionSections = CodeGenOpts.FunctionSections;
  Options.DataSections = CodeGenOpts.DataSections;
  Options.IgnoreXCOFFVisibility = LangOpts.IgnoreXCOFFVisibility;
  Options.UniqueSectionNames = CodeGenOpts.UniqueSectionNames;
  Options.UniqueBasicBlockSectionNames =
      CodeGenOpts.UniqueBasicBlockSectionNames;
  Options.TLSSize = CodeGenOpts.TLSSize;
  Options.EmulatedTLS = CodeGenOpts.EmulatedTLS;
  Options.DebuggerTuning = CodeGenOpts.getDebuggerTuning();
  Options.EmitStackSizeSection = CodeGenOpts.StackSizeSection;
  Options.StackUsageOutput = CodeGenOpts.StackUsageOutput;
  Options.EmitAddrsig = CodeGenOpts.Addrsig;
  Options.ForceDwarfFrameSection = CodeGenOpts.ForceDwarfFrameSection;
  Options.EmitCallSiteInfo = CodeGenOpts.EmitCallSiteInfo;
  Options.EnableAIXExtendedAltivecABI = LangOpts.EnableAIXExtendedAltivecABI;
  Options.XRayFunctionIndex = CodeGenOpts.XRayFunctionIndex;
  Options.LoopAlignment = CodeGenOpts.LoopAlignment;
  Options.DebugStrictDwarf = CodeGenOpts.DebugStrictDwarf;
  Options.ObjectFilenameForDebug = CodeGenOpts.ObjectFilenameForDebug;
  Options.Hotpatch = CodeGenOpts.HotPatch;
  Options.JMCInstrument = CodeGenOpts.JMCInstrument;
  Options.XCOFFReadOnlyPointers = CodeGenOpts.XCOFFReadOnlyPointers;

  switch (CodeGenOpts.getSwiftAsyncFramePointer()) {
  case CodeGenOptions::SwiftAsyncFramePointerKind::Auto:
    Options.SwiftAsyncFramePointer =
        SwiftAsyncFramePointerMode::DeploymentBased;
    break;

  case CodeGenOptions::SwiftAsyncFramePointerKind::Always:
    Options.SwiftAsyncFramePointer = SwiftAsyncFramePointerMode::Always;
    break;

  case CodeGenOptions::SwiftAsyncFramePointerKind::Never:
    Options.SwiftAsyncFramePointer = SwiftAsyncFramePointerMode::Never;
    break;
  }

  Options.MCOptions.SplitDwarfFile = CodeGenOpts.SplitDwarfFile;
  Options.MCOptions.EmitDwarfUnwind = CodeGenOpts.getEmitDwarfUnwind();
  Options.MCOptions.EmitCompactUnwindNonCanonical =
      CodeGenOpts.EmitCompactUnwindNonCanonical;
  Options.MCOptions.MCRelaxAll = CodeGenOpts.RelaxAll;
  Options.MCOptions.MCSaveTempLabels = CodeGenOpts.SaveTempLabels;
  Options.MCOptions.MCUseDwarfDirectory =
      CodeGenOpts.NoDwarfDirectoryAsm
          ? llvm::MCTargetOptions::DisableDwarfDirectory
          : llvm::MCTargetOptions::EnableDwarfDirectory;
  Options.MCOptions.MCNoExecStack = CodeGenOpts.NoExecStack;
  Options.MCOptions.MCIncrementalLinkerCompatible =
      CodeGenOpts.IncrementalLinkerCompatible;
  Options.MCOptions.MCFatalWarnings = CodeGenOpts.FatalWarnings;
  Options.MCOptions.MCNoWarn = CodeGenOpts.NoWarn;
  Options.MCOptions.AsmVerbose = CodeGenOpts.AsmVerbose;
  Options.MCOptions.Dwarf64 = CodeGenOpts.Dwarf64;
  Options.MCOptions.PreserveAsmComments = CodeGenOpts.PreserveAsmComments;
  Options.MCOptions.ABIName = TargetOpts.ABI;
  for (const auto &Entry : HSOpts.UserEntries)
    if (!Entry.IsFramework &&
        (Entry.Group == frontend::IncludeDirGroup::Quoted ||
         Entry.Group == frontend::IncludeDirGroup::Angled ||
         Entry.Group == frontend::IncludeDirGroup::System))
      Options.MCOptions.IASSearchPaths.push_back(
          Entry.IgnoreSysRoot ? Entry.Path : HSOpts.Sysroot + Entry.Path);
  Options.MCOptions.Argv0 = CodeGenOpts.Argv0;
  Options.MCOptions.CommandLineArgs = CodeGenOpts.CommandLineArgs;
  Options.MCOptions.AsSecureLogFile = CodeGenOpts.AsSecureLogFile;
  Options.MisExpect = CodeGenOpts.MisExpect;

  return true;
}

static std::optional<GCOVOptions>
getGCOVOptions(const CodeGenOptions &CodeGenOpts, const LangOptions &LangOpts) {
  if (CodeGenOpts.CoverageNotesFile.empty() &&
      CodeGenOpts.CoverageDataFile.empty())
    return std::nullopt;
  // Not using 'GCOVOptions::getDefault' allows us to avoid exiting if
  // LLVM's -default-gcov-version flag is set to something invalid.
  GCOVOptions Options;
  Options.EmitNotes = !CodeGenOpts.CoverageNotesFile.empty();
  Options.EmitData = !CodeGenOpts.CoverageDataFile.empty();
  llvm::copy(CodeGenOpts.CoverageVersion, std::begin(Options.Version));
  Options.NoRedZone = CodeGenOpts.DisableRedZone;
  Options.Filter = CodeGenOpts.ProfileFilterFiles;
  Options.Exclude = CodeGenOpts.ProfileExcludeFiles;
  Options.Atomic = CodeGenOpts.AtomicProfileUpdate;
  return Options;
}

static std::optional<InstrProfOptions>
getInstrProfOptions(const CodeGenOptions &CodeGenOpts,
                    const LangOptions &LangOpts) {
  if (!CodeGenOpts.hasProfileClangInstr())
    return std::nullopt;
  InstrProfOptions Options;
  Options.NoRedZone = CodeGenOpts.DisableRedZone;
  Options.InstrProfileOutput = CodeGenOpts.InstrProfileOutput;
  Options.Atomic = CodeGenOpts.AtomicProfileUpdate;
  return Options;
}

static void setCommandLineOpts(const CodeGenOptions &CodeGenOpts) {
  SmallVector<const char *, 16> BackendArgs;
  BackendArgs.push_back("clang"); // Fake program name.
  if (!CodeGenOpts.DebugPass.empty()) {
    BackendArgs.push_back("-debug-pass");
    BackendArgs.push_back(CodeGenOpts.DebugPass.c_str());
  }
  if (!CodeGenOpts.LimitFloatPrecision.empty()) {
    BackendArgs.push_back("-limit-float-precision");
    BackendArgs.push_back(CodeGenOpts.LimitFloatPrecision.c_str());
  }
  // Check for the default "clang" invocation that won't set any cl::opt values.
  // Skip trying to parse the command line invocation to avoid the issues
  // described below.
  if (BackendArgs.size() == 1)
    return;
  BackendArgs.push_back(nullptr);
  // FIXME: The command line parser below is not thread-safe and shares a global
  // state, so this call might crash or overwrite the options of another Clang
  // instance in the same process.
  llvm::cl::ParseCommandLineOptions(BackendArgs.size() - 1,
                                    BackendArgs.data());
}

void EmitAssemblyHelper::CreateTargetMachine(bool MustCreateTM) {
  // Create the TargetMachine for generating code.
  std::string Error;
  std::string Triple = TheModule->getTargetTriple();
  const llvm::Target *TheTarget = TargetRegistry::lookupTarget(Triple, Error);
  if (!TheTarget) {
    if (MustCreateTM)
      Diags.Report(diag::err_fe_unable_to_create_target) << Error;
    return;
  }

  std::optional<llvm::CodeModel::Model> CM = getCodeModel(CodeGenOpts);
  std::string FeaturesStr =
      llvm::join(TargetOpts.Features.begin(), TargetOpts.Features.end(), ",");
  llvm::Reloc::Model RM = CodeGenOpts.RelocationModel;
  std::optional<CodeGenOpt::Level> OptLevelOrNone =
      CodeGenOpt::getLevel(CodeGenOpts.OptimizationLevel);
  assert(OptLevelOrNone && "Invalid optimization level!");
  CodeGenOpt::Level OptLevel = *OptLevelOrNone;

  llvm::TargetOptions Options;
  if (!initTargetOptions(Diags, Options, CodeGenOpts, TargetOpts, LangOpts,
                         HSOpts))
    return;
  TM.reset(TheTarget->createTargetMachine(Triple, TargetOpts.CPU, FeaturesStr,
                                          Options, RM, CM, OptLevel));
}

bool EmitAssemblyHelper::AddEmitPasses(legacy::PassManager &CodeGenPasses,
                                       BackendAction Action,
                                       raw_pwrite_stream &OS,
                                       raw_pwrite_stream *DwoOS) {
  // Add LibraryInfo.
  std::unique_ptr<TargetLibraryInfoImpl> TLII(
      createTLII(TargetTriple, CodeGenOpts));
  CodeGenPasses.add(new TargetLibraryInfoWrapperPass(*TLII));

  // Normal mode, emit a .s or .o file by running the code generator. Note,
  // this also adds codegenerator level optimization passes.
  CodeGenFileType CGFT = getCodeGenFileType(Action);

  // Add ObjC ARC final-cleanup optimizations. This is done as part of the
  // "codegen" passes so that it isn't run multiple times when there is
  // inlining happening.
  if (CodeGenOpts.OptimizationLevel > 0)
    CodeGenPasses.add(createObjCARCContractPass());

  if (TM->addPassesToEmitFile(CodeGenPasses, OS, DwoOS, CGFT,
                              /*DisableVerify=*/!CodeGenOpts.VerifyModule)) {
    Diags.Report(diag::err_fe_unable_to_interface_with_target);
    return false;
  }

  return true;
}

static OptimizationLevel mapToLevel(const CodeGenOptions &Opts) {
  switch (Opts.OptimizationLevel) {
  default:
    llvm_unreachable("Invalid optimization level!");

  case 0:
    return OptimizationLevel::O0;

  case 1:
    return OptimizationLevel::O1;

  case 2:
    switch (Opts.OptimizeSize) {
    default:
      llvm_unreachable("Invalid optimization level for size!");

    case 0:
      return OptimizationLevel::O2;

    case 1:
      return OptimizationLevel::Os;

    case 2:
      return OptimizationLevel::Oz;
    }

  case 3:
    return OptimizationLevel::O3;
  }
}

static void addKCFIPass(const Triple &TargetTriple, const LangOptions &LangOpts,
                        PassBuilder &PB) {
  // If the back-end supports KCFI operand bundle lowering, skip KCFIPass.
  if (TargetTriple.getArch() == llvm::Triple::x86_64 ||
      TargetTriple.isAArch64(64) || TargetTriple.isRISCV())
    return;

  // Ensure we lower KCFI operand bundles with -O0.
  PB.registerOptimizerLastEPCallback(
      [&](ModulePassManager &MPM, OptimizationLevel Level) {
        if (Level == OptimizationLevel::O0 &&
            LangOpts.Sanitize.has(SanitizerKind::KCFI))
          MPM.addPass(createModuleToFunctionPassAdaptor(KCFIPass()));
      });

  // When optimizations are requested, run KCIFPass after InstCombine to
  // avoid unnecessary checks.
  PB.registerPeepholeEPCallback(
      [&](FunctionPassManager &FPM, OptimizationLevel Level) {
        if (Level != OptimizationLevel::O0 &&
            LangOpts.Sanitize.has(SanitizerKind::KCFI))
          FPM.addPass(KCFIPass());
      });
}

static void addSanitizers(const Triple &TargetTriple,
                          const CodeGenOptions &CodeGenOpts,
                          const LangOptions &LangOpts, PassBuilder &PB) {
  auto SanitizersCallback = [&](ModulePassManager &MPM,
                                OptimizationLevel Level) {
    if (CodeGenOpts.hasSanitizeCoverage()) {
      auto SancovOpts = getSancovOptsFromCGOpts(CodeGenOpts);
      MPM.addPass(SanitizerCoveragePass(
          SancovOpts, CodeGenOpts.SanitizeCoverageAllowlistFiles,
          CodeGenOpts.SanitizeCoverageIgnorelistFiles));
    }

    if (CodeGenOpts.hasSanitizeBinaryMetadata()) {
      MPM.addPass(SanitizerBinaryMetadataPass(
          getSanitizerBinaryMetadataOptions(CodeGenOpts),
          CodeGenOpts.SanitizeMetadataIgnorelistFiles));
    }

    auto MSanPass = [&](SanitizerMask Mask, bool CompileKernel) {
      if (LangOpts.Sanitize.has(Mask)) {
        int TrackOrigins = CodeGenOpts.SanitizeMemoryTrackOrigins;
        bool Recover = CodeGenOpts.SanitizeRecover.has(Mask);

        MemorySanitizerOptions options(TrackOrigins, Recover, CompileKernel,
                                       CodeGenOpts.SanitizeMemoryParamRetval);
        MPM.addPass(MemorySanitizerPass(options));
        if (Level != OptimizationLevel::O0) {
          // MemorySanitizer inserts complex instrumentation that mostly follows
          // the logic of the original code, but operates on "shadow" values. It
          // can benefit from re-running some general purpose optimization
          // passes.
          MPM.addPass(RequireAnalysisPass<GlobalsAA, Module>());
          FunctionPassManager FPM;
          FPM.addPass(EarlyCSEPass(true /* Enable mem-ssa. */));
          FPM.addPass(InstCombinePass());
          FPM.addPass(JumpThreadingPass());
          FPM.addPass(GVNPass());
          FPM.addPass(InstCombinePass());
          MPM.addPass(createModuleToFunctionPassAdaptor(std::move(FPM)));
        }
      }
    };
    MSanPass(SanitizerKind::Memory, false);
    MSanPass(SanitizerKind::KernelMemory, true);

    if (LangOpts.Sanitize.has(SanitizerKind::Thread)) {
      MPM.addPass(ModuleThreadSanitizerPass());
      MPM.addPass(createModuleToFunctionPassAdaptor(ThreadSanitizerPass()));
    }

    auto ASanPass = [&](SanitizerMask Mask, bool CompileKernel) {
      if (LangOpts.Sanitize.has(Mask)) {
        bool UseGlobalGC = asanUseGlobalsGC(TargetTriple, CodeGenOpts);
        bool UseOdrIndicator = CodeGenOpts.SanitizeAddressUseOdrIndicator;
        llvm::AsanDtorKind DestructorKind =
            CodeGenOpts.getSanitizeAddressDtor();
        AddressSanitizerOptions Opts;
        Opts.CompileKernel = CompileKernel;
        Opts.Recover = CodeGenOpts.SanitizeRecover.has(Mask);
        Opts.UseAfterScope = CodeGenOpts.SanitizeAddressUseAfterScope;
        Opts.UseAfterReturn = CodeGenOpts.getSanitizeAddressUseAfterReturn();
        MPM.addPass(AddressSanitizerPass(Opts, UseGlobalGC, UseOdrIndicator,
                                         DestructorKind));
      }
    };
    ASanPass(SanitizerKind::Address, false);
    ASanPass(SanitizerKind::KernelAddress, true);

    auto HWASanPass = [&](SanitizerMask Mask, bool CompileKernel) {
      if (LangOpts.Sanitize.has(Mask)) {
        bool Recover = CodeGenOpts.SanitizeRecover.has(Mask);
        MPM.addPass(HWAddressSanitizerPass(
            {CompileKernel, Recover,
             /*DisableOptimization=*/CodeGenOpts.OptimizationLevel == 0}));
      }
    };
    HWASanPass(SanitizerKind::HWAddress, false);
    HWASanPass(SanitizerKind::KernelHWAddress, true);

    if (LangOpts.Sanitize.has(SanitizerKind::DataFlow)) {
      MPM.addPass(DataFlowSanitizerPass(LangOpts.NoSanitizeFiles));
    }
  };
  if (ClSanitizeOnOptimizerEarlyEP) {
    PB.registerOptimizerEarlyEPCallback(
        [SanitizersCallback](ModulePassManager &MPM, OptimizationLevel Level) {
          ModulePassManager NewMPM;
          SanitizersCallback(NewMPM, Level);
          if (!NewMPM.isEmpty()) {
            // Sanitizers can abandon<GlobalsAA>.
            NewMPM.addPass(RequireAnalysisPass<GlobalsAA, Module>());
            MPM.addPass(std::move(NewMPM));
          }
        });
  } else {
    // LastEP does not need GlobalsAA.
    PB.registerOptimizerLastEPCallback(SanitizersCallback);
  }
}

void EmitAssemblyHelper::RunOptimizationPipeline(
    BackendAction Action, std::unique_ptr<raw_pwrite_stream> &OS,
    std::unique_ptr<llvm::ToolOutputFile> &ThinLinkOS) {
  std::optional<PGOOptions> PGOOpt;

  if (CodeGenOpts.hasProfileIRInstr())
    // -fprofile-generate.
    PGOOpt = PGOOptions(
        CodeGenOpts.InstrProfileOutput.empty() ? getDefaultProfileGenName()
                                               : CodeGenOpts.InstrProfileOutput,
        "", "", CodeGenOpts.MemoryProfileUsePath, nullptr, PGOOptions::IRInstr,
        PGOOptions::NoCSAction, CodeGenOpts.DebugInfoForProfiling);
  else if (CodeGenOpts.hasProfileIRUse()) {
    // -fprofile-use.
    auto CSAction = CodeGenOpts.hasProfileCSIRUse() ? PGOOptions::CSIRUse
                                                    : PGOOptions::NoCSAction;
    PGOOpt = PGOOptions(
        CodeGenOpts.ProfileInstrumentUsePath, "",
        CodeGenOpts.ProfileRemappingFile, CodeGenOpts.MemoryProfileUsePath, VFS,
        PGOOptions::IRUse, CSAction, CodeGenOpts.DebugInfoForProfiling);
  } else if (!CodeGenOpts.SampleProfileFile.empty())
    // -fprofile-sample-use
    PGOOpt = PGOOptions(
        CodeGenOpts.SampleProfileFile, "", CodeGenOpts.ProfileRemappingFile,
        CodeGenOpts.MemoryProfileUsePath, VFS, PGOOptions::SampleUse,
        PGOOptions::NoCSAction, CodeGenOpts.DebugInfoForProfiling,
        CodeGenOpts.PseudoProbeForProfiling);
  else if (!CodeGenOpts.MemoryProfileUsePath.empty())
    // -fmemory-profile-use (without any of the above options)
    PGOOpt = PGOOptions("", "", "", CodeGenOpts.MemoryProfileUsePath, VFS,
                        PGOOptions::NoAction, PGOOptions::NoCSAction,
                        CodeGenOpts.DebugInfoForProfiling);
  else if (CodeGenOpts.PseudoProbeForProfiling)
    // -fpseudo-probe-for-profiling
    PGOOpt = PGOOptions("", "", "", /*MemoryProfile=*/"", nullptr,
                        PGOOptions::NoAction, PGOOptions::NoCSAction,
                        CodeGenOpts.DebugInfoForProfiling, true);
  else if (CodeGenOpts.DebugInfoForProfiling)
    // -fdebug-info-for-profiling
    PGOOpt = PGOOptions("", "", "", /*MemoryProfile=*/"", nullptr,
                        PGOOptions::NoAction, PGOOptions::NoCSAction, true);

  // Check to see if we want to generate a CS profile.
  if (CodeGenOpts.hasProfileCSIRInstr()) {
    assert(!CodeGenOpts.hasProfileCSIRUse() &&
           "Cannot have both CSProfileUse pass and CSProfileGen pass at "
           "the same time");
    if (PGOOpt) {
      assert(PGOOpt->Action != PGOOptions::IRInstr &&
             PGOOpt->Action != PGOOptions::SampleUse &&
             "Cannot run CSProfileGen pass with ProfileGen or SampleUse "
             " pass");
      PGOOpt->CSProfileGenFile = CodeGenOpts.InstrProfileOutput.empty()
                                     ? getDefaultProfileGenName()
                                     : CodeGenOpts.InstrProfileOutput;
      PGOOpt->CSAction = PGOOptions::CSIRInstr;
    } else
      PGOOpt =
          PGOOptions("",
                     CodeGenOpts.InstrProfileOutput.empty()
                         ? getDefaultProfileGenName()
                         : CodeGenOpts.InstrProfileOutput,
                     "", /*MemoryProfile=*/"", nullptr, PGOOptions::NoAction,
                     PGOOptions::CSIRInstr, CodeGenOpts.DebugInfoForProfiling);
  }
  if (TM)
    TM->setPGOOption(PGOOpt);

  PipelineTuningOptions PTO;
  PTO.LoopUnrolling = CodeGenOpts.UnrollLoops;
  // For historical reasons, loop interleaving is set to mirror setting for loop
  // unrolling.
  PTO.LoopInterleaving = CodeGenOpts.UnrollLoops;
  PTO.LoopVectorization = CodeGenOpts.VectorizeLoop;
  PTO.SLPVectorization = CodeGenOpts.VectorizeSLP;
  PTO.MergeFunctions = CodeGenOpts.MergeFunctions;
  // Only enable CGProfilePass when using integrated assembler, since
  // non-integrated assemblers don't recognize .cgprofile section.
  PTO.CallGraphProfile = !CodeGenOpts.DisableIntegratedAS;
  // Enable a custom optimization pipeline for non-user SYCL code.
  PTO.OptimizeSYCLFramework =
      CodeGenOpts.OptimizeSYCLFramework && !CodeGenOpts.DisableLLVMPasses;
  PTO.UnifiedLTO = CodeGenOpts.UnifiedLTO;

  LoopAnalysisManager LAM;
  FunctionAnalysisManager FAM;
  CGSCCAnalysisManager CGAM;
  ModuleAnalysisManager MAM;

  bool DebugPassStructure = CodeGenOpts.DebugPass == "Structure";
  PassInstrumentationCallbacks PIC;
  PrintPassOptions PrintPassOpts;
  PrintPassOpts.Indent = DebugPassStructure;
  PrintPassOpts.SkipAnalyses = DebugPassStructure;
  StandardInstrumentations SI(
      TheModule->getContext(),
      (CodeGenOpts.DebugPassManager || DebugPassStructure),
      CodeGenOpts.VerifyEach, PrintPassOpts);
  SI.registerCallbacks(PIC, &MAM);
  PassBuilder PB(TM.get(), PTO, PGOOpt, &PIC);

  // Handle the assignment tracking feature options.
  switch (CodeGenOpts.getAssignmentTrackingMode()) {
  case CodeGenOptions::AssignmentTrackingOpts::Forced:
    PB.registerPipelineStartEPCallback(
        [&](ModulePassManager &MPM, OptimizationLevel Level) {
          MPM.addPass(AssignmentTrackingPass());
        });
    break;
  case CodeGenOptions::AssignmentTrackingOpts::Enabled:
    // Disable assignment tracking in LTO builds for now as the performance
    // cost is too high. Disable for LLDB tuning due to llvm.org/PR43126.
    if (!CodeGenOpts.PrepareForThinLTO && !CodeGenOpts.PrepareForLTO &&
        CodeGenOpts.getDebuggerTuning() != llvm::DebuggerKind::LLDB) {
      PB.registerPipelineStartEPCallback(
          [&](ModulePassManager &MPM, OptimizationLevel Level) {
            // Only use assignment tracking if optimisations are enabled.
            if (Level != OptimizationLevel::O0)
              MPM.addPass(AssignmentTrackingPass());
          });
    }
    break;
  case CodeGenOptions::AssignmentTrackingOpts::Disabled:
    break;
  }

  // Enable verify-debuginfo-preserve-each for new PM.
  DebugifyEachInstrumentation Debugify;
  DebugInfoPerPass DebugInfoBeforePass;
  if (CodeGenOpts.EnableDIPreservationVerify) {
    Debugify.setDebugifyMode(DebugifyMode::OriginalDebugInfo);
    Debugify.setDebugInfoBeforePass(DebugInfoBeforePass);

    if (!CodeGenOpts.DIBugsReportFilePath.empty())
      Debugify.setOrigDIVerifyBugsReportFilePath(
          CodeGenOpts.DIBugsReportFilePath);
    Debugify.registerCallbacks(PIC, MAM);
  }
  // Attempt to load pass plugins and register their callbacks with PB.
  for (auto &PluginFN : CodeGenOpts.PassPlugins) {
    auto PassPlugin = PassPlugin::Load(PluginFN);
    if (PassPlugin) {
      PassPlugin->registerPassBuilderCallbacks(PB);
    } else {
      Diags.Report(diag::err_fe_unable_to_load_plugin)
          << PluginFN << toString(PassPlugin.takeError());
    }
  }
#define HANDLE_EXTENSION(Ext)                                                  \
  get##Ext##PluginInfo().RegisterPassBuilderCallbacks(PB);
#include "llvm/Support/Extension.def"

  // Register the target library analysis directly and give it a customized
  // preset TLI.
  std::unique_ptr<TargetLibraryInfoImpl> TLII(
      createTLII(TargetTriple, CodeGenOpts));
  FAM.registerPass([&] { return TargetLibraryAnalysis(*TLII); });

  // Register all the basic analyses with the managers.
  PB.registerModuleAnalyses(MAM);
  PB.registerCGSCCAnalyses(CGAM);
  PB.registerFunctionAnalyses(FAM);
  PB.registerLoopAnalyses(LAM);
  PB.crossRegisterProxies(LAM, FAM, CGAM, MAM);

  ModulePassManager MPM;

  if (!CodeGenOpts.DisableLLVMPasses) {
    // Map our optimization levels into one of the distinct levels used to
    // configure the pipeline.
    OptimizationLevel Level = mapToLevel(CodeGenOpts);

    if (LangOpts.SYCLIsDevice)
      PB.registerPipelineStartEPCallback(
          [&](ModulePassManager &MPM, OptimizationLevel Level) {
            MPM.addPass(ESIMDVerifierPass(LangOpts.SYCLESIMDForceStatelessMem));
            MPM.addPass(
                SYCLPropagateAspectsUsagePass(/*ExcludeAspects=*/{"fp64"}));
          });

    // Add the InferAddressSpaces pass for all the SPIR[V] targets
    if (TargetTriple.isSPIR() || TargetTriple.isSPIRV()) {
      PB.registerOptimizerLastEPCallback(
          [](ModulePassManager &MPM, OptimizationLevel Level) {
            MPM.addPass(createModuleToFunctionPassAdaptor(
                InferAddressSpacesPass(clang::targets::SPIR_GENERIC_AS)));
          });
    }

    bool IsThinLTO = CodeGenOpts.PrepareForThinLTO;
    bool IsLTO = CodeGenOpts.PrepareForLTO;

    if (LangOpts.ObjCAutoRefCount) {
      PB.registerPipelineStartEPCallback(
          [](ModulePassManager &MPM, OptimizationLevel Level) {
            if (Level != OptimizationLevel::O0)
              MPM.addPass(
                  createModuleToFunctionPassAdaptor(ObjCARCExpandPass()));
          });
      PB.registerPipelineEarlySimplificationEPCallback(
          [](ModulePassManager &MPM, OptimizationLevel Level) {
            if (Level != OptimizationLevel::O0)
              MPM.addPass(ObjCARCAPElimPass());
          });
      PB.registerScalarOptimizerLateEPCallback(
          [](FunctionPassManager &FPM, OptimizationLevel Level) {
            if (Level != OptimizationLevel::O0)
              FPM.addPass(ObjCARCOptPass());
          });
    }

    // If we reached here with a non-empty index file name, then the index
    // file was empty and we are not performing ThinLTO backend compilation
    // (used in testing in a distributed build environment).
    bool IsThinLTOPostLink = !CodeGenOpts.ThinLTOIndexFile.empty();
    // If so drop any the type test assume sequences inserted for whole program
    // vtables so that codegen doesn't complain.
    if (IsThinLTOPostLink)
      PB.registerPipelineStartEPCallback(
          [](ModulePassManager &MPM, OptimizationLevel Level) {
            MPM.addPass(LowerTypeTestsPass(/*ExportSummary=*/nullptr,
                                           /*ImportSummary=*/nullptr,
                                           /*DropTypeTests=*/true));
          });

    if (CodeGenOpts.InstrumentFunctions ||
        CodeGenOpts.InstrumentFunctionEntryBare ||
        CodeGenOpts.InstrumentFunctionsAfterInlining ||
        CodeGenOpts.InstrumentForProfiling) {
      PB.registerPipelineStartEPCallback(
          [](ModulePassManager &MPM, OptimizationLevel Level) {
            MPM.addPass(createModuleToFunctionPassAdaptor(
                EntryExitInstrumenterPass(/*PostInlining=*/false)));
          });
      PB.registerOptimizerLastEPCallback(
          [](ModulePassManager &MPM, OptimizationLevel Level) {
            MPM.addPass(createModuleToFunctionPassAdaptor(
                EntryExitInstrumenterPass(/*PostInlining=*/true)));
          });
    }

    // Register callbacks to schedule sanitizer passes at the appropriate part
    // of the pipeline.
    if (LangOpts.Sanitize.has(SanitizerKind::LocalBounds))
      PB.registerScalarOptimizerLateEPCallback(
          [](FunctionPassManager &FPM, OptimizationLevel Level) {
            FPM.addPass(BoundsCheckingPass());
          });

    // Don't add sanitizers if we are here from ThinLTO PostLink. That already
    // done on PreLink stage.
    if (!IsThinLTOPostLink) {
      addSanitizers(TargetTriple, CodeGenOpts, LangOpts, PB);
      addKCFIPass(TargetTriple, LangOpts, PB);
    }

    if (std::optional<GCOVOptions> Options =
            getGCOVOptions(CodeGenOpts, LangOpts))
      PB.registerPipelineStartEPCallback(
          [Options](ModulePassManager &MPM, OptimizationLevel Level) {
            MPM.addPass(GCOVProfilerPass(*Options));
          });
    if (std::optional<InstrProfOptions> Options =
            getInstrProfOptions(CodeGenOpts, LangOpts))
      PB.registerPipelineStartEPCallback(
          [Options](ModulePassManager &MPM, OptimizationLevel Level) {
            MPM.addPass(InstrProfiling(*Options, false));
          });

    // TODO: Consider passing the MemoryProfileOutput to the pass builder via
    // the PGOOptions, and set this up there.
    if (!CodeGenOpts.MemoryProfileOutput.empty()) {
      PB.registerOptimizerLastEPCallback(
          [](ModulePassManager &MPM, OptimizationLevel Level) {
            MPM.addPass(createModuleToFunctionPassAdaptor(MemProfilerPass()));
            MPM.addPass(ModuleMemProfilerPass());
          });
    }

<<<<<<< HEAD
    if (CodeGenOpts.DisableSYCLEarlyOpts) {
      MPM =
          PB.buildO0DefaultPipeline(OptimizationLevel::O0, IsLTO || IsThinLTO);
    } else if (IsThinLTO || (IsLTO && CodeGenOpts.UnifiedLTO)) {
=======
    bool IsThinOrUnifiedLTO = IsThinLTO || (IsLTO && CodeGenOpts.UnifiedLTO);
    if (CodeGenOpts.FatLTO) {
      MPM = PB.buildFatLTODefaultPipeline(Level, IsThinOrUnifiedLTO,
                                          IsThinOrUnifiedLTO ||
                                              shouldEmitRegularLTOSummary());
    } else if (IsThinOrUnifiedLTO) {
>>>>>>> 610fc5cb
      MPM = PB.buildThinLTOPreLinkDefaultPipeline(Level);
    } else if (IsLTO) {
      MPM = PB.buildLTOPreLinkDefaultPipeline(Level);
    } else {
      MPM = PB.buildPerModuleDefaultPipeline(Level);
    }

    if (LangOpts.SYCLIsDevice) {
      MPM.addPass(SYCLMutatePrintfAddrspacePass());
      if (LangOpts.EnableDAEInSpirKernels)
        MPM.addPass(DeadArgumentEliminationSYCLPass());

      // Rerun aspect propagation without warning diagnostics.
      MPM.addPass(SYCLPropagateAspectsUsagePass(/*ExcludeAspects=*/{},
                                                /*ValidateAspects=*/false));

      // Add attribute corresponding to optimization level.
      MPM.addPass(SYCLAddOptLevelAttributePass(CodeGenOpts.OptimizationLevel));

      // Add SPIRITTAnnotations pass to the pass manager if
      // -fsycl-instrument-device-code option was passed. This option can be
      // used only with spir triple.
      if (CodeGenOpts.SPIRITTAnnotations) {
        assert(
            TargetTriple.isSPIR() &&
            "ITT annotations can only be added to a module with spir target");
        MPM.addPass(SPIRITTAnnotationsPass());
      }

      // Allocate static local memory in SYCL kernel scope for each allocation
      // call.
      MPM.addPass(SYCLLowerWGLocalMemoryPass());

      // Process properties and annotations
      MPM.addPass(CompileTimePropertiesPass());

      if (LangOpts.SYCLIsNativeCPU) {
        MPM.addPass(
            EmitSYCLNativeCPUHeaderPass(getNativeCPUHeaderName(LangOpts)));
        MPM.addPass(PrepareSYCLNativeCPUPass());
      }
    }
  }

  // Add a verifier pass if requested. We don't have to do this if the action
  // requires code generation because there will already be a verifier pass in
  // the code-generation pipeline.
  if (!actionRequiresCodeGen(Action) && CodeGenOpts.VerifyModule)
    MPM.addPass(VerifierPass());

  if (Action == Backend_EmitBC || Action == Backend_EmitLL) {
    if (CodeGenOpts.PrepareForThinLTO && !CodeGenOpts.DisableLLVMPasses) {
      if (!TheModule->getModuleFlag("EnableSplitLTOUnit"))
        TheModule->addModuleFlag(Module::Error, "EnableSplitLTOUnit",
                                 CodeGenOpts.EnableSplitLTOUnit);
      if (Action == Backend_EmitBC) {
        if (!CodeGenOpts.ThinLinkBitcodeFile.empty()) {
          ThinLinkOS = openOutputFile(CodeGenOpts.ThinLinkBitcodeFile);
          if (!ThinLinkOS)
            return;
        }
        if (CodeGenOpts.UnifiedLTO)
          TheModule->addModuleFlag(Module::Error, "UnifiedLTO", uint32_t(1));
        MPM.addPass(ThinLTOBitcodeWriterPass(
            *OS, ThinLinkOS ? &ThinLinkOS->os() : nullptr));
      } else {
        MPM.addPass(PrintModulePass(*OS, "", CodeGenOpts.EmitLLVMUseLists,
                                    /*EmitLTOSummary=*/true));
      }

    } else {
      // Emit a module summary by default for Regular LTO except for ld64
      // targets
      bool EmitLTOSummary = shouldEmitRegularLTOSummary();
      if (EmitLTOSummary) {
        if (!TheModule->getModuleFlag("ThinLTO") && !CodeGenOpts.UnifiedLTO)
          TheModule->addModuleFlag(Module::Error, "ThinLTO", uint32_t(0));
        if (!TheModule->getModuleFlag("EnableSplitLTOUnit"))
          TheModule->addModuleFlag(Module::Error, "EnableSplitLTOUnit",
                                   uint32_t(1));
        if (CodeGenOpts.UnifiedLTO)
          TheModule->addModuleFlag(Module::Error, "UnifiedLTO", uint32_t(1));
      }
      if (Action == Backend_EmitBC)
        MPM.addPass(BitcodeWriterPass(*OS, CodeGenOpts.EmitLLVMUseLists,
                                      EmitLTOSummary));
      else
        MPM.addPass(PrintModulePass(*OS, "", CodeGenOpts.EmitLLVMUseLists,
                                    EmitLTOSummary));
    }
  }
  if (CodeGenOpts.FatLTO) {
    // Set module flags, like EnableSplitLTOUnit and UnifiedLTO, since FatLTO
    // uses a different action than Backend_EmitBC or Backend_EmitLL.
    bool IsThinOrUnifiedLTO =
        CodeGenOpts.PrepareForThinLTO ||
        (CodeGenOpts.PrepareForLTO && CodeGenOpts.UnifiedLTO);
    if (!TheModule->getModuleFlag("ThinLTO"))
      TheModule->addModuleFlag(Module::Error, "ThinLTO",
                               uint32_t(IsThinOrUnifiedLTO));
    if (!TheModule->getModuleFlag("EnableSplitLTOUnit"))
      TheModule->addModuleFlag(Module::Error, "EnableSplitLTOUnit",
                               uint32_t(CodeGenOpts.EnableSplitLTOUnit));
    if (CodeGenOpts.UnifiedLTO && !TheModule->getModuleFlag("UnifiedLTO"))
      TheModule->addModuleFlag(Module::Error, "UnifiedLTO", uint32_t(1));
  }

  // Now that we have all of the passes ready, run them.
  {
    PrettyStackTraceString CrashInfo("Optimizer");
    llvm::TimeTraceScope TimeScope("Optimizer");
    MPM.run(*TheModule, MAM);
  }
}

void EmitAssemblyHelper::RunCodegenPipeline(
    BackendAction Action, std::unique_ptr<raw_pwrite_stream> &OS,
    std::unique_ptr<llvm::ToolOutputFile> &DwoOS) {
  // We still use the legacy PM to run the codegen pipeline since the new PM
  // does not work with the codegen pipeline.
  // FIXME: make the new PM work with the codegen pipeline.
  legacy::PassManager CodeGenPasses;

  // Append any output we need to the pass manager.
  switch (Action) {
  case Backend_EmitAssembly:
  case Backend_EmitMCNull:
  case Backend_EmitObj:
    CodeGenPasses.add(
        createTargetTransformInfoWrapperPass(getTargetIRAnalysis()));
    if (!CodeGenOpts.SplitDwarfOutput.empty()) {
      DwoOS = openOutputFile(CodeGenOpts.SplitDwarfOutput);
      if (!DwoOS)
        return;
    }
    if (!AddEmitPasses(CodeGenPasses, Action, *OS,
                       DwoOS ? &DwoOS->os() : nullptr))
      // FIXME: Should we handle this error differently?
      return;
    break;
  default:
    return;
  }

  {
    PrettyStackTraceString CrashInfo("Code generation");
    llvm::TimeTraceScope TimeScope("CodeGenPasses");
    CodeGenPasses.run(*TheModule);
  }
}

void EmitAssemblyHelper::EmitAssembly(BackendAction Action,
                                      std::unique_ptr<raw_pwrite_stream> OS) {
  TimeRegion Region(CodeGenOpts.TimePasses ? &CodeGenerationTime : nullptr);
  setCommandLineOpts(CodeGenOpts);

  bool RequiresCodeGen = actionRequiresCodeGen(Action);
  CreateTargetMachine(RequiresCodeGen);

  if (RequiresCodeGen && !TM)
    return;
  if (TM)
    TheModule->setDataLayout(TM->createDataLayout());

  // Before executing passes, print the final values of the LLVM options.
  cl::PrintOptionValues();

  std::unique_ptr<llvm::ToolOutputFile> ThinLinkOS, DwoOS;
  RunOptimizationPipeline(Action, OS, ThinLinkOS);
  RunCodegenPipeline(Action, OS, DwoOS);

  if (ThinLinkOS)
    ThinLinkOS->keep();
  if (DwoOS)
    DwoOS->keep();
}

static void runThinLTOBackend(
    DiagnosticsEngine &Diags, ModuleSummaryIndex *CombinedIndex, Module *M,
    const HeaderSearchOptions &HeaderOpts, const CodeGenOptions &CGOpts,
    const clang::TargetOptions &TOpts, const LangOptions &LOpts,
    std::unique_ptr<raw_pwrite_stream> OS, std::string SampleProfile,
    std::string ProfileRemapping, BackendAction Action) {
  StringMap<DenseMap<GlobalValue::GUID, GlobalValueSummary *>>
      ModuleToDefinedGVSummaries;
  CombinedIndex->collectDefinedGVSummariesPerModule(ModuleToDefinedGVSummaries);

  setCommandLineOpts(CGOpts);

  // We can simply import the values mentioned in the combined index, since
  // we should only invoke this using the individual indexes written out
  // via a WriteIndexesThinBackend.
  FunctionImporter::ImportMapTy ImportList;
  if (!lto::initImportList(*M, *CombinedIndex, ImportList))
    return;

  auto AddStream = [&](size_t Task, const Twine &ModuleName) {
    return std::make_unique<CachedFileStream>(std::move(OS),
                                              CGOpts.ObjectFilenameForDebug);
  };
  lto::Config Conf;
  if (CGOpts.SaveTempsFilePrefix != "") {
    if (Error E = Conf.addSaveTemps(CGOpts.SaveTempsFilePrefix + ".",
                                    /* UseInputModulePath */ false)) {
      handleAllErrors(std::move(E), [&](ErrorInfoBase &EIB) {
        errs() << "Error setting up ThinLTO save-temps: " << EIB.message()
               << '\n';
      });
    }
  }
  Conf.CPU = TOpts.CPU;
  Conf.CodeModel = getCodeModel(CGOpts);
  Conf.MAttrs = TOpts.Features;
  Conf.RelocModel = CGOpts.RelocationModel;
  std::optional<CodeGenOpt::Level> OptLevelOrNone =
      CodeGenOpt::getLevel(CGOpts.OptimizationLevel);
  assert(OptLevelOrNone && "Invalid optimization level!");
  Conf.CGOptLevel = *OptLevelOrNone;
  Conf.OptLevel = CGOpts.OptimizationLevel;
  initTargetOptions(Diags, Conf.Options, CGOpts, TOpts, LOpts, HeaderOpts);
  Conf.SampleProfile = std::move(SampleProfile);
  Conf.PTO.LoopUnrolling = CGOpts.UnrollLoops;
  // For historical reasons, loop interleaving is set to mirror setting for loop
  // unrolling.
  Conf.PTO.LoopInterleaving = CGOpts.UnrollLoops;
  Conf.PTO.LoopVectorization = CGOpts.VectorizeLoop;
  Conf.PTO.SLPVectorization = CGOpts.VectorizeSLP;
  // Only enable CGProfilePass when using integrated assembler, since
  // non-integrated assemblers don't recognize .cgprofile section.
  Conf.PTO.CallGraphProfile = !CGOpts.DisableIntegratedAS;

  // Context sensitive profile.
  if (CGOpts.hasProfileCSIRInstr()) {
    Conf.RunCSIRInstr = true;
    Conf.CSIRProfile = std::move(CGOpts.InstrProfileOutput);
  } else if (CGOpts.hasProfileCSIRUse()) {
    Conf.RunCSIRInstr = false;
    Conf.CSIRProfile = std::move(CGOpts.ProfileInstrumentUsePath);
  }

  Conf.ProfileRemapping = std::move(ProfileRemapping);
  Conf.DebugPassManager = CGOpts.DebugPassManager;
  Conf.VerifyEach = CGOpts.VerifyEach;
  Conf.RemarksWithHotness = CGOpts.DiagnosticsWithHotness;
  Conf.RemarksFilename = CGOpts.OptRecordFile;
  Conf.RemarksPasses = CGOpts.OptRecordPasses;
  Conf.RemarksFormat = CGOpts.OptRecordFormat;
  Conf.SplitDwarfFile = CGOpts.SplitDwarfFile;
  Conf.SplitDwarfOutput = CGOpts.SplitDwarfOutput;
  switch (Action) {
  case Backend_EmitNothing:
    Conf.PreCodeGenModuleHook = [](size_t Task, const Module &Mod) {
      return false;
    };
    break;
  case Backend_EmitLL:
    Conf.PreCodeGenModuleHook = [&](size_t Task, const Module &Mod) {
      M->print(*OS, nullptr, CGOpts.EmitLLVMUseLists);
      return false;
    };
    break;
  case Backend_EmitBC:
    Conf.PreCodeGenModuleHook = [&](size_t Task, const Module &Mod) {
      WriteBitcodeToFile(*M, *OS, CGOpts.EmitLLVMUseLists);
      return false;
    };
    break;
  default:
    Conf.CGFileType = getCodeGenFileType(Action);
    break;
  }
  if (Error E =
          thinBackend(Conf, -1, AddStream, *M, *CombinedIndex, ImportList,
                      ModuleToDefinedGVSummaries[M->getModuleIdentifier()],
                      /* ModuleMap */ nullptr, CGOpts.CmdArgs)) {
    handleAllErrors(std::move(E), [&](ErrorInfoBase &EIB) {
      errs() << "Error running ThinLTO backend: " << EIB.message() << '\n';
    });
  }
}

void clang::EmitBackendOutput(DiagnosticsEngine &Diags,
                              const HeaderSearchOptions &HeaderOpts,
                              const CodeGenOptions &CGOpts,
                              const clang::TargetOptions &TOpts,
                              const LangOptions &LOpts, StringRef TDesc,
                              Module *M, BackendAction Action,
                              IntrusiveRefCntPtr<llvm::vfs::FileSystem> VFS,
                              std::unique_ptr<raw_pwrite_stream> OS) {

  llvm::TimeTraceScope TimeScope("Backend");

  std::unique_ptr<llvm::Module> EmptyModule;
  if (!CGOpts.ThinLTOIndexFile.empty()) {
    // If we are performing a ThinLTO importing compile, load the function index
    // into memory and pass it into runThinLTOBackend, which will run the
    // function importer and invoke LTO passes.
    std::unique_ptr<ModuleSummaryIndex> CombinedIndex;
    if (Error E = llvm::getModuleSummaryIndexForFile(
                      CGOpts.ThinLTOIndexFile,
                      /*IgnoreEmptyThinLTOIndexFile*/ true)
                      .moveInto(CombinedIndex)) {
      logAllUnhandledErrors(std::move(E), errs(),
                            "Error loading index file '" +
                            CGOpts.ThinLTOIndexFile + "': ");
      return;
    }

    // A null CombinedIndex means we should skip ThinLTO compilation
    // (LLVM will optionally ignore empty index files, returning null instead
    // of an error).
    if (CombinedIndex) {
      if (!CombinedIndex->skipModuleByDistributedBackend()) {
        runThinLTOBackend(Diags, CombinedIndex.get(), M, HeaderOpts, CGOpts,
                          TOpts, LOpts, std::move(OS), CGOpts.SampleProfileFile,
                          CGOpts.ProfileRemappingFile, Action);
        return;
      }
      // Distributed indexing detected that nothing from the module is needed
      // for the final linking. So we can skip the compilation. We sill need to
      // output an empty object file to make sure that a linker does not fail
      // trying to read it. Also for some features, like CFI, we must skip
      // the compilation as CombinedIndex does not contain all required
      // information.
      EmptyModule = std::make_unique<llvm::Module>("empty", M->getContext());
      EmptyModule->setTargetTriple(M->getTargetTriple());
      M = EmptyModule.get();
    }
  }

  EmitAssemblyHelper AsmHelper(Diags, HeaderOpts, CGOpts, TOpts, LOpts, M, VFS);
  AsmHelper.EmitAssembly(Action, std::move(OS));

  // Verify clang's TargetInfo DataLayout against the LLVM TargetMachine's
  // DataLayout.
  if (AsmHelper.TM) {
    std::string DLDesc = M->getDataLayout().getStringRepresentation();
    if (DLDesc != TDesc) {
      unsigned DiagID = Diags.getCustomDiagID(
          DiagnosticsEngine::Error, "backend data layout '%0' does not match "
                                    "expected target description '%1'");
      Diags.Report(DiagID) << DLDesc << TDesc;
    }
  }
}

// With -fembed-bitcode, save a copy of the llvm IR as data in the
// __LLVM,__bitcode section.
void clang::EmbedBitcode(llvm::Module *M, const CodeGenOptions &CGOpts,
                         llvm::MemoryBufferRef Buf) {
  if (CGOpts.getEmbedBitcode() == CodeGenOptions::Embed_Off)
    return;
  llvm::embedBitcodeInModule(
      *M, Buf, CGOpts.getEmbedBitcode() != CodeGenOptions::Embed_Marker,
      CGOpts.getEmbedBitcode() != CodeGenOptions::Embed_Bitcode,
      CGOpts.CmdArgs);
}

void clang::EmbedObject(llvm::Module *M, const CodeGenOptions &CGOpts,
                        DiagnosticsEngine &Diags) {
  if (CGOpts.OffloadObjects.empty())
    return;

  for (StringRef OffloadObject : CGOpts.OffloadObjects) {
    llvm::ErrorOr<std::unique_ptr<llvm::MemoryBuffer>> ObjectOrErr =
        llvm::MemoryBuffer::getFileOrSTDIN(OffloadObject);
    if (std::error_code EC = ObjectOrErr.getError()) {
      auto DiagID = Diags.getCustomDiagID(DiagnosticsEngine::Error,
                                          "could not open '%0' for embedding");
      Diags.Report(DiagID) << OffloadObject;
      return;
    }

    llvm::embedBufferInModule(*M, **ObjectOrErr, ".llvm.offloading",
                              Align(object::OffloadBinary::getAlignment()));
  }
}<|MERGE_RESOLUTION|>--- conflicted
+++ resolved
@@ -65,11 +65,8 @@
 #include "llvm/Target/TargetOptions.h"
 #include "llvm/TargetParser/SubtargetFeature.h"
 #include "llvm/TargetParser/Triple.h"
-<<<<<<< HEAD
 #include "llvm/Transforms/IPO/DeadArgumentElimination.h"
-=======
 #include "llvm/Transforms/IPO/EmbedBitcodePass.h"
->>>>>>> 610fc5cb
 #include "llvm/Transforms/IPO/LowerTypeTests.h"
 #include "llvm/Transforms/IPO/ThinLTOBitcodeWriter.h"
 #include "llvm/Transforms/InstCombine/InstCombine.h"
@@ -1052,19 +1049,15 @@
           });
     }
 
-<<<<<<< HEAD
+    bool IsThinOrUnifiedLTO = IsThinLTO || (IsLTO && CodeGenOpts.UnifiedLTO);
     if (CodeGenOpts.DisableSYCLEarlyOpts) {
       MPM =
           PB.buildO0DefaultPipeline(OptimizationLevel::O0, IsLTO || IsThinLTO);
-    } else if (IsThinLTO || (IsLTO && CodeGenOpts.UnifiedLTO)) {
-=======
-    bool IsThinOrUnifiedLTO = IsThinLTO || (IsLTO && CodeGenOpts.UnifiedLTO);
-    if (CodeGenOpts.FatLTO) {
+    } else if (CodeGenOpts.FatLTO) {
       MPM = PB.buildFatLTODefaultPipeline(Level, IsThinOrUnifiedLTO,
                                           IsThinOrUnifiedLTO ||
                                               shouldEmitRegularLTOSummary());
     } else if (IsThinOrUnifiedLTO) {
->>>>>>> 610fc5cb
       MPM = PB.buildThinLTOPreLinkDefaultPipeline(Level);
     } else if (IsLTO) {
       MPM = PB.buildLTOPreLinkDefaultPipeline(Level);
