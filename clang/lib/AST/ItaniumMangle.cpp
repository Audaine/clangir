//===--- ItaniumMangle.cpp - Itanium C++ Name Mangling ----------*- C++ -*-===//
//
// Part of the LLVM Project, under the Apache License v2.0 with LLVM Exceptions.
// See https://llvm.org/LICENSE.txt for license information.
// SPDX-License-Identifier: Apache-2.0 WITH LLVM-exception
//
//===----------------------------------------------------------------------===//
//
// Implements C++ name mangling according to the Itanium C++ ABI,
// which is used in GCC 3.2 and newer (and many compilers that are
// ABI-compatible with GCC):
//
//   http://itanium-cxx-abi.github.io/cxx-abi/abi.html#mangling
//
//===----------------------------------------------------------------------===//

#include "clang/AST/ASTContext.h"
#include "clang/AST/Attr.h"
#include "clang/AST/Decl.h"
#include "clang/AST/DeclCXX.h"
#include "clang/AST/DeclObjC.h"
#include "clang/AST/DeclOpenMP.h"
#include "clang/AST/DeclTemplate.h"
#include "clang/AST/Expr.h"
#include "clang/AST/ExprCXX.h"
#include "clang/AST/ExprConcepts.h"
#include "clang/AST/ExprObjC.h"
#include "clang/AST/Mangle.h"
#include "clang/AST/TypeLoc.h"
#include "clang/Basic/ABI.h"
#include "clang/Basic/Module.h"
#include "clang/Basic/SourceManager.h"
#include "clang/Basic/TargetInfo.h"
#include "clang/Basic/Thunk.h"
#include "llvm/ADT/StringExtras.h"
#include "llvm/Support/ErrorHandling.h"
#include "llvm/Support/raw_ostream.h"

using namespace clang;

namespace {

/// Retrieve the declaration context that should be used when mangling the given
/// declaration.
static const DeclContext *getEffectiveDeclContext(const Decl *D) {
  // The ABI assumes that lambda closure types that occur within
  // default arguments live in the context of the function. However, due to
  // the way in which Clang parses and creates function declarations, this is
  // not the case: the lambda closure type ends up living in the context
  // where the function itself resides, because the function declaration itself
  // had not yet been created. Fix the context here.
  if (const CXXRecordDecl *RD = dyn_cast<CXXRecordDecl>(D)) {
    if (RD->isLambda())
      if (ParmVarDecl *ContextParam
            = dyn_cast_or_null<ParmVarDecl>(RD->getLambdaContextDecl()))
        return ContextParam->getDeclContext();
  }

  // Perform the same check for block literals.
  if (const BlockDecl *BD = dyn_cast<BlockDecl>(D)) {
    if (ParmVarDecl *ContextParam
          = dyn_cast_or_null<ParmVarDecl>(BD->getBlockManglingContextDecl()))
      return ContextParam->getDeclContext();
  }

  const DeclContext *DC = D->getDeclContext();
  if (isa<CapturedDecl>(DC) || isa<OMPDeclareReductionDecl>(DC) ||
      isa<OMPDeclareMapperDecl>(DC)) {
    return getEffectiveDeclContext(cast<Decl>(DC));
  }

  if (const auto *VD = dyn_cast<VarDecl>(D))
    if (VD->isExternC())
      return VD->getASTContext().getTranslationUnitDecl();

  if (const auto *FD = dyn_cast<FunctionDecl>(D))
    if (FD->isExternC())
      return FD->getASTContext().getTranslationUnitDecl();

  return DC->getRedeclContext();
}

static const DeclContext *getEffectiveParentContext(const DeclContext *DC) {
  return getEffectiveDeclContext(cast<Decl>(DC));
}

static bool isLocalContainerContext(const DeclContext *DC) {
  return isa<FunctionDecl>(DC) || isa<ObjCMethodDecl>(DC) || isa<BlockDecl>(DC);
}

static const RecordDecl *GetLocalClassDecl(const Decl *D) {
  const DeclContext *DC = getEffectiveDeclContext(D);
  while (!DC->isNamespace() && !DC->isTranslationUnit()) {
    if (isLocalContainerContext(DC))
      return dyn_cast<RecordDecl>(D);
    D = cast<Decl>(DC);
    DC = getEffectiveDeclContext(D);
  }
  return nullptr;
}

static const FunctionDecl *getStructor(const FunctionDecl *fn) {
  if (const FunctionTemplateDecl *ftd = fn->getPrimaryTemplate())
    return ftd->getTemplatedDecl();

  return fn;
}

static const NamedDecl *getStructor(const NamedDecl *decl) {
  const FunctionDecl *fn = dyn_cast_or_null<FunctionDecl>(decl);
  return (fn ? getStructor(fn) : decl);
}

static bool isLambda(const NamedDecl *ND) {
  const CXXRecordDecl *Record = dyn_cast<CXXRecordDecl>(ND);
  if (!Record)
    return false;

  return Record->isLambda();
}

static const unsigned UnknownArity = ~0U;

class ItaniumMangleContextImpl : public ItaniumMangleContext {
  typedef std::pair<const DeclContext*, IdentifierInfo*> DiscriminatorKeyTy;
  llvm::DenseMap<DiscriminatorKeyTy, unsigned> Discriminator;
  llvm::DenseMap<const NamedDecl*, unsigned> Uniquifier;
  const DiscriminatorOverrideTy DiscriminatorOverride = nullptr;

  bool NeedsUniqueInternalLinkageNames = false;

public:
<<<<<<< HEAD
  explicit ItaniumMangleContextImpl(ASTContext &Context,
                                    DiagnosticsEngine &Diags,
                                    bool IsUniqueNameMangler)
      : ItaniumMangleContext(Context, Diags, IsUniqueNameMangler) {}
=======
  explicit ItaniumMangleContextImpl(
      ASTContext &Context, DiagnosticsEngine &Diags,
      DiscriminatorOverrideTy DiscriminatorOverride)
      : ItaniumMangleContext(Context, Diags),
        DiscriminatorOverride(DiscriminatorOverride) {}
>>>>>>> eba69b59

  /// @name Mangler Entry Points
  /// @{

  bool shouldMangleCXXName(const NamedDecl *D) override;
  bool shouldMangleStringLiteral(const StringLiteral *) override {
    return false;
  }

  bool isUniqueInternalLinkageDecl(const NamedDecl *ND) override;
  void needsUniqueInternalLinkageNames() override {
    NeedsUniqueInternalLinkageNames = true;
  }

  void mangleCXXName(GlobalDecl GD, raw_ostream &) override;
  void mangleThunk(const CXXMethodDecl *MD, const ThunkInfo &Thunk,
                   raw_ostream &) override;
  void mangleCXXDtorThunk(const CXXDestructorDecl *DD, CXXDtorType Type,
                          const ThisAdjustment &ThisAdjustment,
                          raw_ostream &) override;
  void mangleReferenceTemporary(const VarDecl *D, unsigned ManglingNumber,
                                raw_ostream &) override;
  void mangleCXXVTable(const CXXRecordDecl *RD, raw_ostream &) override;
  void mangleCXXVTT(const CXXRecordDecl *RD, raw_ostream &) override;
  void mangleCXXCtorVTable(const CXXRecordDecl *RD, int64_t Offset,
                           const CXXRecordDecl *Type, raw_ostream &) override;
  void mangleCXXRTTI(QualType T, raw_ostream &) override;
  void mangleCXXRTTIName(QualType T, raw_ostream &) override;
  void mangleTypeName(QualType T, raw_ostream &) override;

  void mangleCXXCtorComdat(const CXXConstructorDecl *D, raw_ostream &) override;
  void mangleCXXDtorComdat(const CXXDestructorDecl *D, raw_ostream &) override;
  void mangleStaticGuardVariable(const VarDecl *D, raw_ostream &) override;
  void mangleDynamicInitializer(const VarDecl *D, raw_ostream &Out) override;
  void mangleDynamicAtExitDestructor(const VarDecl *D,
                                     raw_ostream &Out) override;
  void mangleDynamicStermFinalizer(const VarDecl *D, raw_ostream &Out) override;
  void mangleSEHFilterExpression(const NamedDecl *EnclosingDecl,
                                 raw_ostream &Out) override;
  void mangleSEHFinallyBlock(const NamedDecl *EnclosingDecl,
                             raw_ostream &Out) override;
  void mangleItaniumThreadLocalInit(const VarDecl *D, raw_ostream &) override;
  void mangleItaniumThreadLocalWrapper(const VarDecl *D,
                                       raw_ostream &) override;

  void mangleStringLiteral(const StringLiteral *, raw_ostream &) override;

  void mangleLambdaSig(const CXXRecordDecl *Lambda, raw_ostream &) override;

  bool getNextDiscriminator(const NamedDecl *ND, unsigned &disc) {
    // Lambda closure types are already numbered.
    if (isLambda(ND))
      return false;

    // Anonymous tags are already numbered.
    if (const TagDecl *Tag = dyn_cast<TagDecl>(ND)) {
      if (Tag->getName().empty() && !Tag->getTypedefNameForAnonDecl())
        return false;
    }

    // Use the canonical number for externally visible decls.
    if (ND->isExternallyVisible()) {
      unsigned discriminator = getASTContext().getManglingNumber(ND);
      if (discriminator == 1)
        return false;
      disc = discriminator - 2;
      return true;
    }

    // Make up a reasonable number for internal decls.
    unsigned &discriminator = Uniquifier[ND];
    if (!discriminator) {
      const DeclContext *DC = getEffectiveDeclContext(ND);
      discriminator = ++Discriminator[std::make_pair(DC, ND->getIdentifier())];
    }
    if (discriminator == 1)
      return false;
    disc = discriminator-2;
    return true;
  }

  std::string getLambdaString(const CXXRecordDecl *Lambda) override {
    // This function matches the one in MicrosoftMangle, which returns
    // the string that is used in lambda mangled names.
    assert(Lambda->isLambda() && "RD must be a lambda!");
    std::string Name("<lambda");
    Decl *LambdaContextDecl = Lambda->getLambdaContextDecl();
    unsigned LambdaManglingNumber = Lambda->getLambdaManglingNumber();
    unsigned LambdaId;
    const ParmVarDecl *Parm = dyn_cast_or_null<ParmVarDecl>(LambdaContextDecl);
    const FunctionDecl *Func =
        Parm ? dyn_cast<FunctionDecl>(Parm->getDeclContext()) : nullptr;

    if (Func) {
      unsigned DefaultArgNo =
          Func->getNumParams() - Parm->getFunctionScopeIndex();
      Name += llvm::utostr(DefaultArgNo);
      Name += "_";
    }

    if (LambdaManglingNumber)
      LambdaId = LambdaManglingNumber;
    else
      LambdaId = getAnonymousStructIdForDebugInfo(Lambda);

    Name += llvm::utostr(LambdaId);
    Name += '>';
    return Name;
  }

  DiscriminatorOverrideTy getDiscriminatorOverride() const override {
    return DiscriminatorOverride;
  }

  /// @}
};

/// Manage the mangling of a single name.
class CXXNameMangler {
  ItaniumMangleContextImpl &Context;
  raw_ostream &Out;
  bool NullOut = false;
  /// In the "DisableDerivedAbiTags" mode derived ABI tags are not calculated.
  /// This mode is used when mangler creates another mangler recursively to
  /// calculate ABI tags for the function return value or the variable type.
  /// Also it is required to avoid infinite recursion in some cases.
  bool DisableDerivedAbiTags = false;

  /// The "structor" is the top-level declaration being mangled, if
  /// that's not a template specialization; otherwise it's the pattern
  /// for that specialization.
  const NamedDecl *Structor;
  unsigned StructorType;

  /// The next substitution sequence number.
  unsigned SeqID;

  class FunctionTypeDepthState {
    unsigned Bits;

    enum { InResultTypeMask = 1 };

  public:
    FunctionTypeDepthState() : Bits(0) {}

    /// The number of function types we're inside.
    unsigned getDepth() const {
      return Bits >> 1;
    }

    /// True if we're in the return type of the innermost function type.
    bool isInResultType() const {
      return Bits & InResultTypeMask;
    }

    FunctionTypeDepthState push() {
      FunctionTypeDepthState tmp = *this;
      Bits = (Bits & ~InResultTypeMask) + 2;
      return tmp;
    }

    void enterResultType() {
      Bits |= InResultTypeMask;
    }

    void leaveResultType() {
      Bits &= ~InResultTypeMask;
    }

    void pop(FunctionTypeDepthState saved) {
      assert(getDepth() == saved.getDepth() + 1);
      Bits = saved.Bits;
    }

  } FunctionTypeDepth;

  // abi_tag is a gcc attribute, taking one or more strings called "tags".
  // The goal is to annotate against which version of a library an object was
  // built and to be able to provide backwards compatibility ("dual abi").
  // For more information see docs/ItaniumMangleAbiTags.rst.
  typedef SmallVector<StringRef, 4> AbiTagList;

  // State to gather all implicit and explicit tags used in a mangled name.
  // Must always have an instance of this while emitting any name to keep
  // track.
  class AbiTagState final {
  public:
    explicit AbiTagState(AbiTagState *&Head) : LinkHead(Head) {
      Parent = LinkHead;
      LinkHead = this;
    }

    // No copy, no move.
    AbiTagState(const AbiTagState &) = delete;
    AbiTagState &operator=(const AbiTagState &) = delete;

    ~AbiTagState() { pop(); }

    void write(raw_ostream &Out, const NamedDecl *ND,
               const AbiTagList *AdditionalAbiTags) {
      ND = cast<NamedDecl>(ND->getCanonicalDecl());
      if (!isa<FunctionDecl>(ND) && !isa<VarDecl>(ND)) {
        assert(
            !AdditionalAbiTags &&
            "only function and variables need a list of additional abi tags");
        if (const auto *NS = dyn_cast<NamespaceDecl>(ND)) {
          if (const auto *AbiTag = NS->getAttr<AbiTagAttr>()) {
            UsedAbiTags.insert(UsedAbiTags.end(), AbiTag->tags().begin(),
                               AbiTag->tags().end());
          }
          // Don't emit abi tags for namespaces.
          return;
        }
      }

      AbiTagList TagList;
      if (const auto *AbiTag = ND->getAttr<AbiTagAttr>()) {
        UsedAbiTags.insert(UsedAbiTags.end(), AbiTag->tags().begin(),
                           AbiTag->tags().end());
        TagList.insert(TagList.end(), AbiTag->tags().begin(),
                       AbiTag->tags().end());
      }

      if (AdditionalAbiTags) {
        UsedAbiTags.insert(UsedAbiTags.end(), AdditionalAbiTags->begin(),
                           AdditionalAbiTags->end());
        TagList.insert(TagList.end(), AdditionalAbiTags->begin(),
                       AdditionalAbiTags->end());
      }

      llvm::sort(TagList);
      TagList.erase(std::unique(TagList.begin(), TagList.end()), TagList.end());

      writeSortedUniqueAbiTags(Out, TagList);
    }

    const AbiTagList &getUsedAbiTags() const { return UsedAbiTags; }
    void setUsedAbiTags(const AbiTagList &AbiTags) {
      UsedAbiTags = AbiTags;
    }

    const AbiTagList &getEmittedAbiTags() const {
      return EmittedAbiTags;
    }

    const AbiTagList &getSortedUniqueUsedAbiTags() {
      llvm::sort(UsedAbiTags);
      UsedAbiTags.erase(std::unique(UsedAbiTags.begin(), UsedAbiTags.end()),
                        UsedAbiTags.end());
      return UsedAbiTags;
    }

  private:
    //! All abi tags used implicitly or explicitly.
    AbiTagList UsedAbiTags;
    //! All explicit abi tags (i.e. not from namespace).
    AbiTagList EmittedAbiTags;

    AbiTagState *&LinkHead;
    AbiTagState *Parent = nullptr;

    void pop() {
      assert(LinkHead == this &&
             "abi tag link head must point to us on destruction");
      if (Parent) {
        Parent->UsedAbiTags.insert(Parent->UsedAbiTags.end(),
                                   UsedAbiTags.begin(), UsedAbiTags.end());
        Parent->EmittedAbiTags.insert(Parent->EmittedAbiTags.end(),
                                      EmittedAbiTags.begin(),
                                      EmittedAbiTags.end());
      }
      LinkHead = Parent;
    }

    void writeSortedUniqueAbiTags(raw_ostream &Out, const AbiTagList &AbiTags) {
      for (const auto &Tag : AbiTags) {
        EmittedAbiTags.push_back(Tag);
        Out << "B";
        Out << Tag.size();
        Out << Tag;
      }
    }
  };

  AbiTagState *AbiTags = nullptr;
  AbiTagState AbiTagsRoot;

  llvm::DenseMap<uintptr_t, unsigned> Substitutions;
  llvm::DenseMap<StringRef, unsigned> ModuleSubstitutions;

  ASTContext &getASTContext() const { return Context.getASTContext(); }

public:
  CXXNameMangler(ItaniumMangleContextImpl &C, raw_ostream &Out_,
                 const NamedDecl *D = nullptr, bool NullOut_ = false)
    : Context(C), Out(Out_), NullOut(NullOut_),  Structor(getStructor(D)),
      StructorType(0), SeqID(0), AbiTagsRoot(AbiTags) {
    // These can't be mangled without a ctor type or dtor type.
    assert(!D || (!isa<CXXDestructorDecl>(D) &&
                  !isa<CXXConstructorDecl>(D)));
  }
  CXXNameMangler(ItaniumMangleContextImpl &C, raw_ostream &Out_,
                 const CXXConstructorDecl *D, CXXCtorType Type)
    : Context(C), Out(Out_), Structor(getStructor(D)), StructorType(Type),
      SeqID(0), AbiTagsRoot(AbiTags) { }
  CXXNameMangler(ItaniumMangleContextImpl &C, raw_ostream &Out_,
                 const CXXDestructorDecl *D, CXXDtorType Type)
    : Context(C), Out(Out_), Structor(getStructor(D)), StructorType(Type),
      SeqID(0), AbiTagsRoot(AbiTags) { }

  CXXNameMangler(CXXNameMangler &Outer, raw_ostream &Out_)
      : Context(Outer.Context), Out(Out_), NullOut(false),
        Structor(Outer.Structor), StructorType(Outer.StructorType),
        SeqID(Outer.SeqID), FunctionTypeDepth(Outer.FunctionTypeDepth),
        AbiTagsRoot(AbiTags), Substitutions(Outer.Substitutions) {}

  CXXNameMangler(CXXNameMangler &Outer, llvm::raw_null_ostream &Out_)
      : Context(Outer.Context), Out(Out_), NullOut(true),
        Structor(Outer.Structor), StructorType(Outer.StructorType),
        SeqID(Outer.SeqID), FunctionTypeDepth(Outer.FunctionTypeDepth),
        AbiTagsRoot(AbiTags), Substitutions(Outer.Substitutions) {}

  raw_ostream &getStream() { return Out; }

  void disableDerivedAbiTags() { DisableDerivedAbiTags = true; }
  static bool shouldHaveAbiTags(ItaniumMangleContextImpl &C, const VarDecl *VD);

  void mangle(GlobalDecl GD);
  void mangleCallOffset(int64_t NonVirtual, int64_t Virtual);
  void mangleNumber(const llvm::APSInt &I);
  void mangleNumber(int64_t Number);
  void mangleFloat(const llvm::APFloat &F);
  void mangleFunctionEncoding(GlobalDecl GD);
  void mangleSeqID(unsigned SeqID);
  void mangleName(GlobalDecl GD);
  void mangleType(QualType T);
  void mangleNameOrStandardSubstitution(const NamedDecl *ND);
  void mangleLambdaSig(const CXXRecordDecl *Lambda);

private:

  bool mangleSubstitution(const NamedDecl *ND);
  bool mangleSubstitution(QualType T);
  bool mangleSubstitution(TemplateName Template);
  bool mangleSubstitution(uintptr_t Ptr);

  void mangleExistingSubstitution(TemplateName name);

  bool mangleStandardSubstitution(const NamedDecl *ND);

  void addSubstitution(const NamedDecl *ND) {
    ND = cast<NamedDecl>(ND->getCanonicalDecl());

    addSubstitution(reinterpret_cast<uintptr_t>(ND));
  }
  void addSubstitution(QualType T);
  void addSubstitution(TemplateName Template);
  void addSubstitution(uintptr_t Ptr);
  // Destructive copy substitutions from other mangler.
  void extendSubstitutions(CXXNameMangler* Other);

  void mangleUnresolvedPrefix(NestedNameSpecifier *qualifier,
                              bool recursive = false);
  void mangleUnresolvedName(NestedNameSpecifier *qualifier,
                            DeclarationName name,
                            const TemplateArgumentLoc *TemplateArgs,
                            unsigned NumTemplateArgs,
                            unsigned KnownArity = UnknownArity);

  void mangleFunctionEncodingBareType(const FunctionDecl *FD);

  void mangleNameWithAbiTags(GlobalDecl GD,
                             const AbiTagList *AdditionalAbiTags);
  void mangleModuleName(const Module *M);
  void mangleModuleNamePrefix(StringRef Name);
  void mangleTemplateName(const TemplateDecl *TD,
                          const TemplateArgument *TemplateArgs,
                          unsigned NumTemplateArgs);
  void mangleUnqualifiedName(GlobalDecl GD,
                             const AbiTagList *AdditionalAbiTags) {
    mangleUnqualifiedName(GD, cast<NamedDecl>(GD.getDecl())->getDeclName(), UnknownArity,
                          AdditionalAbiTags);
  }
  void mangleUnqualifiedName(GlobalDecl GD, DeclarationName Name,
                             unsigned KnownArity,
                             const AbiTagList *AdditionalAbiTags);
  void mangleUnscopedName(GlobalDecl GD,
                          const AbiTagList *AdditionalAbiTags);
  void mangleUnscopedTemplateName(GlobalDecl GD,
                                  const AbiTagList *AdditionalAbiTags);
  void mangleSourceName(const IdentifierInfo *II);
  void mangleRegCallName(const IdentifierInfo *II);
  void mangleDeviceStubName(const IdentifierInfo *II);
  void mangleSourceNameWithAbiTags(
      const NamedDecl *ND, const AbiTagList *AdditionalAbiTags = nullptr);
  void mangleLocalName(GlobalDecl GD,
                       const AbiTagList *AdditionalAbiTags);
  void mangleBlockForPrefix(const BlockDecl *Block);
  void mangleUnqualifiedBlock(const BlockDecl *Block);
  void mangleTemplateParamDecl(const NamedDecl *Decl);
  void mangleLambda(const CXXRecordDecl *Lambda);
  void mangleNestedName(GlobalDecl GD, const DeclContext *DC,
                        const AbiTagList *AdditionalAbiTags,
                        bool NoFunction=false);
  void mangleNestedName(const TemplateDecl *TD,
                        const TemplateArgument *TemplateArgs,
                        unsigned NumTemplateArgs);
  void mangleNestedNameWithClosurePrefix(GlobalDecl GD,
                                         const NamedDecl *PrefixND,
                                         const AbiTagList *AdditionalAbiTags);
  void manglePrefix(NestedNameSpecifier *qualifier);
  void manglePrefix(const DeclContext *DC, bool NoFunction=false);
  void manglePrefix(QualType type);
  void mangleTemplatePrefix(GlobalDecl GD, bool NoFunction=false);
  void mangleTemplatePrefix(TemplateName Template);
  const NamedDecl *getClosurePrefix(const Decl *ND);
  void mangleClosurePrefix(const NamedDecl *ND, bool NoFunction = false);
  bool mangleUnresolvedTypeOrSimpleId(QualType DestroyedType,
                                      StringRef Prefix = "");
  void mangleOperatorName(DeclarationName Name, unsigned Arity);
  void mangleOperatorName(OverloadedOperatorKind OO, unsigned Arity);
  void mangleVendorQualifier(StringRef qualifier);
  void mangleQualifiers(Qualifiers Quals, const DependentAddressSpaceType *DAST = nullptr);
  void mangleRefQualifier(RefQualifierKind RefQualifier);

  void mangleObjCMethodName(const ObjCMethodDecl *MD);

  // Declare manglers for every type class.
#define ABSTRACT_TYPE(CLASS, PARENT)
#define NON_CANONICAL_TYPE(CLASS, PARENT)
#define TYPE(CLASS, PARENT) void mangleType(const CLASS##Type *T);
#include "clang/AST/TypeNodes.inc"

  void mangleType(const TagType*);
  void mangleType(TemplateName);
  static StringRef getCallingConvQualifierName(CallingConv CC);
  void mangleExtParameterInfo(FunctionProtoType::ExtParameterInfo info);
  void mangleExtFunctionInfo(const FunctionType *T);
  void mangleBareFunctionType(const FunctionProtoType *T, bool MangleReturnType,
                              const FunctionDecl *FD = nullptr);
  void mangleNeonVectorType(const VectorType *T);
  void mangleNeonVectorType(const DependentVectorType *T);
  void mangleAArch64NeonVectorType(const VectorType *T);
  void mangleAArch64NeonVectorType(const DependentVectorType *T);
  void mangleAArch64FixedSveVectorType(const VectorType *T);
  void mangleAArch64FixedSveVectorType(const DependentVectorType *T);

  void mangleIntegerLiteral(QualType T, const llvm::APSInt &Value);
  void mangleFloatLiteral(QualType T, const llvm::APFloat &V);
  void mangleFixedPointLiteral();
  void mangleNullPointer(QualType T);

  void mangleMemberExprBase(const Expr *base, bool isArrow);
  void mangleMemberExpr(const Expr *base, bool isArrow,
                        NestedNameSpecifier *qualifier,
                        NamedDecl *firstQualifierLookup,
                        DeclarationName name,
                        const TemplateArgumentLoc *TemplateArgs,
                        unsigned NumTemplateArgs,
                        unsigned knownArity);
  void mangleCastExpression(const Expr *E, StringRef CastEncoding);
  void mangleInitListElements(const InitListExpr *InitList);
  void mangleExpression(const Expr *E, unsigned Arity = UnknownArity,
                        bool AsTemplateArg = false);
  void mangleCXXCtorType(CXXCtorType T, const CXXRecordDecl *InheritedFrom);
  void mangleCXXDtorType(CXXDtorType T);

  void mangleTemplateArgs(TemplateName TN,
                          const TemplateArgumentLoc *TemplateArgs,
                          unsigned NumTemplateArgs);
  void mangleTemplateArgs(TemplateName TN, const TemplateArgument *TemplateArgs,
                          unsigned NumTemplateArgs);
  void mangleTemplateArgs(TemplateName TN, const TemplateArgumentList &AL);
  void mangleTemplateArg(TemplateArgument A, bool NeedExactType);
  void mangleTemplateArgExpr(const Expr *E);
  void mangleValueInTemplateArg(QualType T, const APValue &V, bool TopLevel,
                                bool NeedExactType = false);

  void mangleTemplateParameter(unsigned Depth, unsigned Index);

  void mangleFunctionParam(const ParmVarDecl *parm);

  void writeAbiTags(const NamedDecl *ND,
                    const AbiTagList *AdditionalAbiTags);

  // Returns sorted unique list of ABI tags.
  AbiTagList makeFunctionReturnTypeTags(const FunctionDecl *FD);
  // Returns sorted unique list of ABI tags.
  AbiTagList makeVariableTypeTags(const VarDecl *VD);
};

}

static bool isInternalLinkageDecl(const NamedDecl *ND) {
  if (ND && ND->getFormalLinkage() == InternalLinkage &&
      !ND->isExternallyVisible() &&
      getEffectiveDeclContext(ND)->isFileContext() &&
      !ND->isInAnonymousNamespace())
    return true;
  return false;
}

// Check if this Function Decl needs a unique internal linkage name.
bool ItaniumMangleContextImpl::isUniqueInternalLinkageDecl(
    const NamedDecl *ND) {
  if (!NeedsUniqueInternalLinkageNames || !ND)
    return false;

  const auto *FD = dyn_cast<FunctionDecl>(ND);
  if (!FD)
    return false;

  // For C functions without prototypes, return false as their
  // names should not be mangled.
  if (!FD->hasPrototype())
    return false;

  if (isInternalLinkageDecl(ND))
    return true;

  return false;
}

bool ItaniumMangleContextImpl::shouldMangleCXXName(const NamedDecl *D) {
  const FunctionDecl *FD = dyn_cast<FunctionDecl>(D);
  if (FD) {
    LanguageLinkage L = FD->getLanguageLinkage();
    // Overloadable functions need mangling.
    if (FD->hasAttr<OverloadableAttr>())
      return true;

    // "main" is not mangled.
    if (FD->isMain())
      return false;

    // The Windows ABI expects that we would never mangle "typical"
    // user-defined entry points regardless of visibility or freestanding-ness.
    //
    // N.B. This is distinct from asking about "main".  "main" has a lot of
    // special rules associated with it in the standard while these
    // user-defined entry points are outside of the purview of the standard.
    // For example, there can be only one definition for "main" in a standards
    // compliant program; however nothing forbids the existence of wmain and
    // WinMain in the same translation unit.
    if (FD->isMSVCRTEntryPoint())
      return false;

    // C++ functions and those whose names are not a simple identifier need
    // mangling.
    if (!FD->getDeclName().isIdentifier() || L == CXXLanguageLinkage)
      return true;

    // C functions are not mangled.
    if (L == CLanguageLinkage)
      return false;
  }

  // Otherwise, no mangling is done outside C++ mode.
  if (!getASTContext().getLangOpts().CPlusPlus)
    return false;

  const VarDecl *VD = dyn_cast<VarDecl>(D);
  if (VD && !isa<DecompositionDecl>(D)) {
    // C variables are not mangled.
    if (VD->isExternC())
      return false;

    // Variables at global scope with non-internal linkage are not mangled
    const DeclContext *DC = getEffectiveDeclContext(D);
    // Check for extern variable declared locally.
    if (DC->isFunctionOrMethod() && D->hasLinkage())
      while (!DC->isNamespace() && !DC->isTranslationUnit())
        DC = getEffectiveParentContext(DC);
    if (DC->isTranslationUnit() && D->getFormalLinkage() != InternalLinkage &&
        !CXXNameMangler::shouldHaveAbiTags(*this, VD) &&
        !isa<VarTemplateSpecializationDecl>(D))
      return false;
  }

  return true;
}

void CXXNameMangler::writeAbiTags(const NamedDecl *ND,
                                  const AbiTagList *AdditionalAbiTags) {
  assert(AbiTags && "require AbiTagState");
  AbiTags->write(Out, ND, DisableDerivedAbiTags ? nullptr : AdditionalAbiTags);
}

void CXXNameMangler::mangleSourceNameWithAbiTags(
    const NamedDecl *ND, const AbiTagList *AdditionalAbiTags) {
  mangleSourceName(ND->getIdentifier());
  writeAbiTags(ND, AdditionalAbiTags);
}

void CXXNameMangler::mangle(GlobalDecl GD) {
  // <mangled-name> ::= _Z <encoding>
  //            ::= <data name>
  //            ::= <special-name>
  Out << "_Z";
  if (isa<FunctionDecl>(GD.getDecl()))
    mangleFunctionEncoding(GD);
  else if (isa<VarDecl, FieldDecl, MSGuidDecl, TemplateParamObjectDecl,
               BindingDecl>(GD.getDecl()))
    mangleName(GD);
  else if (const IndirectFieldDecl *IFD =
               dyn_cast<IndirectFieldDecl>(GD.getDecl()))
    mangleName(IFD->getAnonField());
  else
    llvm_unreachable("unexpected kind of global decl");
}

void CXXNameMangler::mangleFunctionEncoding(GlobalDecl GD) {
  const FunctionDecl *FD = cast<FunctionDecl>(GD.getDecl());
  // <encoding> ::= <function name> <bare-function-type>

  // Don't mangle in the type if this isn't a decl we should typically mangle.
  if (!Context.shouldMangleDeclName(FD)) {
    mangleName(GD);
    return;
  }

  AbiTagList ReturnTypeAbiTags = makeFunctionReturnTypeTags(FD);
  if (ReturnTypeAbiTags.empty()) {
    // There are no tags for return type, the simplest case.
    mangleName(GD);
    mangleFunctionEncodingBareType(FD);
    return;
  }

  // Mangle function name and encoding to temporary buffer.
  // We have to output name and encoding to the same mangler to get the same
  // substitution as it will be in final mangling.
  SmallString<256> FunctionEncodingBuf;
  llvm::raw_svector_ostream FunctionEncodingStream(FunctionEncodingBuf);
  CXXNameMangler FunctionEncodingMangler(*this, FunctionEncodingStream);
  // Output name of the function.
  FunctionEncodingMangler.disableDerivedAbiTags();
  FunctionEncodingMangler.mangleNameWithAbiTags(FD, nullptr);

  // Remember length of the function name in the buffer.
  size_t EncodingPositionStart = FunctionEncodingStream.str().size();
  FunctionEncodingMangler.mangleFunctionEncodingBareType(FD);

  // Get tags from return type that are not present in function name or
  // encoding.
  const AbiTagList &UsedAbiTags =
      FunctionEncodingMangler.AbiTagsRoot.getSortedUniqueUsedAbiTags();
  AbiTagList AdditionalAbiTags(ReturnTypeAbiTags.size());
  AdditionalAbiTags.erase(
      std::set_difference(ReturnTypeAbiTags.begin(), ReturnTypeAbiTags.end(),
                          UsedAbiTags.begin(), UsedAbiTags.end(),
                          AdditionalAbiTags.begin()),
      AdditionalAbiTags.end());

  // Output name with implicit tags and function encoding from temporary buffer.
  mangleNameWithAbiTags(FD, &AdditionalAbiTags);
  Out << FunctionEncodingStream.str().substr(EncodingPositionStart);

  // Function encoding could create new substitutions so we have to add
  // temp mangled substitutions to main mangler.
  extendSubstitutions(&FunctionEncodingMangler);
}

void CXXNameMangler::mangleFunctionEncodingBareType(const FunctionDecl *FD) {
  if (FD->hasAttr<EnableIfAttr>()) {
    FunctionTypeDepthState Saved = FunctionTypeDepth.push();
    Out << "Ua9enable_ifI";
    for (AttrVec::const_iterator I = FD->getAttrs().begin(),
                                 E = FD->getAttrs().end();
         I != E; ++I) {
      EnableIfAttr *EIA = dyn_cast<EnableIfAttr>(*I);
      if (!EIA)
        continue;
      if (Context.getASTContext().getLangOpts().getClangABICompat() >
          LangOptions::ClangABI::Ver11) {
        mangleTemplateArgExpr(EIA->getCond());
      } else {
        // Prior to Clang 12, we hardcoded the X/E around enable-if's argument,
        // even though <template-arg> should not include an X/E around
        // <expr-primary>.
        Out << 'X';
        mangleExpression(EIA->getCond());
        Out << 'E';
      }
    }
    Out << 'E';
    FunctionTypeDepth.pop(Saved);
  }

  // When mangling an inheriting constructor, the bare function type used is
  // that of the inherited constructor.
  if (auto *CD = dyn_cast<CXXConstructorDecl>(FD))
    if (auto Inherited = CD->getInheritedConstructor())
      FD = Inherited.getConstructor();

  // Whether the mangling of a function type includes the return type depends on
  // the context and the nature of the function. The rules for deciding whether
  // the return type is included are:
  //
  //   1. Template functions (names or types) have return types encoded, with
  //   the exceptions listed below.
  //   2. Function types not appearing as part of a function name mangling,
  //   e.g. parameters, pointer types, etc., have return type encoded, with the
  //   exceptions listed below.
  //   3. Non-template function names do not have return types encoded.
  //
  // The exceptions mentioned in (1) and (2) above, for which the return type is
  // never included, are
  //   1. Constructors.
  //   2. Destructors.
  //   3. Conversion operator functions, e.g. operator int.
  bool MangleReturnType = false;
  if (FunctionTemplateDecl *PrimaryTemplate = FD->getPrimaryTemplate()) {
    if (!(isa<CXXConstructorDecl>(FD) || isa<CXXDestructorDecl>(FD) ||
          isa<CXXConversionDecl>(FD)))
      MangleReturnType = true;

    // Mangle the type of the primary template.
    FD = PrimaryTemplate->getTemplatedDecl();
  }

  mangleBareFunctionType(FD->getType()->castAs<FunctionProtoType>(),
                         MangleReturnType, FD);
}

static const DeclContext *IgnoreLinkageSpecDecls(const DeclContext *DC) {
  while (isa<LinkageSpecDecl>(DC)) {
    DC = getEffectiveParentContext(DC);
  }

  return DC;
}

/// Return whether a given namespace is the 'std' namespace.
static bool isStd(const NamespaceDecl *NS) {
  if (!IgnoreLinkageSpecDecls(getEffectiveParentContext(NS))
                                ->isTranslationUnit())
    return false;

  const IdentifierInfo *II = NS->getOriginalNamespace()->getIdentifier();
  return II && II->isStr("std");
}

// isStdNamespace - Return whether a given decl context is a toplevel 'std'
// namespace.
static bool isStdNamespace(const DeclContext *DC) {
  if (!DC->isNamespace())
    return false;

  return isStd(cast<NamespaceDecl>(DC));
}

static const GlobalDecl
isTemplate(GlobalDecl GD, const TemplateArgumentList *&TemplateArgs) {
  const NamedDecl *ND = cast<NamedDecl>(GD.getDecl());
  // Check if we have a function template.
  if (const FunctionDecl *FD = dyn_cast<FunctionDecl>(ND)) {
    if (const TemplateDecl *TD = FD->getPrimaryTemplate()) {
      TemplateArgs = FD->getTemplateSpecializationArgs();
      return GD.getWithDecl(TD);
    }
  }

  // Check if we have a class template.
  if (const ClassTemplateSpecializationDecl *Spec =
        dyn_cast<ClassTemplateSpecializationDecl>(ND)) {
    TemplateArgs = &Spec->getTemplateArgs();
    return GD.getWithDecl(Spec->getSpecializedTemplate());
  }

  // Check if we have a variable template.
  if (const VarTemplateSpecializationDecl *Spec =
          dyn_cast<VarTemplateSpecializationDecl>(ND)) {
    TemplateArgs = &Spec->getTemplateArgs();
    return GD.getWithDecl(Spec->getSpecializedTemplate());
  }

  return GlobalDecl();
}

static TemplateName asTemplateName(GlobalDecl GD) {
  const TemplateDecl *TD = dyn_cast_or_null<TemplateDecl>(GD.getDecl());
  return TemplateName(const_cast<TemplateDecl*>(TD));
}

void CXXNameMangler::mangleName(GlobalDecl GD) {
  const NamedDecl *ND = cast<NamedDecl>(GD.getDecl());
  if (const VarDecl *VD = dyn_cast<VarDecl>(ND)) {
    // Variables should have implicit tags from its type.
    AbiTagList VariableTypeAbiTags = makeVariableTypeTags(VD);
    if (VariableTypeAbiTags.empty()) {
      // Simple case no variable type tags.
      mangleNameWithAbiTags(VD, nullptr);
      return;
    }

    // Mangle variable name to null stream to collect tags.
    llvm::raw_null_ostream NullOutStream;
    CXXNameMangler VariableNameMangler(*this, NullOutStream);
    VariableNameMangler.disableDerivedAbiTags();
    VariableNameMangler.mangleNameWithAbiTags(VD, nullptr);

    // Get tags from variable type that are not present in its name.
    const AbiTagList &UsedAbiTags =
        VariableNameMangler.AbiTagsRoot.getSortedUniqueUsedAbiTags();
    AbiTagList AdditionalAbiTags(VariableTypeAbiTags.size());
    AdditionalAbiTags.erase(
        std::set_difference(VariableTypeAbiTags.begin(),
                            VariableTypeAbiTags.end(), UsedAbiTags.begin(),
                            UsedAbiTags.end(), AdditionalAbiTags.begin()),
        AdditionalAbiTags.end());

    // Output name with implicit tags.
    mangleNameWithAbiTags(VD, &AdditionalAbiTags);
  } else {
    mangleNameWithAbiTags(GD, nullptr);
  }
}

void CXXNameMangler::mangleNameWithAbiTags(GlobalDecl GD,
                                           const AbiTagList *AdditionalAbiTags) {
  const NamedDecl *ND = cast<NamedDecl>(GD.getDecl());
  //  <name> ::= [<module-name>] <nested-name>
  //         ::= [<module-name>] <unscoped-name>
  //         ::= [<module-name>] <unscoped-template-name> <template-args>
  //         ::= <local-name>
  //
  const DeclContext *DC = getEffectiveDeclContext(ND);

  // If this is an extern variable declared locally, the relevant DeclContext
  // is that of the containing namespace, or the translation unit.
  // FIXME: This is a hack; extern variables declared locally should have
  // a proper semantic declaration context!
  if (isLocalContainerContext(DC) && ND->hasLinkage() && !isLambda(ND))
    while (!DC->isNamespace() && !DC->isTranslationUnit())
      DC = getEffectiveParentContext(DC);
  else if (GetLocalClassDecl(ND)) {
    mangleLocalName(GD, AdditionalAbiTags);
    return;
  }

  DC = IgnoreLinkageSpecDecls(DC);

  if (isLocalContainerContext(DC)) {
    mangleLocalName(GD, AdditionalAbiTags);
    return;
  }

  // Do not mangle the owning module for an external linkage declaration.
  // This enables backwards-compatibility with non-modular code, and is
  // a valid choice since conflicts are not permitted by C++ Modules TS
  // [basic.def.odr]/6.2.
  if (!ND->hasExternalFormalLinkage())
    if (Module *M = ND->getOwningModuleForLinkage())
      mangleModuleName(M);

  // Closures can require a nested-name mangling even if they're semantically
  // in the global namespace.
  if (const NamedDecl *PrefixND = getClosurePrefix(ND)) {
    mangleNestedNameWithClosurePrefix(GD, PrefixND, AdditionalAbiTags);
    return;
  }

  if (DC->isTranslationUnit() || isStdNamespace(DC)) {
    // Check if we have a template.
    const TemplateArgumentList *TemplateArgs = nullptr;
    if (GlobalDecl TD = isTemplate(GD, TemplateArgs)) {
      mangleUnscopedTemplateName(TD, AdditionalAbiTags);
      mangleTemplateArgs(asTemplateName(TD), *TemplateArgs);
      return;
    }

    mangleUnscopedName(GD, AdditionalAbiTags);
    return;
  }

  mangleNestedName(GD, DC, AdditionalAbiTags);
}

void CXXNameMangler::mangleModuleName(const Module *M) {
  // Implement the C++ Modules TS name mangling proposal; see
  //     https://gcc.gnu.org/wiki/cxx-modules?action=AttachFile
  //
  //   <module-name> ::= W <unscoped-name>+ E
  //                 ::= W <module-subst> <unscoped-name>* E
  Out << 'W';
  mangleModuleNamePrefix(M->Name);
  Out << 'E';
}

void CXXNameMangler::mangleModuleNamePrefix(StringRef Name) {
  //  <module-subst> ::= _ <seq-id>          # 0 < seq-id < 10
  //                 ::= W <seq-id - 10> _   # otherwise
  auto It = ModuleSubstitutions.find(Name);
  if (It != ModuleSubstitutions.end()) {
    if (It->second < 10)
      Out << '_' << static_cast<char>('0' + It->second);
    else
      Out << 'W' << (It->second - 10) << '_';
    return;
  }

  // FIXME: Preserve hierarchy in module names rather than flattening
  // them to strings; use Module*s as substitution keys.
  auto Parts = Name.rsplit('.');
  if (Parts.second.empty())
    Parts.second = Parts.first;
  else
    mangleModuleNamePrefix(Parts.first);

  Out << Parts.second.size() << Parts.second;
  ModuleSubstitutions.insert({Name, ModuleSubstitutions.size()});
}

void CXXNameMangler::mangleTemplateName(const TemplateDecl *TD,
                                        const TemplateArgument *TemplateArgs,
                                        unsigned NumTemplateArgs) {
  const DeclContext *DC = IgnoreLinkageSpecDecls(getEffectiveDeclContext(TD));

  if (DC->isTranslationUnit() || isStdNamespace(DC)) {
    mangleUnscopedTemplateName(TD, nullptr);
    mangleTemplateArgs(asTemplateName(TD), TemplateArgs, NumTemplateArgs);
  } else {
    mangleNestedName(TD, TemplateArgs, NumTemplateArgs);
  }
}

void CXXNameMangler::mangleUnscopedName(GlobalDecl GD,
                                        const AbiTagList *AdditionalAbiTags) {
  const NamedDecl *ND = cast<NamedDecl>(GD.getDecl());
  //  <unscoped-name> ::= <unqualified-name>
  //                  ::= St <unqualified-name>   # ::std::

  if (isStdNamespace(IgnoreLinkageSpecDecls(getEffectiveDeclContext(ND))))
    Out << "St";

  mangleUnqualifiedName(GD, AdditionalAbiTags);
}

void CXXNameMangler::mangleUnscopedTemplateName(
    GlobalDecl GD, const AbiTagList *AdditionalAbiTags) {
  const TemplateDecl *ND = cast<TemplateDecl>(GD.getDecl());
  //     <unscoped-template-name> ::= <unscoped-name>
  //                              ::= <substitution>
  if (mangleSubstitution(ND))
    return;

  // <template-template-param> ::= <template-param>
  if (const auto *TTP = dyn_cast<TemplateTemplateParmDecl>(ND)) {
    assert(!AdditionalAbiTags &&
           "template template param cannot have abi tags");
    mangleTemplateParameter(TTP->getDepth(), TTP->getIndex());
  } else if (isa<BuiltinTemplateDecl>(ND) || isa<ConceptDecl>(ND)) {
    mangleUnscopedName(GD, AdditionalAbiTags);
  } else {
    mangleUnscopedName(GD.getWithDecl(ND->getTemplatedDecl()), AdditionalAbiTags);
  }

  addSubstitution(ND);
}

void CXXNameMangler::mangleFloat(const llvm::APFloat &f) {
  // ABI:
  //   Floating-point literals are encoded using a fixed-length
  //   lowercase hexadecimal string corresponding to the internal
  //   representation (IEEE on Itanium), high-order bytes first,
  //   without leading zeroes. For example: "Lf bf800000 E" is -1.0f
  //   on Itanium.
  // The 'without leading zeroes' thing seems to be an editorial
  // mistake; see the discussion on cxx-abi-dev beginning on
  // 2012-01-16.

  // Our requirements here are just barely weird enough to justify
  // using a custom algorithm instead of post-processing APInt::toString().

  llvm::APInt valueBits = f.bitcastToAPInt();
  unsigned numCharacters = (valueBits.getBitWidth() + 3) / 4;
  assert(numCharacters != 0);

  // Allocate a buffer of the right number of characters.
  SmallVector<char, 20> buffer(numCharacters);

  // Fill the buffer left-to-right.
  for (unsigned stringIndex = 0; stringIndex != numCharacters; ++stringIndex) {
    // The bit-index of the next hex digit.
    unsigned digitBitIndex = 4 * (numCharacters - stringIndex - 1);

    // Project out 4 bits starting at 'digitIndex'.
    uint64_t hexDigit = valueBits.getRawData()[digitBitIndex / 64];
    hexDigit >>= (digitBitIndex % 64);
    hexDigit &= 0xF;

    // Map that over to a lowercase hex digit.
    static const char charForHex[16] = {
      '0', '1', '2', '3', '4', '5', '6', '7',
      '8', '9', 'a', 'b', 'c', 'd', 'e', 'f'
    };
    buffer[stringIndex] = charForHex[hexDigit];
  }

  Out.write(buffer.data(), numCharacters);
}

void CXXNameMangler::mangleFloatLiteral(QualType T, const llvm::APFloat &V) {
  Out << 'L';
  mangleType(T);
  mangleFloat(V);
  Out << 'E';
}

void CXXNameMangler::mangleFixedPointLiteral() {
  DiagnosticsEngine &Diags = Context.getDiags();
  unsigned DiagID = Diags.getCustomDiagID(
      DiagnosticsEngine::Error, "cannot mangle fixed point literals yet");
  Diags.Report(DiagID);
}

void CXXNameMangler::mangleNullPointer(QualType T) {
  //  <expr-primary> ::= L <type> 0 E
  Out << 'L';
  mangleType(T);
  Out << "0E";
}

void CXXNameMangler::mangleNumber(const llvm::APSInt &Value) {
  if (Value.isSigned() && Value.isNegative()) {
    Out << 'n';
    Value.abs().print(Out, /*signed*/ false);
  } else {
    Value.print(Out, /*signed*/ false);
  }
}

void CXXNameMangler::mangleNumber(int64_t Number) {
  //  <number> ::= [n] <non-negative decimal integer>
  if (Number < 0) {
    Out << 'n';
    Number = -Number;
  }

  Out << Number;
}

void CXXNameMangler::mangleCallOffset(int64_t NonVirtual, int64_t Virtual) {
  //  <call-offset>  ::= h <nv-offset> _
  //                 ::= v <v-offset> _
  //  <nv-offset>    ::= <offset number>        # non-virtual base override
  //  <v-offset>     ::= <offset number> _ <virtual offset number>
  //                      # virtual base override, with vcall offset
  if (!Virtual) {
    Out << 'h';
    mangleNumber(NonVirtual);
    Out << '_';
    return;
  }

  Out << 'v';
  mangleNumber(NonVirtual);
  Out << '_';
  mangleNumber(Virtual);
  Out << '_';
}

void CXXNameMangler::manglePrefix(QualType type) {
  if (const auto *TST = type->getAs<TemplateSpecializationType>()) {
    if (!mangleSubstitution(QualType(TST, 0))) {
      mangleTemplatePrefix(TST->getTemplateName());

      // FIXME: GCC does not appear to mangle the template arguments when
      // the template in question is a dependent template name. Should we
      // emulate that badness?
      mangleTemplateArgs(TST->getTemplateName(), TST->getArgs(),
                         TST->getNumArgs());
      addSubstitution(QualType(TST, 0));
    }
  } else if (const auto *DTST =
                 type->getAs<DependentTemplateSpecializationType>()) {
    if (!mangleSubstitution(QualType(DTST, 0))) {
      TemplateName Template = getASTContext().getDependentTemplateName(
          DTST->getQualifier(), DTST->getIdentifier());
      mangleTemplatePrefix(Template);

      // FIXME: GCC does not appear to mangle the template arguments when
      // the template in question is a dependent template name. Should we
      // emulate that badness?
      mangleTemplateArgs(Template, DTST->getArgs(), DTST->getNumArgs());
      addSubstitution(QualType(DTST, 0));
    }
  } else {
    // We use the QualType mangle type variant here because it handles
    // substitutions.
    mangleType(type);
  }
}

/// Mangle everything prior to the base-unresolved-name in an unresolved-name.
///
/// \param recursive - true if this is being called recursively,
///   i.e. if there is more prefix "to the right".
void CXXNameMangler::mangleUnresolvedPrefix(NestedNameSpecifier *qualifier,
                                            bool recursive) {

  // x, ::x
  // <unresolved-name> ::= [gs] <base-unresolved-name>

  // T::x / decltype(p)::x
  // <unresolved-name> ::= sr <unresolved-type> <base-unresolved-name>

  // T::N::x /decltype(p)::N::x
  // <unresolved-name> ::= srN <unresolved-type> <unresolved-qualifier-level>+ E
  //                       <base-unresolved-name>

  // A::x, N::y, A<T>::z; "gs" means leading "::"
  // <unresolved-name> ::= [gs] sr <unresolved-qualifier-level>+ E
  //                       <base-unresolved-name>

  switch (qualifier->getKind()) {
  case NestedNameSpecifier::Global:
    Out << "gs";

    // We want an 'sr' unless this is the entire NNS.
    if (recursive)
      Out << "sr";

    // We never want an 'E' here.
    return;

  case NestedNameSpecifier::Super:
    llvm_unreachable("Can't mangle __super specifier");

  case NestedNameSpecifier::Namespace:
    if (qualifier->getPrefix())
      mangleUnresolvedPrefix(qualifier->getPrefix(),
                             /*recursive*/ true);
    else
      Out << "sr";
    mangleSourceNameWithAbiTags(qualifier->getAsNamespace());
    break;
  case NestedNameSpecifier::NamespaceAlias:
    if (qualifier->getPrefix())
      mangleUnresolvedPrefix(qualifier->getPrefix(),
                             /*recursive*/ true);
    else
      Out << "sr";
    mangleSourceNameWithAbiTags(qualifier->getAsNamespaceAlias());
    break;

  case NestedNameSpecifier::TypeSpec:
  case NestedNameSpecifier::TypeSpecWithTemplate: {
    const Type *type = qualifier->getAsType();

    // We only want to use an unresolved-type encoding if this is one of:
    //   - a decltype
    //   - a template type parameter
    //   - a template template parameter with arguments
    // In all of these cases, we should have no prefix.
    if (qualifier->getPrefix()) {
      mangleUnresolvedPrefix(qualifier->getPrefix(),
                             /*recursive*/ true);
    } else {
      // Otherwise, all the cases want this.
      Out << "sr";
    }

    if (mangleUnresolvedTypeOrSimpleId(QualType(type, 0), recursive ? "N" : ""))
      return;

    break;
  }

  case NestedNameSpecifier::Identifier:
    // Member expressions can have these without prefixes.
    if (qualifier->getPrefix())
      mangleUnresolvedPrefix(qualifier->getPrefix(),
                             /*recursive*/ true);
    else
      Out << "sr";

    mangleSourceName(qualifier->getAsIdentifier());
    // An Identifier has no type information, so we can't emit abi tags for it.
    break;
  }

  // If this was the innermost part of the NNS, and we fell out to
  // here, append an 'E'.
  if (!recursive)
    Out << 'E';
}

/// Mangle an unresolved-name, which is generally used for names which
/// weren't resolved to specific entities.
void CXXNameMangler::mangleUnresolvedName(
    NestedNameSpecifier *qualifier, DeclarationName name,
    const TemplateArgumentLoc *TemplateArgs, unsigned NumTemplateArgs,
    unsigned knownArity) {
  if (qualifier) mangleUnresolvedPrefix(qualifier);
  switch (name.getNameKind()) {
    // <base-unresolved-name> ::= <simple-id>
    case DeclarationName::Identifier:
      mangleSourceName(name.getAsIdentifierInfo());
      break;
    // <base-unresolved-name> ::= dn <destructor-name>
    case DeclarationName::CXXDestructorName:
      Out << "dn";
      mangleUnresolvedTypeOrSimpleId(name.getCXXNameType());
      break;
    // <base-unresolved-name> ::= on <operator-name>
    case DeclarationName::CXXConversionFunctionName:
    case DeclarationName::CXXLiteralOperatorName:
    case DeclarationName::CXXOperatorName:
      Out << "on";
      mangleOperatorName(name, knownArity);
      break;
    case DeclarationName::CXXConstructorName:
      llvm_unreachable("Can't mangle a constructor name!");
    case DeclarationName::CXXUsingDirective:
      llvm_unreachable("Can't mangle a using directive name!");
    case DeclarationName::CXXDeductionGuideName:
      llvm_unreachable("Can't mangle a deduction guide name!");
    case DeclarationName::ObjCMultiArgSelector:
    case DeclarationName::ObjCOneArgSelector:
    case DeclarationName::ObjCZeroArgSelector:
      llvm_unreachable("Can't mangle Objective-C selector names here!");
  }

  // The <simple-id> and on <operator-name> productions end in an optional
  // <template-args>.
  if (TemplateArgs)
    mangleTemplateArgs(TemplateName(), TemplateArgs, NumTemplateArgs);
}

void CXXNameMangler::mangleUnqualifiedName(GlobalDecl GD,
                                           DeclarationName Name,
                                           unsigned KnownArity,
                                           const AbiTagList *AdditionalAbiTags) {
  const NamedDecl *ND = cast_or_null<NamedDecl>(GD.getDecl());
  unsigned Arity = KnownArity;
  //  <unqualified-name> ::= <operator-name>
  //                     ::= <ctor-dtor-name>
  //                     ::= <source-name>
  switch (Name.getNameKind()) {
  case DeclarationName::Identifier: {
    const IdentifierInfo *II = Name.getAsIdentifierInfo();

    // We mangle decomposition declarations as the names of their bindings.
    if (auto *DD = dyn_cast<DecompositionDecl>(ND)) {
      // FIXME: Non-standard mangling for decomposition declarations:
      //
      //  <unqualified-name> ::= DC <source-name>* E
      //
      // These can never be referenced across translation units, so we do
      // not need a cross-vendor mangling for anything other than demanglers.
      // Proposed on cxx-abi-dev on 2016-08-12
      Out << "DC";
      for (auto *BD : DD->bindings())
        mangleSourceName(BD->getDeclName().getAsIdentifierInfo());
      Out << 'E';
      writeAbiTags(ND, AdditionalAbiTags);
      break;
    }

    if (auto *GD = dyn_cast<MSGuidDecl>(ND)) {
      // We follow MSVC in mangling GUID declarations as if they were variables
      // with a particular reserved name. Continue the pretense here.
      SmallString<sizeof("_GUID_12345678_1234_1234_1234_1234567890ab")> GUID;
      llvm::raw_svector_ostream GUIDOS(GUID);
      Context.mangleMSGuidDecl(GD, GUIDOS);
      Out << GUID.size() << GUID;
      break;
    }

    if (auto *TPO = dyn_cast<TemplateParamObjectDecl>(ND)) {
      // Proposed in https://github.com/itanium-cxx-abi/cxx-abi/issues/63.
      Out << "TA";
      mangleValueInTemplateArg(TPO->getType().getUnqualifiedType(),
                               TPO->getValue(), /*TopLevel=*/true);
      break;
    }

    if (II) {
      // Match GCC's naming convention for internal linkage symbols, for
      // symbols that are not actually visible outside of this TU. GCC
      // distinguishes between internal and external linkage symbols in
      // its mangling, to support cases like this that were valid C++ prior
      // to DR426:
      //
      //   void test() { extern void foo(); }
      //   static void foo();
      //
      // Don't bother with the L marker for names in anonymous namespaces; the
      // 12_GLOBAL__N_1 mangling is quite sufficient there, and this better
      // matches GCC anyway, because GCC does not treat anonymous namespaces as
      // implying internal linkage.
      if (isInternalLinkageDecl(ND))
        Out << 'L';

      auto *FD = dyn_cast<FunctionDecl>(ND);
      bool IsRegCall = FD &&
                       FD->getType()->castAs<FunctionType>()->getCallConv() ==
                           clang::CC_X86RegCall;
      bool IsDeviceStub =
          FD && FD->hasAttr<CUDAGlobalAttr>() &&
          GD.getKernelReferenceKind() == KernelReferenceKind::Stub;
      if (IsDeviceStub)
        mangleDeviceStubName(II);
      else if (IsRegCall)
        mangleRegCallName(II);
      else
        mangleSourceName(II);

      writeAbiTags(ND, AdditionalAbiTags);
      break;
    }

    // Otherwise, an anonymous entity.  We must have a declaration.
    assert(ND && "mangling empty name without declaration");

    if (const NamespaceDecl *NS = dyn_cast<NamespaceDecl>(ND)) {
      if (NS->isAnonymousNamespace()) {
        // This is how gcc mangles these names.
        Out << "12_GLOBAL__N_1";
        break;
      }
    }

    if (const VarDecl *VD = dyn_cast<VarDecl>(ND)) {
      // We must have an anonymous union or struct declaration.
      const RecordDecl *RD = VD->getType()->castAs<RecordType>()->getDecl();

      // Itanium C++ ABI 5.1.2:
      //
      //   For the purposes of mangling, the name of an anonymous union is
      //   considered to be the name of the first named data member found by a
      //   pre-order, depth-first, declaration-order walk of the data members of
      //   the anonymous union. If there is no such data member (i.e., if all of
      //   the data members in the union are unnamed), then there is no way for
      //   a program to refer to the anonymous union, and there is therefore no
      //   need to mangle its name.
      assert(RD->isAnonymousStructOrUnion()
             && "Expected anonymous struct or union!");
      const FieldDecl *FD = RD->findFirstNamedDataMember();

      // It's actually possible for various reasons for us to get here
      // with an empty anonymous struct / union.  Fortunately, it
      // doesn't really matter what name we generate.
      if (!FD) break;
      assert(FD->getIdentifier() && "Data member name isn't an identifier!");

      mangleSourceName(FD->getIdentifier());
      // Not emitting abi tags: internal name anyway.
      break;
    }

    // Class extensions have no name as a category, and it's possible
    // for them to be the semantic parent of certain declarations
    // (primarily, tag decls defined within declarations).  Such
    // declarations will always have internal linkage, so the name
    // doesn't really matter, but we shouldn't crash on them.  For
    // safety, just handle all ObjC containers here.
    if (isa<ObjCContainerDecl>(ND))
      break;

    // We must have an anonymous struct.
    const TagDecl *TD = cast<TagDecl>(ND);
    if (const TypedefNameDecl *D = TD->getTypedefNameForAnonDecl()) {
      assert(TD->getDeclContext() == D->getDeclContext() &&
             "Typedef should not be in another decl context!");
      assert(D->getDeclName().getAsIdentifierInfo() &&
             "Typedef was not named!");
      mangleSourceName(D->getDeclName().getAsIdentifierInfo());
      assert(!AdditionalAbiTags && "Type cannot have additional abi tags");
      // Explicit abi tags are still possible; take from underlying type, not
      // from typedef.
      writeAbiTags(TD, nullptr);
      break;
    }

    // <unnamed-type-name> ::= <closure-type-name>
    //
    // <closure-type-name> ::= Ul <lambda-sig> E [ <nonnegative number> ] _
    // <lambda-sig> ::= <template-param-decl>* <parameter-type>+
    //     # Parameter types or 'v' for 'void'.
    if (const CXXRecordDecl *Record = dyn_cast<CXXRecordDecl>(TD)) {
      if (Record->isLambda() && (Record->getLambdaManglingNumber() ||
<<<<<<< HEAD
                                 Context.isUniqueNameMangler())) {
=======
                                 Context.getDiscriminatorOverride()(
                                     Context.getASTContext(), Record))) {
>>>>>>> eba69b59
        assert(!AdditionalAbiTags &&
               "Lambda type cannot have additional abi tags");
        mangleLambda(Record);
        break;
      }
    }

    if (TD->isExternallyVisible()) {
      unsigned UnnamedMangle = getASTContext().getManglingNumber(TD);
      Out << "Ut";
      if (UnnamedMangle > 1)
        Out << UnnamedMangle - 2;
      Out << '_';
      writeAbiTags(TD, AdditionalAbiTags);
      break;
    }

    // Get a unique id for the anonymous struct. If it is not a real output
    // ID doesn't matter so use fake one.
    unsigned AnonStructId = NullOut ? 0 : Context.getAnonymousStructId(TD);

    // Mangle it as a source name in the form
    // [n] $_<id>
    // where n is the length of the string.
    SmallString<8> Str;
    Str += "$_";
    Str += llvm::utostr(AnonStructId);

    Out << Str.size();
    Out << Str;
    break;
  }

  case DeclarationName::ObjCZeroArgSelector:
  case DeclarationName::ObjCOneArgSelector:
  case DeclarationName::ObjCMultiArgSelector:
    llvm_unreachable("Can't mangle Objective-C selector names here!");

  case DeclarationName::CXXConstructorName: {
    const CXXRecordDecl *InheritedFrom = nullptr;
    TemplateName InheritedTemplateName;
    const TemplateArgumentList *InheritedTemplateArgs = nullptr;
    if (auto Inherited =
            cast<CXXConstructorDecl>(ND)->getInheritedConstructor()) {
      InheritedFrom = Inherited.getConstructor()->getParent();
      InheritedTemplateName =
          TemplateName(Inherited.getConstructor()->getPrimaryTemplate());
      InheritedTemplateArgs =
          Inherited.getConstructor()->getTemplateSpecializationArgs();
    }

    if (ND == Structor)
      // If the named decl is the C++ constructor we're mangling, use the type
      // we were given.
      mangleCXXCtorType(static_cast<CXXCtorType>(StructorType), InheritedFrom);
    else
      // Otherwise, use the complete constructor name. This is relevant if a
      // class with a constructor is declared within a constructor.
      mangleCXXCtorType(Ctor_Complete, InheritedFrom);

    // FIXME: The template arguments are part of the enclosing prefix or
    // nested-name, but it's more convenient to mangle them here.
    if (InheritedTemplateArgs)
      mangleTemplateArgs(InheritedTemplateName, *InheritedTemplateArgs);

    writeAbiTags(ND, AdditionalAbiTags);
    break;
  }

  case DeclarationName::CXXDestructorName:
    if (ND == Structor)
      // If the named decl is the C++ destructor we're mangling, use the type we
      // were given.
      mangleCXXDtorType(static_cast<CXXDtorType>(StructorType));
    else
      // Otherwise, use the complete destructor name. This is relevant if a
      // class with a destructor is declared within a destructor.
      mangleCXXDtorType(Dtor_Complete);
    writeAbiTags(ND, AdditionalAbiTags);
    break;

  case DeclarationName::CXXOperatorName:
    if (ND && Arity == UnknownArity) {
      Arity = cast<FunctionDecl>(ND)->getNumParams();

      // If we have a member function, we need to include the 'this' pointer.
      if (const auto *MD = dyn_cast<CXXMethodDecl>(ND))
        if (!MD->isStatic())
          Arity++;
    }
    LLVM_FALLTHROUGH;
  case DeclarationName::CXXConversionFunctionName:
  case DeclarationName::CXXLiteralOperatorName:
    mangleOperatorName(Name, Arity);
    writeAbiTags(ND, AdditionalAbiTags);
    break;

  case DeclarationName::CXXDeductionGuideName:
    llvm_unreachable("Can't mangle a deduction guide name!");

  case DeclarationName::CXXUsingDirective:
    llvm_unreachable("Can't mangle a using directive name!");
  }
}

void CXXNameMangler::mangleRegCallName(const IdentifierInfo *II) {
  // <source-name> ::= <positive length number> __regcall3__ <identifier>
  // <number> ::= [n] <non-negative decimal integer>
  // <identifier> ::= <unqualified source code identifier>
  Out << II->getLength() + sizeof("__regcall3__") - 1 << "__regcall3__"
      << II->getName();
}

void CXXNameMangler::mangleDeviceStubName(const IdentifierInfo *II) {
  // <source-name> ::= <positive length number> __device_stub__ <identifier>
  // <number> ::= [n] <non-negative decimal integer>
  // <identifier> ::= <unqualified source code identifier>
  Out << II->getLength() + sizeof("__device_stub__") - 1 << "__device_stub__"
      << II->getName();
}

void CXXNameMangler::mangleSourceName(const IdentifierInfo *II) {
  // <source-name> ::= <positive length number> <identifier>
  // <number> ::= [n] <non-negative decimal integer>
  // <identifier> ::= <unqualified source code identifier>
  Out << II->getLength() << II->getName();
}

void CXXNameMangler::mangleNestedName(GlobalDecl GD,
                                      const DeclContext *DC,
                                      const AbiTagList *AdditionalAbiTags,
                                      bool NoFunction) {
  const NamedDecl *ND = cast<NamedDecl>(GD.getDecl());
  // <nested-name>
  //   ::= N [<CV-qualifiers>] [<ref-qualifier>] <prefix> <unqualified-name> E
  //   ::= N [<CV-qualifiers>] [<ref-qualifier>] <template-prefix>
  //       <template-args> E

  Out << 'N';
  if (const CXXMethodDecl *Method = dyn_cast<CXXMethodDecl>(ND)) {
    Qualifiers MethodQuals = Method->getMethodQualifiers();
    // We do not consider restrict a distinguishing attribute for overloading
    // purposes so we must not mangle it.
    MethodQuals.removeRestrict();
    mangleQualifiers(MethodQuals);
    mangleRefQualifier(Method->getRefQualifier());
  }

  // Check if we have a template.
  const TemplateArgumentList *TemplateArgs = nullptr;
  if (GlobalDecl TD = isTemplate(GD, TemplateArgs)) {
    mangleTemplatePrefix(TD, NoFunction);
    mangleTemplateArgs(asTemplateName(TD), *TemplateArgs);
  } else {
    manglePrefix(DC, NoFunction);
    mangleUnqualifiedName(GD, AdditionalAbiTags);
  }

  Out << 'E';
}
void CXXNameMangler::mangleNestedName(const TemplateDecl *TD,
                                      const TemplateArgument *TemplateArgs,
                                      unsigned NumTemplateArgs) {
  // <nested-name> ::= N [<CV-qualifiers>] <template-prefix> <template-args> E

  Out << 'N';

  mangleTemplatePrefix(TD);
  mangleTemplateArgs(asTemplateName(TD), TemplateArgs, NumTemplateArgs);

  Out << 'E';
}

void CXXNameMangler::mangleNestedNameWithClosurePrefix(
    GlobalDecl GD, const NamedDecl *PrefixND,
    const AbiTagList *AdditionalAbiTags) {
  // A <closure-prefix> represents a variable or field, not a regular
  // DeclContext, so needs special handling. In this case we're mangling a
  // limited form of <nested-name>:
  //
  // <nested-name> ::= N <closure-prefix> <closure-type-name> E

  Out << 'N';

  mangleClosurePrefix(PrefixND);
  mangleUnqualifiedName(GD, AdditionalAbiTags);

  Out << 'E';
}

static GlobalDecl getParentOfLocalEntity(const DeclContext *DC) {
  GlobalDecl GD;
  // The Itanium spec says:
  // For entities in constructors and destructors, the mangling of the
  // complete object constructor or destructor is used as the base function
  // name, i.e. the C1 or D1 version.
  if (auto *CD = dyn_cast<CXXConstructorDecl>(DC))
    GD = GlobalDecl(CD, Ctor_Complete);
  else if (auto *DD = dyn_cast<CXXDestructorDecl>(DC))
    GD = GlobalDecl(DD, Dtor_Complete);
  else
    GD = GlobalDecl(cast<FunctionDecl>(DC));
  return GD;
}

void CXXNameMangler::mangleLocalName(GlobalDecl GD,
                                     const AbiTagList *AdditionalAbiTags) {
  const Decl *D = GD.getDecl();
  // <local-name> := Z <function encoding> E <entity name> [<discriminator>]
  //              := Z <function encoding> E s [<discriminator>]
  // <local-name> := Z <function encoding> E d [ <parameter number> ]
  //                 _ <entity name>
  // <discriminator> := _ <non-negative number>
  assert(isa<NamedDecl>(D) || isa<BlockDecl>(D));
  const RecordDecl *RD = GetLocalClassDecl(D);
  const DeclContext *DC = getEffectiveDeclContext(RD ? RD : D);

  Out << 'Z';

  {
    AbiTagState LocalAbiTags(AbiTags);

    if (const ObjCMethodDecl *MD = dyn_cast<ObjCMethodDecl>(DC))
      mangleObjCMethodName(MD);
    else if (const BlockDecl *BD = dyn_cast<BlockDecl>(DC))
      mangleBlockForPrefix(BD);
    else
      mangleFunctionEncoding(getParentOfLocalEntity(DC));

    // Implicit ABI tags (from namespace) are not available in the following
    // entity; reset to actually emitted tags, which are available.
    LocalAbiTags.setUsedAbiTags(LocalAbiTags.getEmittedAbiTags());
  }

  Out << 'E';

  // GCC 5.3.0 doesn't emit derived ABI tags for local names but that seems to
  // be a bug that is fixed in trunk.

  if (RD) {
    // The parameter number is omitted for the last parameter, 0 for the
    // second-to-last parameter, 1 for the third-to-last parameter, etc. The
    // <entity name> will of course contain a <closure-type-name>: Its
    // numbering will be local to the particular argument in which it appears
    // -- other default arguments do not affect its encoding.
    const CXXRecordDecl *CXXRD = dyn_cast<CXXRecordDecl>(RD);
    if (CXXRD && CXXRD->isLambda()) {
      if (const ParmVarDecl *Parm
              = dyn_cast_or_null<ParmVarDecl>(CXXRD->getLambdaContextDecl())) {
        if (const FunctionDecl *Func
              = dyn_cast<FunctionDecl>(Parm->getDeclContext())) {
          Out << 'd';
          unsigned Num = Func->getNumParams() - Parm->getFunctionScopeIndex();
          if (Num > 1)
            mangleNumber(Num - 2);
          Out << '_';
        }
      }
    }

    // Mangle the name relative to the closest enclosing function.
    // equality ok because RD derived from ND above
    if (D == RD)  {
      mangleUnqualifiedName(RD, AdditionalAbiTags);
    } else if (const BlockDecl *BD = dyn_cast<BlockDecl>(D)) {
      if (const NamedDecl *PrefixND = getClosurePrefix(BD))
        mangleClosurePrefix(PrefixND, true /*NoFunction*/);
      else
        manglePrefix(getEffectiveDeclContext(BD), true /*NoFunction*/);
      assert(!AdditionalAbiTags && "Block cannot have additional abi tags");
      mangleUnqualifiedBlock(BD);
    } else {
      const NamedDecl *ND = cast<NamedDecl>(D);
      mangleNestedName(GD, getEffectiveDeclContext(ND), AdditionalAbiTags,
                       true /*NoFunction*/);
    }
  } else if (const BlockDecl *BD = dyn_cast<BlockDecl>(D)) {
    // Mangle a block in a default parameter; see above explanation for
    // lambdas.
    if (const ParmVarDecl *Parm
            = dyn_cast_or_null<ParmVarDecl>(BD->getBlockManglingContextDecl())) {
      if (const FunctionDecl *Func
            = dyn_cast<FunctionDecl>(Parm->getDeclContext())) {
        Out << 'd';
        unsigned Num = Func->getNumParams() - Parm->getFunctionScopeIndex();
        if (Num > 1)
          mangleNumber(Num - 2);
        Out << '_';
      }
    }

    assert(!AdditionalAbiTags && "Block cannot have additional abi tags");
    mangleUnqualifiedBlock(BD);
  } else {
    mangleUnqualifiedName(GD, AdditionalAbiTags);
  }

  if (const NamedDecl *ND = dyn_cast<NamedDecl>(RD ? RD : D)) {
    unsigned disc;
    if (Context.getNextDiscriminator(ND, disc)) {
      if (disc < 10)
        Out << '_' << disc;
      else
        Out << "__" << disc << '_';
    }
  }
}

void CXXNameMangler::mangleBlockForPrefix(const BlockDecl *Block) {
  if (GetLocalClassDecl(Block)) {
    mangleLocalName(Block, /* AdditionalAbiTags */ nullptr);
    return;
  }
  const DeclContext *DC = getEffectiveDeclContext(Block);
  if (isLocalContainerContext(DC)) {
    mangleLocalName(Block, /* AdditionalAbiTags */ nullptr);
    return;
  }
  if (const NamedDecl *PrefixND = getClosurePrefix(Block))
    mangleClosurePrefix(PrefixND);
  else
    manglePrefix(DC);
  mangleUnqualifiedBlock(Block);
}

void CXXNameMangler::mangleUnqualifiedBlock(const BlockDecl *Block) {
  // When trying to be ABI-compatibility with clang 12 and before, mangle a
  // <data-member-prefix> now, with no substitutions and no <template-args>.
  if (Decl *Context = Block->getBlockManglingContextDecl()) {
    if (getASTContext().getLangOpts().getClangABICompat() <=
            LangOptions::ClangABI::Ver12 &&
        (isa<VarDecl>(Context) || isa<FieldDecl>(Context)) &&
        Context->getDeclContext()->isRecord()) {
      const auto *ND = cast<NamedDecl>(Context);
      if (ND->getIdentifier()) {
        mangleSourceNameWithAbiTags(ND);
        Out << 'M';
      }
    }
  }

  // If we have a block mangling number, use it.
  unsigned Number = Block->getBlockManglingNumber();
  // Otherwise, just make up a number. It doesn't matter what it is because
  // the symbol in question isn't externally visible.
  if (!Number)
    Number = Context.getBlockId(Block, false);
  else {
    // Stored mangling numbers are 1-based.
    --Number;
  }
  Out << "Ub";
  if (Number > 0)
    Out << Number - 1;
  Out << '_';
}

// <template-param-decl>
//   ::= Ty                              # template type parameter
//   ::= Tn <type>                       # template non-type parameter
//   ::= Tt <template-param-decl>* E     # template template parameter
//   ::= Tp <template-param-decl>        # template parameter pack
void CXXNameMangler::mangleTemplateParamDecl(const NamedDecl *Decl) {
  if (auto *Ty = dyn_cast<TemplateTypeParmDecl>(Decl)) {
    if (Ty->isParameterPack())
      Out << "Tp";
    Out << "Ty";
  } else if (auto *Tn = dyn_cast<NonTypeTemplateParmDecl>(Decl)) {
    if (Tn->isExpandedParameterPack()) {
      for (unsigned I = 0, N = Tn->getNumExpansionTypes(); I != N; ++I) {
        Out << "Tn";
        mangleType(Tn->getExpansionType(I));
      }
    } else {
      QualType T = Tn->getType();
      if (Tn->isParameterPack()) {
        Out << "Tp";
        if (auto *PackExpansion = T->getAs<PackExpansionType>())
          T = PackExpansion->getPattern();
      }
      Out << "Tn";
      mangleType(T);
    }
  } else if (auto *Tt = dyn_cast<TemplateTemplateParmDecl>(Decl)) {
    if (Tt->isExpandedParameterPack()) {
      for (unsigned I = 0, N = Tt->getNumExpansionTemplateParameters(); I != N;
           ++I) {
        Out << "Tt";
        for (auto *Param : *Tt->getExpansionTemplateParameters(I))
          mangleTemplateParamDecl(Param);
        Out << "E";
      }
    } else {
      if (Tt->isParameterPack())
        Out << "Tp";
      Out << "Tt";
      for (auto *Param : *Tt->getTemplateParameters())
        mangleTemplateParamDecl(Param);
      Out << "E";
    }
  }
}

// Handles the __builtin_unique_stable_name feature for lambdas.  Instead of the
// ordinal of the lambda in its mangling, this does line/column to uniquely and
// reliably identify the lambda.  Additionally, macro expansions are expressed
// as well to prevent macros causing duplicates.
static void mangleUniqueNameLambda(CXXNameMangler &Mangler, SourceManager &SM,
                                   raw_ostream &Out,
                                   const CXXRecordDecl *Lambda) {
  SourceLocation Loc = Lambda->getLocation();

  PresumedLoc PLoc = SM.getPresumedLoc(Loc);
  Mangler.mangleNumber(PLoc.getLine());
  Out << "_";
  Mangler.mangleNumber(PLoc.getColumn());

  while(Loc.isMacroID()) {
    SourceLocation SLToPrint = Loc;
    if (SM.isMacroArgExpansion(Loc))
      SLToPrint = SM.getImmediateExpansionRange(Loc).getBegin();

    PLoc = SM.getPresumedLoc(SM.getSpellingLoc(SLToPrint));
    Out << "m";
    Mangler.mangleNumber(PLoc.getLine());
    Out << "_";
    Mangler.mangleNumber(PLoc.getColumn());

    Loc = SM.getImmediateMacroCallerLoc(Loc);
    if (Loc.isFileID())
      Loc = SM.getImmediateMacroCallerLoc(SLToPrint);
  }
}

void CXXNameMangler::mangleLambda(const CXXRecordDecl *Lambda) {
  // When trying to be ABI-compatibility with clang 12 and before, mangle a
  // <data-member-prefix> now, with no substitutions.
  if (Decl *Context = Lambda->getLambdaContextDecl()) {
    if (getASTContext().getLangOpts().getClangABICompat() <=
            LangOptions::ClangABI::Ver12 &&
        (isa<VarDecl>(Context) || isa<FieldDecl>(Context)) &&
        !isa<ParmVarDecl>(Context)) {
      if (const IdentifierInfo *Name
            = cast<NamedDecl>(Context)->getIdentifier()) {
        mangleSourceName(Name);
        const TemplateArgumentList *TemplateArgs = nullptr;
        if (GlobalDecl TD = isTemplate(cast<NamedDecl>(Context), TemplateArgs))
          mangleTemplateArgs(asTemplateName(TD), *TemplateArgs);
        Out << 'M';
      }
    }
  }

  Out << "Ul";
  mangleLambdaSig(Lambda);
  Out << "E";

  if (Context.isUniqueNameMangler()) {
    mangleUniqueNameLambda(
        *this, Context.getASTContext().getSourceManager(), Out, Lambda);
    return;
  }

  // The number is omitted for the first closure type with a given
  // <lambda-sig> in a given context; it is n-2 for the nth closure type
  // (in lexical order) with that same <lambda-sig> and context.
  //
  // The AST keeps track of the number for us.
  //
  // In CUDA/HIP, to ensure the consistent lamba numbering between the device-
  // and host-side compilations, an extra device mangle context may be created
  // if the host-side CXX ABI has different numbering for lambda. In such case,
  // if the mangle context is that device-side one, use the device-side lambda
  // mangling number for this lambda.
  llvm::Optional<unsigned> DeviceNumber =
      Context.getDiscriminatorOverride()(Context.getASTContext(), Lambda);
  unsigned Number = DeviceNumber.hasValue() ? *DeviceNumber
                                            : Lambda->getLambdaManglingNumber();

  assert(Number > 0 && "Lambda should be mangled as an unnamed class");
  if (Number > 1)
    mangleNumber(Number - 2);
  Out << '_';
}

void CXXNameMangler::mangleLambdaSig(const CXXRecordDecl *Lambda) {
  for (auto *D : Lambda->getLambdaExplicitTemplateParameters())
    mangleTemplateParamDecl(D);
  auto *Proto =
      Lambda->getLambdaTypeInfo()->getType()->castAs<FunctionProtoType>();
  mangleBareFunctionType(Proto, /*MangleReturnType=*/false,
                         Lambda->getLambdaStaticInvoker());
}

void CXXNameMangler::manglePrefix(NestedNameSpecifier *qualifier) {
  switch (qualifier->getKind()) {
  case NestedNameSpecifier::Global:
    // nothing
    return;

  case NestedNameSpecifier::Super:
    llvm_unreachable("Can't mangle __super specifier");

  case NestedNameSpecifier::Namespace:
    mangleName(qualifier->getAsNamespace());
    return;

  case NestedNameSpecifier::NamespaceAlias:
    mangleName(qualifier->getAsNamespaceAlias()->getNamespace());
    return;

  case NestedNameSpecifier::TypeSpec:
  case NestedNameSpecifier::TypeSpecWithTemplate:
    manglePrefix(QualType(qualifier->getAsType(), 0));
    return;

  case NestedNameSpecifier::Identifier:
    // Member expressions can have these without prefixes, but that
    // should end up in mangleUnresolvedPrefix instead.
    assert(qualifier->getPrefix());
    manglePrefix(qualifier->getPrefix());

    mangleSourceName(qualifier->getAsIdentifier());
    return;
  }

  llvm_unreachable("unexpected nested name specifier");
}

void CXXNameMangler::manglePrefix(const DeclContext *DC, bool NoFunction) {
  //  <prefix> ::= <prefix> <unqualified-name>
  //           ::= <template-prefix> <template-args>
  //           ::= <closure-prefix>
  //           ::= <template-param>
  //           ::= # empty
  //           ::= <substitution>

  DC = IgnoreLinkageSpecDecls(DC);

  if (DC->isTranslationUnit())
    return;

  if (NoFunction && isLocalContainerContext(DC))
    return;

  assert(!isLocalContainerContext(DC));

  const NamedDecl *ND = cast<NamedDecl>(DC);
  if (mangleSubstitution(ND))
    return;

  // Check if we have a template-prefix or a closure-prefix.
  const TemplateArgumentList *TemplateArgs = nullptr;
  if (GlobalDecl TD = isTemplate(ND, TemplateArgs)) {
    mangleTemplatePrefix(TD);
    mangleTemplateArgs(asTemplateName(TD), *TemplateArgs);
  } else if (const NamedDecl *PrefixND = getClosurePrefix(ND)) {
    mangleClosurePrefix(PrefixND, NoFunction);
    mangleUnqualifiedName(ND, nullptr);
  } else {
    manglePrefix(getEffectiveDeclContext(ND), NoFunction);
    mangleUnqualifiedName(ND, nullptr);
  }

  addSubstitution(ND);
}

void CXXNameMangler::mangleTemplatePrefix(TemplateName Template) {
  // <template-prefix> ::= <prefix> <template unqualified-name>
  //                   ::= <template-param>
  //                   ::= <substitution>
  if (TemplateDecl *TD = Template.getAsTemplateDecl())
    return mangleTemplatePrefix(TD);

  DependentTemplateName *Dependent = Template.getAsDependentTemplateName();
  assert(Dependent && "unexpected template name kind");

  // Clang 11 and before mangled the substitution for a dependent template name
  // after already having emitted (a substitution for) the prefix.
  bool Clang11Compat = getASTContext().getLangOpts().getClangABICompat() <=
                       LangOptions::ClangABI::Ver11;
  if (!Clang11Compat && mangleSubstitution(Template))
    return;

  if (NestedNameSpecifier *Qualifier = Dependent->getQualifier())
    manglePrefix(Qualifier);

  if (Clang11Compat && mangleSubstitution(Template))
    return;

  if (const IdentifierInfo *Id = Dependent->getIdentifier())
    mangleSourceName(Id);
  else
    mangleOperatorName(Dependent->getOperator(), UnknownArity);

  addSubstitution(Template);
}

void CXXNameMangler::mangleTemplatePrefix(GlobalDecl GD,
                                          bool NoFunction) {
  const TemplateDecl *ND = cast<TemplateDecl>(GD.getDecl());
  // <template-prefix> ::= <prefix> <template unqualified-name>
  //                   ::= <template-param>
  //                   ::= <substitution>
  // <template-template-param> ::= <template-param>
  //                               <substitution>

  if (mangleSubstitution(ND))
    return;

  // <template-template-param> ::= <template-param>
  if (const auto *TTP = dyn_cast<TemplateTemplateParmDecl>(ND)) {
    mangleTemplateParameter(TTP->getDepth(), TTP->getIndex());
  } else {
    manglePrefix(getEffectiveDeclContext(ND), NoFunction);
    if (isa<BuiltinTemplateDecl>(ND) || isa<ConceptDecl>(ND))
      mangleUnqualifiedName(GD, nullptr);
    else
      mangleUnqualifiedName(GD.getWithDecl(ND->getTemplatedDecl()), nullptr);
  }

  addSubstitution(ND);
}

const NamedDecl *CXXNameMangler::getClosurePrefix(const Decl *ND) {
  if (getASTContext().getLangOpts().getClangABICompat() <=
      LangOptions::ClangABI::Ver12)
    return nullptr;

  const NamedDecl *Context = nullptr;
  if (auto *Block = dyn_cast<BlockDecl>(ND)) {
    Context = dyn_cast_or_null<NamedDecl>(Block->getBlockManglingContextDecl());
  } else if (auto *RD = dyn_cast<CXXRecordDecl>(ND)) {
    if (RD->isLambda())
      Context = dyn_cast_or_null<NamedDecl>(RD->getLambdaContextDecl());
  }
  if (!Context)
    return nullptr;

  // Only lambdas within the initializer of a non-local variable or non-static
  // data member get a <closure-prefix>.
  if ((isa<VarDecl>(Context) && cast<VarDecl>(Context)->hasGlobalStorage()) ||
      isa<FieldDecl>(Context))
    return Context;

  return nullptr;
}

void CXXNameMangler::mangleClosurePrefix(const NamedDecl *ND, bool NoFunction) {
  //  <closure-prefix> ::= [ <prefix> ] <unqualified-name> M
  //                   ::= <template-prefix> <template-args> M
  if (mangleSubstitution(ND))
    return;

  const TemplateArgumentList *TemplateArgs = nullptr;
  if (GlobalDecl TD = isTemplate(ND, TemplateArgs)) {
    mangleTemplatePrefix(TD, NoFunction);
    mangleTemplateArgs(asTemplateName(TD), *TemplateArgs);
  } else {
    manglePrefix(getEffectiveDeclContext(ND), NoFunction);
    mangleUnqualifiedName(ND, nullptr);
  }

  Out << 'M';

  addSubstitution(ND);
}

/// Mangles a template name under the production <type>.  Required for
/// template template arguments.
///   <type> ::= <class-enum-type>
///          ::= <template-param>
///          ::= <substitution>
void CXXNameMangler::mangleType(TemplateName TN) {
  if (mangleSubstitution(TN))
    return;

  TemplateDecl *TD = nullptr;

  switch (TN.getKind()) {
  case TemplateName::QualifiedTemplate:
    TD = TN.getAsQualifiedTemplateName()->getTemplateDecl();
    goto HaveDecl;

  case TemplateName::Template:
    TD = TN.getAsTemplateDecl();
    goto HaveDecl;

  HaveDecl:
    if (auto *TTP = dyn_cast<TemplateTemplateParmDecl>(TD))
      mangleTemplateParameter(TTP->getDepth(), TTP->getIndex());
    else
      mangleName(TD);
    break;

  case TemplateName::OverloadedTemplate:
  case TemplateName::AssumedTemplate:
    llvm_unreachable("can't mangle an overloaded template name as a <type>");

  case TemplateName::DependentTemplate: {
    const DependentTemplateName *Dependent = TN.getAsDependentTemplateName();
    assert(Dependent->isIdentifier());

    // <class-enum-type> ::= <name>
    // <name> ::= <nested-name>
    mangleUnresolvedPrefix(Dependent->getQualifier());
    mangleSourceName(Dependent->getIdentifier());
    break;
  }

  case TemplateName::SubstTemplateTemplateParm: {
    // Substituted template parameters are mangled as the substituted
    // template.  This will check for the substitution twice, which is
    // fine, but we have to return early so that we don't try to *add*
    // the substitution twice.
    SubstTemplateTemplateParmStorage *subst
      = TN.getAsSubstTemplateTemplateParm();
    mangleType(subst->getReplacement());
    return;
  }

  case TemplateName::SubstTemplateTemplateParmPack: {
    // FIXME: not clear how to mangle this!
    // template <template <class> class T...> class A {
    //   template <template <class> class U...> void foo(B<T,U> x...);
    // };
    Out << "_SUBSTPACK_";
    break;
  }
  }

  addSubstitution(TN);
}

bool CXXNameMangler::mangleUnresolvedTypeOrSimpleId(QualType Ty,
                                                    StringRef Prefix) {
  // Only certain other types are valid as prefixes;  enumerate them.
  switch (Ty->getTypeClass()) {
  case Type::Builtin:
  case Type::Complex:
  case Type::Adjusted:
  case Type::Decayed:
  case Type::Pointer:
  case Type::BlockPointer:
  case Type::LValueReference:
  case Type::RValueReference:
  case Type::MemberPointer:
  case Type::ConstantArray:
  case Type::IncompleteArray:
  case Type::VariableArray:
  case Type::DependentSizedArray:
  case Type::DependentAddressSpace:
  case Type::DependentVector:
  case Type::DependentSizedExtVector:
  case Type::Vector:
  case Type::ExtVector:
  case Type::ConstantMatrix:
  case Type::DependentSizedMatrix:
  case Type::FunctionProto:
  case Type::FunctionNoProto:
  case Type::Paren:
  case Type::Attributed:
  case Type::Auto:
  case Type::DeducedTemplateSpecialization:
  case Type::PackExpansion:
  case Type::ObjCObject:
  case Type::ObjCInterface:
  case Type::ObjCObjectPointer:
  case Type::ObjCTypeParam:
  case Type::Atomic:
  case Type::Pipe:
  case Type::MacroQualified:
  case Type::ExtInt:
  case Type::DependentExtInt:
    llvm_unreachable("type is illegal as a nested name specifier");

  case Type::SubstTemplateTypeParmPack:
    // FIXME: not clear how to mangle this!
    // template <class T...> class A {
    //   template <class U...> void foo(decltype(T::foo(U())) x...);
    // };
    Out << "_SUBSTPACK_";
    break;

  // <unresolved-type> ::= <template-param>
  //                   ::= <decltype>
  //                   ::= <template-template-param> <template-args>
  // (this last is not official yet)
  case Type::TypeOfExpr:
  case Type::TypeOf:
  case Type::Decltype:
  case Type::TemplateTypeParm:
  case Type::UnaryTransform:
  case Type::SubstTemplateTypeParm:
  unresolvedType:
    // Some callers want a prefix before the mangled type.
    Out << Prefix;

    // This seems to do everything we want.  It's not really
    // sanctioned for a substituted template parameter, though.
    mangleType(Ty);

    // We never want to print 'E' directly after an unresolved-type,
    // so we return directly.
    return true;

  case Type::Typedef:
    mangleSourceNameWithAbiTags(cast<TypedefType>(Ty)->getDecl());
    break;

  case Type::UnresolvedUsing:
    mangleSourceNameWithAbiTags(
        cast<UnresolvedUsingType>(Ty)->getDecl());
    break;

  case Type::Enum:
  case Type::Record:
    mangleSourceNameWithAbiTags(cast<TagType>(Ty)->getDecl());
    break;

  case Type::TemplateSpecialization: {
    const TemplateSpecializationType *TST =
        cast<TemplateSpecializationType>(Ty);
    TemplateName TN = TST->getTemplateName();
    switch (TN.getKind()) {
    case TemplateName::Template:
    case TemplateName::QualifiedTemplate: {
      TemplateDecl *TD = TN.getAsTemplateDecl();

      // If the base is a template template parameter, this is an
      // unresolved type.
      assert(TD && "no template for template specialization type");
      if (isa<TemplateTemplateParmDecl>(TD))
        goto unresolvedType;

      mangleSourceNameWithAbiTags(TD);
      break;
    }

    case TemplateName::OverloadedTemplate:
    case TemplateName::AssumedTemplate:
    case TemplateName::DependentTemplate:
      llvm_unreachable("invalid base for a template specialization type");

    case TemplateName::SubstTemplateTemplateParm: {
      SubstTemplateTemplateParmStorage *subst =
          TN.getAsSubstTemplateTemplateParm();
      mangleExistingSubstitution(subst->getReplacement());
      break;
    }

    case TemplateName::SubstTemplateTemplateParmPack: {
      // FIXME: not clear how to mangle this!
      // template <template <class U> class T...> class A {
      //   template <class U...> void foo(decltype(T<U>::foo) x...);
      // };
      Out << "_SUBSTPACK_";
      break;
    }
    }

    // Note: we don't pass in the template name here. We are mangling the
    // original source-level template arguments, so we shouldn't consider
    // conversions to the corresponding template parameter.
    // FIXME: Other compilers mangle partially-resolved template arguments in
    // unresolved-qualifier-levels.
    mangleTemplateArgs(TemplateName(), TST->getArgs(), TST->getNumArgs());
    break;
  }

  case Type::InjectedClassName:
    mangleSourceNameWithAbiTags(
        cast<InjectedClassNameType>(Ty)->getDecl());
    break;

  case Type::DependentName:
    mangleSourceName(cast<DependentNameType>(Ty)->getIdentifier());
    break;

  case Type::DependentTemplateSpecialization: {
    const DependentTemplateSpecializationType *DTST =
        cast<DependentTemplateSpecializationType>(Ty);
    TemplateName Template = getASTContext().getDependentTemplateName(
        DTST->getQualifier(), DTST->getIdentifier());
    mangleSourceName(DTST->getIdentifier());
    mangleTemplateArgs(Template, DTST->getArgs(), DTST->getNumArgs());
    break;
  }

  case Type::Elaborated:
    return mangleUnresolvedTypeOrSimpleId(
        cast<ElaboratedType>(Ty)->getNamedType(), Prefix);
  }

  return false;
}

void CXXNameMangler::mangleOperatorName(DeclarationName Name, unsigned Arity) {
  switch (Name.getNameKind()) {
  case DeclarationName::CXXConstructorName:
  case DeclarationName::CXXDestructorName:
  case DeclarationName::CXXDeductionGuideName:
  case DeclarationName::CXXUsingDirective:
  case DeclarationName::Identifier:
  case DeclarationName::ObjCMultiArgSelector:
  case DeclarationName::ObjCOneArgSelector:
  case DeclarationName::ObjCZeroArgSelector:
    llvm_unreachable("Not an operator name");

  case DeclarationName::CXXConversionFunctionName:
    // <operator-name> ::= cv <type>    # (cast)
    Out << "cv";
    mangleType(Name.getCXXNameType());
    break;

  case DeclarationName::CXXLiteralOperatorName:
    Out << "li";
    mangleSourceName(Name.getCXXLiteralIdentifier());
    return;

  case DeclarationName::CXXOperatorName:
    mangleOperatorName(Name.getCXXOverloadedOperator(), Arity);
    break;
  }
}

void
CXXNameMangler::mangleOperatorName(OverloadedOperatorKind OO, unsigned Arity) {
  switch (OO) {
  // <operator-name> ::= nw     # new
  case OO_New: Out << "nw"; break;
  //              ::= na        # new[]
  case OO_Array_New: Out << "na"; break;
  //              ::= dl        # delete
  case OO_Delete: Out << "dl"; break;
  //              ::= da        # delete[]
  case OO_Array_Delete: Out << "da"; break;
  //              ::= ps        # + (unary)
  //              ::= pl        # + (binary or unknown)
  case OO_Plus:
    Out << (Arity == 1? "ps" : "pl"); break;
  //              ::= ng        # - (unary)
  //              ::= mi        # - (binary or unknown)
  case OO_Minus:
    Out << (Arity == 1? "ng" : "mi"); break;
  //              ::= ad        # & (unary)
  //              ::= an        # & (binary or unknown)
  case OO_Amp:
    Out << (Arity == 1? "ad" : "an"); break;
  //              ::= de        # * (unary)
  //              ::= ml        # * (binary or unknown)
  case OO_Star:
    // Use binary when unknown.
    Out << (Arity == 1? "de" : "ml"); break;
  //              ::= co        # ~
  case OO_Tilde: Out << "co"; break;
  //              ::= dv        # /
  case OO_Slash: Out << "dv"; break;
  //              ::= rm        # %
  case OO_Percent: Out << "rm"; break;
  //              ::= or        # |
  case OO_Pipe: Out << "or"; break;
  //              ::= eo        # ^
  case OO_Caret: Out << "eo"; break;
  //              ::= aS        # =
  case OO_Equal: Out << "aS"; break;
  //              ::= pL        # +=
  case OO_PlusEqual: Out << "pL"; break;
  //              ::= mI        # -=
  case OO_MinusEqual: Out << "mI"; break;
  //              ::= mL        # *=
  case OO_StarEqual: Out << "mL"; break;
  //              ::= dV        # /=
  case OO_SlashEqual: Out << "dV"; break;
  //              ::= rM        # %=
  case OO_PercentEqual: Out << "rM"; break;
  //              ::= aN        # &=
  case OO_AmpEqual: Out << "aN"; break;
  //              ::= oR        # |=
  case OO_PipeEqual: Out << "oR"; break;
  //              ::= eO        # ^=
  case OO_CaretEqual: Out << "eO"; break;
  //              ::= ls        # <<
  case OO_LessLess: Out << "ls"; break;
  //              ::= rs        # >>
  case OO_GreaterGreater: Out << "rs"; break;
  //              ::= lS        # <<=
  case OO_LessLessEqual: Out << "lS"; break;
  //              ::= rS        # >>=
  case OO_GreaterGreaterEqual: Out << "rS"; break;
  //              ::= eq        # ==
  case OO_EqualEqual: Out << "eq"; break;
  //              ::= ne        # !=
  case OO_ExclaimEqual: Out << "ne"; break;
  //              ::= lt        # <
  case OO_Less: Out << "lt"; break;
  //              ::= gt        # >
  case OO_Greater: Out << "gt"; break;
  //              ::= le        # <=
  case OO_LessEqual: Out << "le"; break;
  //              ::= ge        # >=
  case OO_GreaterEqual: Out << "ge"; break;
  //              ::= nt        # !
  case OO_Exclaim: Out << "nt"; break;
  //              ::= aa        # &&
  case OO_AmpAmp: Out << "aa"; break;
  //              ::= oo        # ||
  case OO_PipePipe: Out << "oo"; break;
  //              ::= pp        # ++
  case OO_PlusPlus: Out << "pp"; break;
  //              ::= mm        # --
  case OO_MinusMinus: Out << "mm"; break;
  //              ::= cm        # ,
  case OO_Comma: Out << "cm"; break;
  //              ::= pm        # ->*
  case OO_ArrowStar: Out << "pm"; break;
  //              ::= pt        # ->
  case OO_Arrow: Out << "pt"; break;
  //              ::= cl        # ()
  case OO_Call: Out << "cl"; break;
  //              ::= ix        # []
  case OO_Subscript: Out << "ix"; break;

  //              ::= qu        # ?
  // The conditional operator can't be overloaded, but we still handle it when
  // mangling expressions.
  case OO_Conditional: Out << "qu"; break;
  // Proposal on cxx-abi-dev, 2015-10-21.
  //              ::= aw        # co_await
  case OO_Coawait: Out << "aw"; break;
  // Proposed in cxx-abi github issue 43.
  //              ::= ss        # <=>
  case OO_Spaceship: Out << "ss"; break;

  case OO_None:
  case NUM_OVERLOADED_OPERATORS:
    llvm_unreachable("Not an overloaded operator");
  }
}

void CXXNameMangler::mangleQualifiers(Qualifiers Quals, const DependentAddressSpaceType *DAST) {
  // Vendor qualifiers come first and if they are order-insensitive they must
  // be emitted in reversed alphabetical order, see Itanium ABI 5.1.5.

  // <type> ::= U <addrspace-expr>
  if (DAST) {
    Out << "U2ASI";
    mangleExpression(DAST->getAddrSpaceExpr());
    Out << "E";
  }

  // Address space qualifiers start with an ordinary letter.
  if (Quals.hasAddressSpace()) {
    // Address space extension:
    //
    //   <type> ::= U <target-addrspace>
    //   <type> ::= U <OpenCL-addrspace>
    //   <type> ::= U <CUDA-addrspace>

    SmallString<64> ASString;
    LangAS AS = Quals.getAddressSpace();

    if (Context.getASTContext().addressSpaceMapManglingFor(AS)) {
      //  <target-addrspace> ::= "AS" <address-space-number>
      unsigned TargetAS = Context.getASTContext().getTargetAddressSpace(AS);
      if (TargetAS != 0 ||
          Context.getASTContext().getTargetAddressSpace(LangAS::Default) != 0)
        ASString = "AS" + llvm::utostr(TargetAS);
    } else {
      switch (AS) {
      default: llvm_unreachable("Not a language specific address space");
      //  <OpenCL-addrspace> ::= "CL" [ "global" | "local" | "constant" |
      //                                "private"| "generic" | "device" |
      //                                "host" ]
      case LangAS::opencl_global:
        ASString = "CLglobal";
        break;
      case LangAS::opencl_global_device:
        ASString = "CLdevice";
        break;
      case LangAS::opencl_global_host:
        ASString = "CLhost";
        break;
      case LangAS::opencl_local:
        ASString = "CLlocal";
        break;
      case LangAS::opencl_constant:
        ASString = "CLconstant";
        break;
      case LangAS::opencl_private:
        ASString = "CLprivate";
        break;
      case LangAS::opencl_generic:
        ASString = "CLgeneric";
        break;
      //  <SYCL-addrspace> ::= "SY" [ "global" | "local" | "private" |
      //                              "device" | "host" ]
      case LangAS::sycl_global:
        ASString = "SYglobal";
        break;
      case LangAS::sycl_global_device:
        ASString = "SYglobaldevice";
        break;
      case LangAS::sycl_global_host:
        ASString = "SYglobalhost";
        break;
      case LangAS::sycl_local:
        ASString = "SYlocal";
        break;
      case LangAS::sycl_private:
        ASString = "SYprivate";
        break;
      //  <CUDA-addrspace> ::= "CU" [ "device" | "constant" | "shared" ]
      case LangAS::cuda_device:
        ASString = "CUdevice";
        break;
      case LangAS::cuda_constant:
        ASString = "CUconstant";
        break;
      case LangAS::cuda_shared:
        ASString = "CUshared";
        break;
      //  <ptrsize-addrspace> ::= [ "ptr32_sptr" | "ptr32_uptr" | "ptr64" ]
      case LangAS::ptr32_sptr:
        ASString = "ptr32_sptr";
        break;
      case LangAS::ptr32_uptr:
        ASString = "ptr32_uptr";
        break;
      case LangAS::ptr64:
        ASString = "ptr64";
        break;
      }
    }
    if (!ASString.empty())
      mangleVendorQualifier(ASString);
  }

  // The ARC ownership qualifiers start with underscores.
  // Objective-C ARC Extension:
  //
  //   <type> ::= U "__strong"
  //   <type> ::= U "__weak"
  //   <type> ::= U "__autoreleasing"
  //
  // Note: we emit __weak first to preserve the order as
  // required by the Itanium ABI.
  if (Quals.getObjCLifetime() == Qualifiers::OCL_Weak)
    mangleVendorQualifier("__weak");

  // __unaligned (from -fms-extensions)
  if (Quals.hasUnaligned())
    mangleVendorQualifier("__unaligned");

  // Remaining ARC ownership qualifiers.
  switch (Quals.getObjCLifetime()) {
  case Qualifiers::OCL_None:
    break;

  case Qualifiers::OCL_Weak:
    // Do nothing as we already handled this case above.
    break;

  case Qualifiers::OCL_Strong:
    mangleVendorQualifier("__strong");
    break;

  case Qualifiers::OCL_Autoreleasing:
    mangleVendorQualifier("__autoreleasing");
    break;

  case Qualifiers::OCL_ExplicitNone:
    // The __unsafe_unretained qualifier is *not* mangled, so that
    // __unsafe_unretained types in ARC produce the same manglings as the
    // equivalent (but, naturally, unqualified) types in non-ARC, providing
    // better ABI compatibility.
    //
    // It's safe to do this because unqualified 'id' won't show up
    // in any type signatures that need to be mangled.
    break;
  }

  // <CV-qualifiers> ::= [r] [V] [K]    # restrict (C99), volatile, const
  if (Quals.hasRestrict())
    Out << 'r';
  if (Quals.hasVolatile())
    Out << 'V';
  if (Quals.hasConst())
    Out << 'K';
}

void CXXNameMangler::mangleVendorQualifier(StringRef name) {
  Out << 'U' << name.size() << name;
}

void CXXNameMangler::mangleRefQualifier(RefQualifierKind RefQualifier) {
  // <ref-qualifier> ::= R                # lvalue reference
  //                 ::= O                # rvalue-reference
  switch (RefQualifier) {
  case RQ_None:
    break;

  case RQ_LValue:
    Out << 'R';
    break;

  case RQ_RValue:
    Out << 'O';
    break;
  }
}

void CXXNameMangler::mangleObjCMethodName(const ObjCMethodDecl *MD) {
  Context.mangleObjCMethodNameAsSourceName(MD, Out);
}

static bool isTypeSubstitutable(Qualifiers Quals, const Type *Ty,
                                ASTContext &Ctx) {
  if (Quals)
    return true;
  if (Ty->isSpecificBuiltinType(BuiltinType::ObjCSel))
    return true;
  if (Ty->isOpenCLSpecificType())
    return true;
  if (Ty->isBuiltinType())
    return false;
  // Through to Clang 6.0, we accidentally treated undeduced auto types as
  // substitution candidates.
  if (Ctx.getLangOpts().getClangABICompat() > LangOptions::ClangABI::Ver6 &&
      isa<AutoType>(Ty))
    return false;
  // A placeholder type for class template deduction is substitutable with
  // its corresponding template name; this is handled specially when mangling
  // the type.
  if (auto *DeducedTST = Ty->getAs<DeducedTemplateSpecializationType>())
    if (DeducedTST->getDeducedType().isNull())
      return false;
  return true;
}

void CXXNameMangler::mangleType(QualType T) {
  // If our type is instantiation-dependent but not dependent, we mangle
  // it as it was written in the source, removing any top-level sugar.
  // Otherwise, use the canonical type.
  //
  // FIXME: This is an approximation of the instantiation-dependent name
  // mangling rules, since we should really be using the type as written and
  // augmented via semantic analysis (i.e., with implicit conversions and
  // default template arguments) for any instantiation-dependent type.
  // Unfortunately, that requires several changes to our AST:
  //   - Instantiation-dependent TemplateSpecializationTypes will need to be
  //     uniqued, so that we can handle substitutions properly
  //   - Default template arguments will need to be represented in the
  //     TemplateSpecializationType, since they need to be mangled even though
  //     they aren't written.
  //   - Conversions on non-type template arguments need to be expressed, since
  //     they can affect the mangling of sizeof/alignof.
  //
  // FIXME: This is wrong when mapping to the canonical type for a dependent
  // type discards instantiation-dependent portions of the type, such as for:
  //
  //   template<typename T, int N> void f(T (&)[sizeof(N)]);
  //   template<typename T> void f(T() throw(typename T::type)); (pre-C++17)
  //
  // It's also wrong in the opposite direction when instantiation-dependent,
  // canonically-equivalent types differ in some irrelevant portion of inner
  // type sugar. In such cases, we fail to form correct substitutions, eg:
  //
  //   template<int N> void f(A<sizeof(N)> *, A<sizeof(N)> (*));
  //
  // We should instead canonicalize the non-instantiation-dependent parts,
  // regardless of whether the type as a whole is dependent or instantiation
  // dependent.
  if (!T->isInstantiationDependentType() || T->isDependentType())
    T = T.getCanonicalType();
  else {
    // Desugar any types that are purely sugar.
    do {
      // Don't desugar through template specialization types that aren't
      // type aliases. We need to mangle the template arguments as written.
      if (const TemplateSpecializationType *TST
                                      = dyn_cast<TemplateSpecializationType>(T))
        if (!TST->isTypeAlias())
          break;

      // FIXME: We presumably shouldn't strip off ElaboratedTypes with
      // instantation-dependent qualifiers. See
      // https://github.com/itanium-cxx-abi/cxx-abi/issues/114.

      QualType Desugared
        = T.getSingleStepDesugaredType(Context.getASTContext());
      if (Desugared == T)
        break;

      T = Desugared;
    } while (true);
  }
  SplitQualType split = T.split();
  Qualifiers quals = split.Quals;
  const Type *ty = split.Ty;

  bool isSubstitutable =
    isTypeSubstitutable(quals, ty, Context.getASTContext());
  if (isSubstitutable && mangleSubstitution(T))
    return;

  // If we're mangling a qualified array type, push the qualifiers to
  // the element type.
  if (quals && isa<ArrayType>(T)) {
    ty = Context.getASTContext().getAsArrayType(T);
    quals = Qualifiers();

    // Note that we don't update T: we want to add the
    // substitution at the original type.
  }

  if (quals || ty->isDependentAddressSpaceType()) {
    if (const DependentAddressSpaceType *DAST =
        dyn_cast<DependentAddressSpaceType>(ty)) {
      SplitQualType splitDAST = DAST->getPointeeType().split();
      mangleQualifiers(splitDAST.Quals, DAST);
      mangleType(QualType(splitDAST.Ty, 0));
    } else {
      mangleQualifiers(quals);

      // Recurse:  even if the qualified type isn't yet substitutable,
      // the unqualified type might be.
      mangleType(QualType(ty, 0));
    }
  } else {
    switch (ty->getTypeClass()) {
#define ABSTRACT_TYPE(CLASS, PARENT)
#define NON_CANONICAL_TYPE(CLASS, PARENT) \
    case Type::CLASS: \
      llvm_unreachable("can't mangle non-canonical type " #CLASS "Type"); \
      return;
#define TYPE(CLASS, PARENT) \
    case Type::CLASS: \
      mangleType(static_cast<const CLASS##Type*>(ty)); \
      break;
#include "clang/AST/TypeNodes.inc"
    }
  }

  // Add the substitution.
  if (isSubstitutable)
    addSubstitution(T);
}

void CXXNameMangler::mangleNameOrStandardSubstitution(const NamedDecl *ND) {
  if (!mangleStandardSubstitution(ND))
    mangleName(ND);
}

void CXXNameMangler::mangleType(const BuiltinType *T) {
  //  <type>         ::= <builtin-type>
  //  <builtin-type> ::= v  # void
  //                 ::= w  # wchar_t
  //                 ::= b  # bool
  //                 ::= c  # char
  //                 ::= a  # signed char
  //                 ::= h  # unsigned char
  //                 ::= s  # short
  //                 ::= t  # unsigned short
  //                 ::= i  # int
  //                 ::= j  # unsigned int
  //                 ::= l  # long
  //                 ::= m  # unsigned long
  //                 ::= x  # long long, __int64
  //                 ::= y  # unsigned long long, __int64
  //                 ::= n  # __int128
  //                 ::= o  # unsigned __int128
  //                 ::= f  # float
  //                 ::= d  # double
  //                 ::= e  # long double, __float80
  //                 ::= g  # __float128
  // UNSUPPORTED:    ::= Dd # IEEE 754r decimal floating point (64 bits)
  // UNSUPPORTED:    ::= De # IEEE 754r decimal floating point (128 bits)
  // UNSUPPORTED:    ::= Df # IEEE 754r decimal floating point (32 bits)
  //                 ::= Dh # IEEE 754r half-precision floating point (16 bits)
  //                 ::= DF <number> _ # ISO/IEC TS 18661 binary floating point type _FloatN (N bits);
  //                 ::= Di # char32_t
  //                 ::= Ds # char16_t
  //                 ::= Dn # std::nullptr_t (i.e., decltype(nullptr))
  //                 ::= u <source-name>    # vendor extended type
  std::string type_name;
  switch (T->getKind()) {
  case BuiltinType::Void:
    Out << 'v';
    break;
  case BuiltinType::Bool:
    Out << 'b';
    break;
  case BuiltinType::Char_U:
  case BuiltinType::Char_S:
    Out << 'c';
    break;
  case BuiltinType::UChar:
    Out << 'h';
    break;
  case BuiltinType::UShort:
    Out << 't';
    break;
  case BuiltinType::UInt:
    Out << 'j';
    break;
  case BuiltinType::ULong:
    Out << 'm';
    break;
  case BuiltinType::ULongLong:
    Out << 'y';
    break;
  case BuiltinType::UInt128:
    Out << 'o';
    break;
  case BuiltinType::SChar:
    Out << 'a';
    break;
  case BuiltinType::WChar_S:
  case BuiltinType::WChar_U:
    Out << 'w';
    break;
  case BuiltinType::Char8:
    Out << "Du";
    break;
  case BuiltinType::Char16:
    Out << "Ds";
    break;
  case BuiltinType::Char32:
    Out << "Di";
    break;
  case BuiltinType::Short:
    Out << 's';
    break;
  case BuiltinType::Int:
    Out << 'i';
    break;
  case BuiltinType::Long:
    Out << 'l';
    break;
  case BuiltinType::LongLong:
    Out << 'x';
    break;
  case BuiltinType::Int128:
    Out << 'n';
    break;
  case BuiltinType::Float16:
    Out << "DF16_";
    break;
  case BuiltinType::ShortAccum:
  case BuiltinType::Accum:
  case BuiltinType::LongAccum:
  case BuiltinType::UShortAccum:
  case BuiltinType::UAccum:
  case BuiltinType::ULongAccum:
  case BuiltinType::ShortFract:
  case BuiltinType::Fract:
  case BuiltinType::LongFract:
  case BuiltinType::UShortFract:
  case BuiltinType::UFract:
  case BuiltinType::ULongFract:
  case BuiltinType::SatShortAccum:
  case BuiltinType::SatAccum:
  case BuiltinType::SatLongAccum:
  case BuiltinType::SatUShortAccum:
  case BuiltinType::SatUAccum:
  case BuiltinType::SatULongAccum:
  case BuiltinType::SatShortFract:
  case BuiltinType::SatFract:
  case BuiltinType::SatLongFract:
  case BuiltinType::SatUShortFract:
  case BuiltinType::SatUFract:
  case BuiltinType::SatULongFract:
    llvm_unreachable("Fixed point types are disabled for c++");
  case BuiltinType::Half:
    Out << "Dh";
    break;
  case BuiltinType::Float:
    Out << 'f';
    break;
  case BuiltinType::Double:
    Out << 'd';
    break;
  case BuiltinType::LongDouble: {
    const TargetInfo *TI = getASTContext().getLangOpts().OpenMP &&
                                   getASTContext().getLangOpts().OpenMPIsDevice
                               ? getASTContext().getAuxTargetInfo()
                               : &getASTContext().getTargetInfo();
    Out << TI->getLongDoubleMangling();
    break;
  }
  case BuiltinType::Float128: {
    const TargetInfo *TI = getASTContext().getLangOpts().OpenMP &&
                                   getASTContext().getLangOpts().OpenMPIsDevice
                               ? getASTContext().getAuxTargetInfo()
                               : &getASTContext().getTargetInfo();
    Out << TI->getFloat128Mangling();
    break;
  }
  case BuiltinType::BFloat16: {
    const TargetInfo *TI = &getASTContext().getTargetInfo();
    Out << TI->getBFloat16Mangling();
    break;
  }
  case BuiltinType::NullPtr:
    Out << "Dn";
    break;

#define BUILTIN_TYPE(Id, SingletonId)
#define PLACEHOLDER_TYPE(Id, SingletonId) \
  case BuiltinType::Id:
#include "clang/AST/BuiltinTypes.def"
  case BuiltinType::Dependent:
    if (!NullOut)
      llvm_unreachable("mangling a placeholder type");
    break;
  case BuiltinType::ObjCId:
    Out << "11objc_object";
    break;
  case BuiltinType::ObjCClass:
    Out << "10objc_class";
    break;
  case BuiltinType::ObjCSel:
    Out << "13objc_selector";
    break;
#define IMAGE_TYPE(ImgType, Id, SingletonId, Access, Suffix) \
  case BuiltinType::Id: \
    type_name = "ocl_" #ImgType "_" #Suffix; \
    Out << type_name.size() << type_name; \
    break;
#include "clang/Basic/OpenCLImageTypes.def"
#define IMAGE_TYPE(ImgType, Id, SingletonId, Access, Suffix)                   \
  case BuiltinType::Sampled##Id:                                               \
    type_name = "__spirv_SampledImage__" #ImgType "_" #Suffix;                 \
    Out << type_name.size() << type_name;                                      \
    break;
#define IMAGE_WRITE_TYPE(Type, Id, Ext)
#define IMAGE_READ_WRITE_TYPE(Type, Id, Ext)
#include "clang/Basic/OpenCLImageTypes.def"
  case BuiltinType::OCLSampler:
    Out << "11ocl_sampler";
    break;
  case BuiltinType::OCLEvent:
    Out << "9ocl_event";
    break;
  case BuiltinType::OCLClkEvent:
    Out << "12ocl_clkevent";
    break;
  case BuiltinType::OCLQueue:
    Out << "9ocl_queue";
    break;
  case BuiltinType::OCLReserveID:
    Out << "13ocl_reserveid";
    break;
#define EXT_OPAQUE_TYPE(ExtType, Id, Ext) \
  case BuiltinType::Id: \
    type_name = "ocl_" #ExtType; \
    Out << type_name.size() << type_name; \
    break;
#include "clang/Basic/OpenCLExtensionTypes.def"
  // The SVE types are effectively target-specific.  The mangling scheme
  // is defined in the appendices to the Procedure Call Standard for the
  // Arm Architecture.
#define SVE_VECTOR_TYPE(InternalName, MangledName, Id, SingletonId, NumEls,    \
                        ElBits, IsSigned, IsFP, IsBF)                          \
  case BuiltinType::Id:                                                        \
    type_name = MangledName;                                                   \
    Out << (type_name == InternalName ? "u" : "") << type_name.size()          \
        << type_name;                                                          \
    break;
#define SVE_PREDICATE_TYPE(InternalName, MangledName, Id, SingletonId, NumEls) \
  case BuiltinType::Id:                                                        \
    type_name = MangledName;                                                   \
    Out << (type_name == InternalName ? "u" : "") << type_name.size()          \
        << type_name;                                                          \
    break;
#include "clang/Basic/AArch64SVEACLETypes.def"
#define PPC_VECTOR_TYPE(Name, Id, Size) \
  case BuiltinType::Id: \
    type_name = #Name; \
    Out << 'u' << type_name.size() << type_name; \
    break;
#include "clang/Basic/PPCTypes.def"
    // TODO: Check the mangling scheme for RISC-V V.
#define RVV_TYPE(Name, Id, SingletonId)                                        \
  case BuiltinType::Id:                                                        \
    type_name = Name;                                                          \
    Out << 'u' << type_name.size() << type_name;                               \
    break;
#include "clang/Basic/RISCVVTypes.def"
  }
}

StringRef CXXNameMangler::getCallingConvQualifierName(CallingConv CC) {
  switch (CC) {
  case CC_C:
    return "";

  case CC_X86VectorCall:
  case CC_X86Pascal:
  case CC_X86RegCall:
  case CC_AAPCS:
  case CC_AAPCS_VFP:
  case CC_AArch64VectorCall:
  case CC_IntelOclBicc:
  case CC_SpirFunction:
  case CC_OpenCLKernel:
  case CC_PreserveMost:
  case CC_PreserveAll:
    // FIXME: we should be mangling all of the above.
    return "";

  case CC_X86ThisCall:
    // FIXME: To match mingw GCC, thiscall should only be mangled in when it is
    // used explicitly. At this point, we don't have that much information in
    // the AST, since clang tends to bake the convention into the canonical
    // function type. thiscall only rarely used explicitly, so don't mangle it
    // for now.
    return "";

  case CC_X86StdCall:
    return "stdcall";
  case CC_X86FastCall:
    return "fastcall";
  case CC_X86_64SysV:
    return "sysv_abi";
  case CC_Win64:
    return "ms_abi";
  case CC_Swift:
    return "swiftcall";
  }
  llvm_unreachable("bad calling convention");
}

void CXXNameMangler::mangleExtFunctionInfo(const FunctionType *T) {
  // Fast path.
  if (T->getExtInfo() == FunctionType::ExtInfo())
    return;

  // Vendor-specific qualifiers are emitted in reverse alphabetical order.
  // This will get more complicated in the future if we mangle other
  // things here; but for now, since we mangle ns_returns_retained as
  // a qualifier on the result type, we can get away with this:
  StringRef CCQualifier = getCallingConvQualifierName(T->getExtInfo().getCC());
  if (!CCQualifier.empty())
    mangleVendorQualifier(CCQualifier);

  // FIXME: regparm
  // FIXME: noreturn
}

void
CXXNameMangler::mangleExtParameterInfo(FunctionProtoType::ExtParameterInfo PI) {
  // Vendor-specific qualifiers are emitted in reverse alphabetical order.

  // Note that these are *not* substitution candidates.  Demanglers might
  // have trouble with this if the parameter type is fully substituted.

  switch (PI.getABI()) {
  case ParameterABI::Ordinary:
    break;

  // All of these start with "swift", so they come before "ns_consumed".
  case ParameterABI::SwiftContext:
  case ParameterABI::SwiftErrorResult:
  case ParameterABI::SwiftIndirectResult:
    mangleVendorQualifier(getParameterABISpelling(PI.getABI()));
    break;
  }

  if (PI.isConsumed())
    mangleVendorQualifier("ns_consumed");

  if (PI.isNoEscape())
    mangleVendorQualifier("noescape");
}

// <type>          ::= <function-type>
// <function-type> ::= [<CV-qualifiers>] F [Y]
//                      <bare-function-type> [<ref-qualifier>] E
void CXXNameMangler::mangleType(const FunctionProtoType *T) {
  mangleExtFunctionInfo(T);

  // Mangle CV-qualifiers, if present.  These are 'this' qualifiers,
  // e.g. "const" in "int (A::*)() const".
  mangleQualifiers(T->getMethodQuals());

  // Mangle instantiation-dependent exception-specification, if present,
  // per cxx-abi-dev proposal on 2016-10-11.
  if (T->hasInstantiationDependentExceptionSpec()) {
    if (isComputedNoexcept(T->getExceptionSpecType())) {
      Out << "DO";
      mangleExpression(T->getNoexceptExpr());
      Out << "E";
    } else {
      assert(T->getExceptionSpecType() == EST_Dynamic);
      Out << "Dw";
      for (auto ExceptTy : T->exceptions())
        mangleType(ExceptTy);
      Out << "E";
    }
  } else if (T->isNothrow()) {
    Out << "Do";
  }

  Out << 'F';

  // FIXME: We don't have enough information in the AST to produce the 'Y'
  // encoding for extern "C" function types.
  mangleBareFunctionType(T, /*MangleReturnType=*/true);

  // Mangle the ref-qualifier, if present.
  mangleRefQualifier(T->getRefQualifier());

  Out << 'E';
}

void CXXNameMangler::mangleType(const FunctionNoProtoType *T) {
  // Function types without prototypes can arise when mangling a function type
  // within an overloadable function in C. We mangle these as the absence of any
  // parameter types (not even an empty parameter list).
  Out << 'F';

  FunctionTypeDepthState saved = FunctionTypeDepth.push();

  FunctionTypeDepth.enterResultType();
  mangleType(T->getReturnType());
  FunctionTypeDepth.leaveResultType();

  FunctionTypeDepth.pop(saved);
  Out << 'E';
}

void CXXNameMangler::mangleBareFunctionType(const FunctionProtoType *Proto,
                                            bool MangleReturnType,
                                            const FunctionDecl *FD) {
  // Record that we're in a function type.  See mangleFunctionParam
  // for details on what we're trying to achieve here.
  FunctionTypeDepthState saved = FunctionTypeDepth.push();

  // <bare-function-type> ::= <signature type>+
  if (MangleReturnType) {
    FunctionTypeDepth.enterResultType();

    // Mangle ns_returns_retained as an order-sensitive qualifier here.
    if (Proto->getExtInfo().getProducesResult() && FD == nullptr)
      mangleVendorQualifier("ns_returns_retained");

    // Mangle the return type without any direct ARC ownership qualifiers.
    QualType ReturnTy = Proto->getReturnType();
    if (ReturnTy.getObjCLifetime()) {
      auto SplitReturnTy = ReturnTy.split();
      SplitReturnTy.Quals.removeObjCLifetime();
      ReturnTy = getASTContext().getQualifiedType(SplitReturnTy);
    }
    mangleType(ReturnTy);

    FunctionTypeDepth.leaveResultType();
  }

  if (Proto->getNumParams() == 0 && !Proto->isVariadic()) {
    //   <builtin-type> ::= v   # void
    Out << 'v';

    FunctionTypeDepth.pop(saved);
    return;
  }

  assert(!FD || FD->getNumParams() == Proto->getNumParams());
  for (unsigned I = 0, E = Proto->getNumParams(); I != E; ++I) {
    // Mangle extended parameter info as order-sensitive qualifiers here.
    if (Proto->hasExtParameterInfos() && FD == nullptr) {
      mangleExtParameterInfo(Proto->getExtParameterInfo(I));
    }

    // Mangle the type.
    QualType ParamTy = Proto->getParamType(I);
    mangleType(Context.getASTContext().getSignatureParameterType(ParamTy));

    if (FD) {
      if (auto *Attr = FD->getParamDecl(I)->getAttr<PassObjectSizeAttr>()) {
        // Attr can only take 1 character, so we can hardcode the length below.
        assert(Attr->getType() <= 9 && Attr->getType() >= 0);
        if (Attr->isDynamic())
          Out << "U25pass_dynamic_object_size" << Attr->getType();
        else
          Out << "U17pass_object_size" << Attr->getType();
      }
    }
  }

  FunctionTypeDepth.pop(saved);

  // <builtin-type>      ::= z  # ellipsis
  if (Proto->isVariadic())
    Out << 'z';
}

// <type>            ::= <class-enum-type>
// <class-enum-type> ::= <name>
void CXXNameMangler::mangleType(const UnresolvedUsingType *T) {
  mangleName(T->getDecl());
}

// <type>            ::= <class-enum-type>
// <class-enum-type> ::= <name>
void CXXNameMangler::mangleType(const EnumType *T) {
  mangleType(static_cast<const TagType*>(T));
}
void CXXNameMangler::mangleType(const RecordType *T) {
  mangleType(static_cast<const TagType*>(T));
}
void CXXNameMangler::mangleType(const TagType *T) {
  mangleName(T->getDecl());
}

// <type>       ::= <array-type>
// <array-type> ::= A <positive dimension number> _ <element type>
//              ::= A [<dimension expression>] _ <element type>
void CXXNameMangler::mangleType(const ConstantArrayType *T) {
  Out << 'A' << T->getSize() << '_';
  mangleType(T->getElementType());
}
void CXXNameMangler::mangleType(const VariableArrayType *T) {
  Out << 'A';
  // decayed vla types (size 0) will just be skipped.
  if (T->getSizeExpr())
    mangleExpression(T->getSizeExpr());
  Out << '_';
  mangleType(T->getElementType());
}
void CXXNameMangler::mangleType(const DependentSizedArrayType *T) {
  Out << 'A';
  // A DependentSizedArrayType might not have size expression as below
  //
  // template<int ...N> int arr[] = {N...};
  if (T->getSizeExpr())
    mangleExpression(T->getSizeExpr());
  Out << '_';
  mangleType(T->getElementType());
}
void CXXNameMangler::mangleType(const IncompleteArrayType *T) {
  Out << "A_";
  mangleType(T->getElementType());
}

// <type>                   ::= <pointer-to-member-type>
// <pointer-to-member-type> ::= M <class type> <member type>
void CXXNameMangler::mangleType(const MemberPointerType *T) {
  Out << 'M';
  mangleType(QualType(T->getClass(), 0));
  QualType PointeeType = T->getPointeeType();
  if (const FunctionProtoType *FPT = dyn_cast<FunctionProtoType>(PointeeType)) {
    mangleType(FPT);

    // Itanium C++ ABI 5.1.8:
    //
    //   The type of a non-static member function is considered to be different,
    //   for the purposes of substitution, from the type of a namespace-scope or
    //   static member function whose type appears similar. The types of two
    //   non-static member functions are considered to be different, for the
    //   purposes of substitution, if the functions are members of different
    //   classes. In other words, for the purposes of substitution, the class of
    //   which the function is a member is considered part of the type of
    //   function.

    // Given that we already substitute member function pointers as a
    // whole, the net effect of this rule is just to unconditionally
    // suppress substitution on the function type in a member pointer.
    // We increment the SeqID here to emulate adding an entry to the
    // substitution table.
    ++SeqID;
  } else
    mangleType(PointeeType);
}

// <type>           ::= <template-param>
void CXXNameMangler::mangleType(const TemplateTypeParmType *T) {
  mangleTemplateParameter(T->getDepth(), T->getIndex());
}

// <type>           ::= <template-param>
void CXXNameMangler::mangleType(const SubstTemplateTypeParmPackType *T) {
  // FIXME: not clear how to mangle this!
  // template <class T...> class A {
  //   template <class U...> void foo(T(*)(U) x...);
  // };
  Out << "_SUBSTPACK_";
}

// <type> ::= P <type>   # pointer-to
void CXXNameMangler::mangleType(const PointerType *T) {
  Out << 'P';
  mangleType(T->getPointeeType());
}
void CXXNameMangler::mangleType(const ObjCObjectPointerType *T) {
  Out << 'P';
  mangleType(T->getPointeeType());
}

// <type> ::= R <type>   # reference-to
void CXXNameMangler::mangleType(const LValueReferenceType *T) {
  Out << 'R';
  mangleType(T->getPointeeType());
}

// <type> ::= O <type>   # rvalue reference-to (C++0x)
void CXXNameMangler::mangleType(const RValueReferenceType *T) {
  Out << 'O';
  mangleType(T->getPointeeType());
}

// <type> ::= C <type>   # complex pair (C 2000)
void CXXNameMangler::mangleType(const ComplexType *T) {
  Out << 'C';
  mangleType(T->getElementType());
}

// ARM's ABI for Neon vector types specifies that they should be mangled as
// if they are structs (to match ARM's initial implementation).  The
// vector type must be one of the special types predefined by ARM.
void CXXNameMangler::mangleNeonVectorType(const VectorType *T) {
  QualType EltType = T->getElementType();
  assert(EltType->isBuiltinType() && "Neon vector element not a BuiltinType");
  const char *EltName = nullptr;
  if (T->getVectorKind() == VectorType::NeonPolyVector) {
    switch (cast<BuiltinType>(EltType)->getKind()) {
    case BuiltinType::SChar:
    case BuiltinType::UChar:
      EltName = "poly8_t";
      break;
    case BuiltinType::Short:
    case BuiltinType::UShort:
      EltName = "poly16_t";
      break;
    case BuiltinType::LongLong:
    case BuiltinType::ULongLong:
      EltName = "poly64_t";
      break;
    default: llvm_unreachable("unexpected Neon polynomial vector element type");
    }
  } else {
    switch (cast<BuiltinType>(EltType)->getKind()) {
    case BuiltinType::SChar:     EltName = "int8_t"; break;
    case BuiltinType::UChar:     EltName = "uint8_t"; break;
    case BuiltinType::Short:     EltName = "int16_t"; break;
    case BuiltinType::UShort:    EltName = "uint16_t"; break;
    case BuiltinType::Int:       EltName = "int32_t"; break;
    case BuiltinType::UInt:      EltName = "uint32_t"; break;
    case BuiltinType::LongLong:  EltName = "int64_t"; break;
    case BuiltinType::ULongLong: EltName = "uint64_t"; break;
    case BuiltinType::Double:    EltName = "float64_t"; break;
    case BuiltinType::Float:     EltName = "float32_t"; break;
    case BuiltinType::Half:      EltName = "float16_t"; break;
    case BuiltinType::BFloat16:  EltName = "bfloat16_t"; break;
    default:
      llvm_unreachable("unexpected Neon vector element type");
    }
  }
  const char *BaseName = nullptr;
  unsigned BitSize = (T->getNumElements() *
                      getASTContext().getTypeSize(EltType));
  if (BitSize == 64)
    BaseName = "__simd64_";
  else {
    assert(BitSize == 128 && "Neon vector type not 64 or 128 bits");
    BaseName = "__simd128_";
  }
  Out << strlen(BaseName) + strlen(EltName);
  Out << BaseName << EltName;
}

void CXXNameMangler::mangleNeonVectorType(const DependentVectorType *T) {
  DiagnosticsEngine &Diags = Context.getDiags();
  unsigned DiagID = Diags.getCustomDiagID(
      DiagnosticsEngine::Error,
      "cannot mangle this dependent neon vector type yet");
  Diags.Report(T->getAttributeLoc(), DiagID);
}

static StringRef mangleAArch64VectorBase(const BuiltinType *EltType) {
  switch (EltType->getKind()) {
  case BuiltinType::SChar:
    return "Int8";
  case BuiltinType::Short:
    return "Int16";
  case BuiltinType::Int:
    return "Int32";
  case BuiltinType::Long:
  case BuiltinType::LongLong:
    return "Int64";
  case BuiltinType::UChar:
    return "Uint8";
  case BuiltinType::UShort:
    return "Uint16";
  case BuiltinType::UInt:
    return "Uint32";
  case BuiltinType::ULong:
  case BuiltinType::ULongLong:
    return "Uint64";
  case BuiltinType::Half:
    return "Float16";
  case BuiltinType::Float:
    return "Float32";
  case BuiltinType::Double:
    return "Float64";
  case BuiltinType::BFloat16:
    return "Bfloat16";
  default:
    llvm_unreachable("Unexpected vector element base type");
  }
}

// AArch64's ABI for Neon vector types specifies that they should be mangled as
// the equivalent internal name. The vector type must be one of the special
// types predefined by ARM.
void CXXNameMangler::mangleAArch64NeonVectorType(const VectorType *T) {
  QualType EltType = T->getElementType();
  assert(EltType->isBuiltinType() && "Neon vector element not a BuiltinType");
  unsigned BitSize =
      (T->getNumElements() * getASTContext().getTypeSize(EltType));
  (void)BitSize; // Silence warning.

  assert((BitSize == 64 || BitSize == 128) &&
         "Neon vector type not 64 or 128 bits");

  StringRef EltName;
  if (T->getVectorKind() == VectorType::NeonPolyVector) {
    switch (cast<BuiltinType>(EltType)->getKind()) {
    case BuiltinType::UChar:
      EltName = "Poly8";
      break;
    case BuiltinType::UShort:
      EltName = "Poly16";
      break;
    case BuiltinType::ULong:
    case BuiltinType::ULongLong:
      EltName = "Poly64";
      break;
    default:
      llvm_unreachable("unexpected Neon polynomial vector element type");
    }
  } else
    EltName = mangleAArch64VectorBase(cast<BuiltinType>(EltType));

  std::string TypeName =
      ("__" + EltName + "x" + Twine(T->getNumElements()) + "_t").str();
  Out << TypeName.length() << TypeName;
}
void CXXNameMangler::mangleAArch64NeonVectorType(const DependentVectorType *T) {
  DiagnosticsEngine &Diags = Context.getDiags();
  unsigned DiagID = Diags.getCustomDiagID(
      DiagnosticsEngine::Error,
      "cannot mangle this dependent neon vector type yet");
  Diags.Report(T->getAttributeLoc(), DiagID);
}

// The AArch64 ACLE specifies that fixed-length SVE vector and predicate types
// defined with the 'arm_sve_vector_bits' attribute map to the same AAPCS64
// type as the sizeless variants.
//
// The mangling scheme for VLS types is implemented as a "pseudo" template:
//
//   '__SVE_VLS<<type>, <vector length>>'
//
// Combining the existing SVE type and a specific vector length (in bits).
// For example:
//
//   typedef __SVInt32_t foo __attribute__((arm_sve_vector_bits(512)));
//
// is described as '__SVE_VLS<__SVInt32_t, 512u>' and mangled as:
//
//   "9__SVE_VLSI" + base type mangling + "Lj" + __ARM_FEATURE_SVE_BITS + "EE"
//
//   i.e. 9__SVE_VLSIu11__SVInt32_tLj512EE
//
// The latest ACLE specification (00bet5) does not contain details of this
// mangling scheme, it will be specified in the next revision. The mangling
// scheme is otherwise defined in the appendices to the Procedure Call Standard
// for the Arm Architecture, see
// https://github.com/ARM-software/abi-aa/blob/master/aapcs64/aapcs64.rst#appendix-c-mangling
void CXXNameMangler::mangleAArch64FixedSveVectorType(const VectorType *T) {
  assert((T->getVectorKind() == VectorType::SveFixedLengthDataVector ||
          T->getVectorKind() == VectorType::SveFixedLengthPredicateVector) &&
         "expected fixed-length SVE vector!");

  QualType EltType = T->getElementType();
  assert(EltType->isBuiltinType() &&
         "expected builtin type for fixed-length SVE vector!");

  StringRef TypeName;
  switch (cast<BuiltinType>(EltType)->getKind()) {
  case BuiltinType::SChar:
    TypeName = "__SVInt8_t";
    break;
  case BuiltinType::UChar: {
    if (T->getVectorKind() == VectorType::SveFixedLengthDataVector)
      TypeName = "__SVUint8_t";
    else
      TypeName = "__SVBool_t";
    break;
  }
  case BuiltinType::Short:
    TypeName = "__SVInt16_t";
    break;
  case BuiltinType::UShort:
    TypeName = "__SVUint16_t";
    break;
  case BuiltinType::Int:
    TypeName = "__SVInt32_t";
    break;
  case BuiltinType::UInt:
    TypeName = "__SVUint32_t";
    break;
  case BuiltinType::Long:
    TypeName = "__SVInt64_t";
    break;
  case BuiltinType::ULong:
    TypeName = "__SVUint64_t";
    break;
  case BuiltinType::Half:
    TypeName = "__SVFloat16_t";
    break;
  case BuiltinType::Float:
    TypeName = "__SVFloat32_t";
    break;
  case BuiltinType::Double:
    TypeName = "__SVFloat64_t";
    break;
  case BuiltinType::BFloat16:
    TypeName = "__SVBfloat16_t";
    break;
  default:
    llvm_unreachable("unexpected element type for fixed-length SVE vector!");
  }

  unsigned VecSizeInBits = getASTContext().getTypeInfo(T).Width;

  if (T->getVectorKind() == VectorType::SveFixedLengthPredicateVector)
    VecSizeInBits *= 8;

  Out << "9__SVE_VLSI" << 'u' << TypeName.size() << TypeName << "Lj"
      << VecSizeInBits << "EE";
}

void CXXNameMangler::mangleAArch64FixedSveVectorType(
    const DependentVectorType *T) {
  DiagnosticsEngine &Diags = Context.getDiags();
  unsigned DiagID = Diags.getCustomDiagID(
      DiagnosticsEngine::Error,
      "cannot mangle this dependent fixed-length SVE vector type yet");
  Diags.Report(T->getAttributeLoc(), DiagID);
}

// GNU extension: vector types
// <type>                  ::= <vector-type>
// <vector-type>           ::= Dv <positive dimension number> _
//                                    <extended element type>
//                         ::= Dv [<dimension expression>] _ <element type>
// <extended element type> ::= <element type>
//                         ::= p # AltiVec vector pixel
//                         ::= b # Altivec vector bool
void CXXNameMangler::mangleType(const VectorType *T) {
  if ((T->getVectorKind() == VectorType::NeonVector ||
       T->getVectorKind() == VectorType::NeonPolyVector)) {
    llvm::Triple Target = getASTContext().getTargetInfo().getTriple();
    llvm::Triple::ArchType Arch =
        getASTContext().getTargetInfo().getTriple().getArch();
    if ((Arch == llvm::Triple::aarch64 ||
         Arch == llvm::Triple::aarch64_be) && !Target.isOSDarwin())
      mangleAArch64NeonVectorType(T);
    else
      mangleNeonVectorType(T);
    return;
  } else if (T->getVectorKind() == VectorType::SveFixedLengthDataVector ||
             T->getVectorKind() == VectorType::SveFixedLengthPredicateVector) {
    mangleAArch64FixedSveVectorType(T);
    return;
  }
  Out << "Dv" << T->getNumElements() << '_';
  if (T->getVectorKind() == VectorType::AltiVecPixel)
    Out << 'p';
  else if (T->getVectorKind() == VectorType::AltiVecBool)
    Out << 'b';
  else
    mangleType(T->getElementType());
}

void CXXNameMangler::mangleType(const DependentVectorType *T) {
  if ((T->getVectorKind() == VectorType::NeonVector ||
       T->getVectorKind() == VectorType::NeonPolyVector)) {
    llvm::Triple Target = getASTContext().getTargetInfo().getTriple();
    llvm::Triple::ArchType Arch =
        getASTContext().getTargetInfo().getTriple().getArch();
    if ((Arch == llvm::Triple::aarch64 || Arch == llvm::Triple::aarch64_be) &&
        !Target.isOSDarwin())
      mangleAArch64NeonVectorType(T);
    else
      mangleNeonVectorType(T);
    return;
  } else if (T->getVectorKind() == VectorType::SveFixedLengthDataVector ||
             T->getVectorKind() == VectorType::SveFixedLengthPredicateVector) {
    mangleAArch64FixedSveVectorType(T);
    return;
  }

  Out << "Dv";
  mangleExpression(T->getSizeExpr());
  Out << '_';
  if (T->getVectorKind() == VectorType::AltiVecPixel)
    Out << 'p';
  else if (T->getVectorKind() == VectorType::AltiVecBool)
    Out << 'b';
  else
    mangleType(T->getElementType());
}

void CXXNameMangler::mangleType(const ExtVectorType *T) {
  mangleType(static_cast<const VectorType*>(T));
}
void CXXNameMangler::mangleType(const DependentSizedExtVectorType *T) {
  Out << "Dv";
  mangleExpression(T->getSizeExpr());
  Out << '_';
  mangleType(T->getElementType());
}

void CXXNameMangler::mangleType(const ConstantMatrixType *T) {
  // Mangle matrix types as a vendor extended type:
  // u<Len>matrix_typeI<Rows><Columns><element type>E

  StringRef VendorQualifier = "matrix_type";
  Out << "u" << VendorQualifier.size() << VendorQualifier;

  Out << "I";
  auto &ASTCtx = getASTContext();
  unsigned BitWidth = ASTCtx.getTypeSize(ASTCtx.getSizeType());
  llvm::APSInt Rows(BitWidth);
  Rows = T->getNumRows();
  mangleIntegerLiteral(ASTCtx.getSizeType(), Rows);
  llvm::APSInt Columns(BitWidth);
  Columns = T->getNumColumns();
  mangleIntegerLiteral(ASTCtx.getSizeType(), Columns);
  mangleType(T->getElementType());
  Out << "E";
}

void CXXNameMangler::mangleType(const DependentSizedMatrixType *T) {
  // Mangle matrix types as a vendor extended type:
  // u<Len>matrix_typeI<row expr><column expr><element type>E
  StringRef VendorQualifier = "matrix_type";
  Out << "u" << VendorQualifier.size() << VendorQualifier;

  Out << "I";
  mangleTemplateArgExpr(T->getRowExpr());
  mangleTemplateArgExpr(T->getColumnExpr());
  mangleType(T->getElementType());
  Out << "E";
}

void CXXNameMangler::mangleType(const DependentAddressSpaceType *T) {
  SplitQualType split = T->getPointeeType().split();
  mangleQualifiers(split.Quals, T);
  mangleType(QualType(split.Ty, 0));
}

void CXXNameMangler::mangleType(const PackExpansionType *T) {
  // <type>  ::= Dp <type>          # pack expansion (C++0x)
  Out << "Dp";
  mangleType(T->getPattern());
}

void CXXNameMangler::mangleType(const ObjCInterfaceType *T) {
  mangleSourceName(T->getDecl()->getIdentifier());
}

void CXXNameMangler::mangleType(const ObjCObjectType *T) {
  // Treat __kindof as a vendor extended type qualifier.
  if (T->isKindOfType())
    Out << "U8__kindof";

  if (!T->qual_empty()) {
    // Mangle protocol qualifiers.
    SmallString<64> QualStr;
    llvm::raw_svector_ostream QualOS(QualStr);
    QualOS << "objcproto";
    for (const auto *I : T->quals()) {
      StringRef name = I->getName();
      QualOS << name.size() << name;
    }
    Out << 'U' << QualStr.size() << QualStr;
  }

  mangleType(T->getBaseType());

  if (T->isSpecialized()) {
    // Mangle type arguments as I <type>+ E
    Out << 'I';
    for (auto typeArg : T->getTypeArgs())
      mangleType(typeArg);
    Out << 'E';
  }
}

void CXXNameMangler::mangleType(const BlockPointerType *T) {
  Out << "U13block_pointer";
  mangleType(T->getPointeeType());
}

void CXXNameMangler::mangleType(const InjectedClassNameType *T) {
  // Mangle injected class name types as if the user had written the
  // specialization out fully.  It may not actually be possible to see
  // this mangling, though.
  mangleType(T->getInjectedSpecializationType());
}

void CXXNameMangler::mangleType(const TemplateSpecializationType *T) {
  if (TemplateDecl *TD = T->getTemplateName().getAsTemplateDecl()) {
    mangleTemplateName(TD, T->getArgs(), T->getNumArgs());
  } else {
    if (mangleSubstitution(QualType(T, 0)))
      return;

    mangleTemplatePrefix(T->getTemplateName());

    // FIXME: GCC does not appear to mangle the template arguments when
    // the template in question is a dependent template name. Should we
    // emulate that badness?
    mangleTemplateArgs(T->getTemplateName(), T->getArgs(), T->getNumArgs());
    addSubstitution(QualType(T, 0));
  }
}

void CXXNameMangler::mangleType(const DependentNameType *T) {
  // Proposal by cxx-abi-dev, 2014-03-26
  // <class-enum-type> ::= <name>    # non-dependent or dependent type name or
  //                                 # dependent elaborated type specifier using
  //                                 # 'typename'
  //                   ::= Ts <name> # dependent elaborated type specifier using
  //                                 # 'struct' or 'class'
  //                   ::= Tu <name> # dependent elaborated type specifier using
  //                                 # 'union'
  //                   ::= Te <name> # dependent elaborated type specifier using
  //                                 # 'enum'
  switch (T->getKeyword()) {
    case ETK_None:
    case ETK_Typename:
      break;
    case ETK_Struct:
    case ETK_Class:
    case ETK_Interface:
      Out << "Ts";
      break;
    case ETK_Union:
      Out << "Tu";
      break;
    case ETK_Enum:
      Out << "Te";
      break;
  }
  // Typename types are always nested
  Out << 'N';
  manglePrefix(T->getQualifier());
  mangleSourceName(T->getIdentifier());
  Out << 'E';
}

void CXXNameMangler::mangleType(const DependentTemplateSpecializationType *T) {
  // Dependently-scoped template types are nested if they have a prefix.
  Out << 'N';

  // TODO: avoid making this TemplateName.
  TemplateName Prefix =
    getASTContext().getDependentTemplateName(T->getQualifier(),
                                             T->getIdentifier());
  mangleTemplatePrefix(Prefix);

  // FIXME: GCC does not appear to mangle the template arguments when
  // the template in question is a dependent template name. Should we
  // emulate that badness?
  mangleTemplateArgs(Prefix, T->getArgs(), T->getNumArgs());
  Out << 'E';
}

void CXXNameMangler::mangleType(const TypeOfType *T) {
  // FIXME: this is pretty unsatisfactory, but there isn't an obvious
  // "extension with parameters" mangling.
  Out << "u6typeof";
}

void CXXNameMangler::mangleType(const TypeOfExprType *T) {
  // FIXME: this is pretty unsatisfactory, but there isn't an obvious
  // "extension with parameters" mangling.
  Out << "u6typeof";
}

void CXXNameMangler::mangleType(const DecltypeType *T) {
  Expr *E = T->getUnderlyingExpr();

  // type ::= Dt <expression> E  # decltype of an id-expression
  //                             #   or class member access
  //      ::= DT <expression> E  # decltype of an expression

  // This purports to be an exhaustive list of id-expressions and
  // class member accesses.  Note that we do not ignore parentheses;
  // parentheses change the semantics of decltype for these
  // expressions (and cause the mangler to use the other form).
  if (isa<DeclRefExpr>(E) ||
      isa<MemberExpr>(E) ||
      isa<UnresolvedLookupExpr>(E) ||
      isa<DependentScopeDeclRefExpr>(E) ||
      isa<CXXDependentScopeMemberExpr>(E) ||
      isa<UnresolvedMemberExpr>(E))
    Out << "Dt";
  else
    Out << "DT";
  mangleExpression(E);
  Out << 'E';
}

void CXXNameMangler::mangleType(const UnaryTransformType *T) {
  // If this is dependent, we need to record that. If not, we simply
  // mangle it as the underlying type since they are equivalent.
  if (T->isDependentType()) {
    Out << 'U';

    switch (T->getUTTKind()) {
      case UnaryTransformType::EnumUnderlyingType:
        Out << "3eut";
        break;
    }
  }

  mangleType(T->getBaseType());
}

void CXXNameMangler::mangleType(const AutoType *T) {
  assert(T->getDeducedType().isNull() &&
         "Deduced AutoType shouldn't be handled here!");
  assert(T->getKeyword() != AutoTypeKeyword::GNUAutoType &&
         "shouldn't need to mangle __auto_type!");
  // <builtin-type> ::= Da # auto
  //                ::= Dc # decltype(auto)
  Out << (T->isDecltypeAuto() ? "Dc" : "Da");
}

void CXXNameMangler::mangleType(const DeducedTemplateSpecializationType *T) {
  QualType Deduced = T->getDeducedType();
  if (!Deduced.isNull())
    return mangleType(Deduced);

  TemplateDecl *TD = T->getTemplateName().getAsTemplateDecl();
  assert(TD && "shouldn't form deduced TST unless we know we have a template");

  if (mangleSubstitution(TD))
    return;

  mangleName(GlobalDecl(TD));
  addSubstitution(TD);
}

void CXXNameMangler::mangleType(const AtomicType *T) {
  // <type> ::= U <source-name> <type>  # vendor extended type qualifier
  // (Until there's a standardized mangling...)
  Out << "U7_Atomic";
  mangleType(T->getValueType());
}

void CXXNameMangler::mangleType(const PipeType *T) {
  // Pipe type mangling rules are described in SPIR 2.0 specification
  // A.1 Data types and A.3 Summary of changes
  // <type> ::= 8ocl_pipe
  Out << "8ocl_pipe";
}

void CXXNameMangler::mangleType(const ExtIntType *T) {
  Out << "U7_ExtInt";
  llvm::APSInt BW(32, true);
  BW = T->getNumBits();
  TemplateArgument TA(Context.getASTContext(), BW, getASTContext().IntTy);
  mangleTemplateArgs(TemplateName(), &TA, 1);
  if (T->isUnsigned())
    Out << "j";
  else
    Out << "i";
}

void CXXNameMangler::mangleType(const DependentExtIntType *T) {
  Out << "U7_ExtInt";
  TemplateArgument TA(T->getNumBitsExpr());
  mangleTemplateArgs(TemplateName(), &TA, 1);
  if (T->isUnsigned())
    Out << "j";
  else
    Out << "i";
}

void CXXNameMangler::mangleIntegerLiteral(QualType T,
                                          const llvm::APSInt &Value) {
  //  <expr-primary> ::= L <type> <value number> E # integer literal
  Out << 'L';

  mangleType(T);
  if (T->isBooleanType()) {
    // Boolean values are encoded as 0/1.
    Out << (Value.getBoolValue() ? '1' : '0');
  } else {
    mangleNumber(Value);
  }
  Out << 'E';

}

void CXXNameMangler::mangleMemberExprBase(const Expr *Base, bool IsArrow) {
  // Ignore member expressions involving anonymous unions.
  while (const auto *RT = Base->getType()->getAs<RecordType>()) {
    if (!RT->getDecl()->isAnonymousStructOrUnion())
      break;
    const auto *ME = dyn_cast<MemberExpr>(Base);
    if (!ME)
      break;
    Base = ME->getBase();
    IsArrow = ME->isArrow();
  }

  if (Base->isImplicitCXXThis()) {
    // Note: GCC mangles member expressions to the implicit 'this' as
    // *this., whereas we represent them as this->. The Itanium C++ ABI
    // does not specify anything here, so we follow GCC.
    Out << "dtdefpT";
  } else {
    Out << (IsArrow ? "pt" : "dt");
    mangleExpression(Base);
  }
}

/// Mangles a member expression.
void CXXNameMangler::mangleMemberExpr(const Expr *base,
                                      bool isArrow,
                                      NestedNameSpecifier *qualifier,
                                      NamedDecl *firstQualifierLookup,
                                      DeclarationName member,
                                      const TemplateArgumentLoc *TemplateArgs,
                                      unsigned NumTemplateArgs,
                                      unsigned arity) {
  // <expression> ::= dt <expression> <unresolved-name>
  //              ::= pt <expression> <unresolved-name>
  if (base)
    mangleMemberExprBase(base, isArrow);
  mangleUnresolvedName(qualifier, member, TemplateArgs, NumTemplateArgs, arity);
}

/// Look at the callee of the given call expression and determine if
/// it's a parenthesized id-expression which would have triggered ADL
/// otherwise.
static bool isParenthesizedADLCallee(const CallExpr *call) {
  const Expr *callee = call->getCallee();
  const Expr *fn = callee->IgnoreParens();

  // Must be parenthesized.  IgnoreParens() skips __extension__ nodes,
  // too, but for those to appear in the callee, it would have to be
  // parenthesized.
  if (callee == fn) return false;

  // Must be an unresolved lookup.
  const UnresolvedLookupExpr *lookup = dyn_cast<UnresolvedLookupExpr>(fn);
  if (!lookup) return false;

  assert(!lookup->requiresADL());

  // Must be an unqualified lookup.
  if (lookup->getQualifier()) return false;

  // Must not have found a class member.  Note that if one is a class
  // member, they're all class members.
  if (lookup->getNumDecls() > 0 &&
      (*lookup->decls_begin())->isCXXClassMember())
    return false;

  // Otherwise, ADL would have been triggered.
  return true;
}

void CXXNameMangler::mangleCastExpression(const Expr *E, StringRef CastEncoding) {
  const ExplicitCastExpr *ECE = cast<ExplicitCastExpr>(E);
  Out << CastEncoding;
  mangleType(ECE->getType());
  mangleExpression(ECE->getSubExpr());
}

void CXXNameMangler::mangleInitListElements(const InitListExpr *InitList) {
  if (auto *Syntactic = InitList->getSyntacticForm())
    InitList = Syntactic;
  for (unsigned i = 0, e = InitList->getNumInits(); i != e; ++i)
    mangleExpression(InitList->getInit(i));
}

void CXXNameMangler::mangleExpression(const Expr *E, unsigned Arity,
                                      bool AsTemplateArg) {
  // <expression> ::= <unary operator-name> <expression>
  //              ::= <binary operator-name> <expression> <expression>
  //              ::= <trinary operator-name> <expression> <expression> <expression>
  //              ::= cv <type> expression           # conversion with one argument
  //              ::= cv <type> _ <expression>* E # conversion with a different number of arguments
  //              ::= dc <type> <expression>         # dynamic_cast<type> (expression)
  //              ::= sc <type> <expression>         # static_cast<type> (expression)
  //              ::= cc <type> <expression>         # const_cast<type> (expression)
  //              ::= rc <type> <expression>         # reinterpret_cast<type> (expression)
  //              ::= st <type>                      # sizeof (a type)
  //              ::= at <type>                      # alignof (a type)
  //              ::= <template-param>
  //              ::= <function-param>
  //              ::= fpT                            # 'this' expression (part of <function-param>)
  //              ::= sr <type> <unqualified-name>                   # dependent name
  //              ::= sr <type> <unqualified-name> <template-args>   # dependent template-id
  //              ::= ds <expression> <expression>                   # expr.*expr
  //              ::= sZ <template-param>                            # size of a parameter pack
  //              ::= sZ <function-param>    # size of a function parameter pack
  //              ::= u <source-name> <template-arg>* E # vendor extended expression
  //              ::= <expr-primary>
  // <expr-primary> ::= L <type> <value number> E    # integer literal
  //                ::= L <type> <value float> E     # floating literal
  //                ::= L <type> <string type> E     # string literal
  //                ::= L <nullptr type> E           # nullptr literal "LDnE"
  //                ::= L <pointer type> 0 E         # null pointer template argument
  //                ::= L <type> <real-part float> _ <imag-part float> E    # complex floating point literal (C99); not used by clang
  //                ::= L <mangled-name> E           # external name
  QualType ImplicitlyConvertedToType;

  // A top-level expression that's not <expr-primary> needs to be wrapped in
  // X...E in a template arg.
  bool IsPrimaryExpr = true;
  auto NotPrimaryExpr = [&] {
    if (AsTemplateArg && IsPrimaryExpr)
      Out << 'X';
    IsPrimaryExpr = false;
  };

  auto MangleDeclRefExpr = [&](const NamedDecl *D) {
    switch (D->getKind()) {
    default:
      //  <expr-primary> ::= L <mangled-name> E # external name
      Out << 'L';
      mangle(D);
      Out << 'E';
      break;

    case Decl::ParmVar:
      NotPrimaryExpr();
      mangleFunctionParam(cast<ParmVarDecl>(D));
      break;

    case Decl::EnumConstant: {
      // <expr-primary>
      const EnumConstantDecl *ED = cast<EnumConstantDecl>(D);
      mangleIntegerLiteral(ED->getType(), ED->getInitVal());
      break;
    }

    case Decl::NonTypeTemplateParm:
      NotPrimaryExpr();
      const NonTypeTemplateParmDecl *PD = cast<NonTypeTemplateParmDecl>(D);
      mangleTemplateParameter(PD->getDepth(), PD->getIndex());
      break;
    }
  };

  // 'goto recurse' is used when handling a simple "unwrapping" node which
  // produces no output, where ImplicitlyConvertedToType and AsTemplateArg need
  // to be preserved.
recurse:
  switch (E->getStmtClass()) {
  case Expr::NoStmtClass:
#define ABSTRACT_STMT(Type)
#define EXPR(Type, Base)
#define STMT(Type, Base) \
  case Expr::Type##Class:
#include "clang/AST/StmtNodes.inc"
    // fallthrough

  // These all can only appear in local or variable-initialization
  // contexts and so should never appear in a mangling.
  case Expr::AddrLabelExprClass:
  case Expr::DesignatedInitUpdateExprClass:
  case Expr::ImplicitValueInitExprClass:
  case Expr::ArrayInitLoopExprClass:
  case Expr::ArrayInitIndexExprClass:
  case Expr::NoInitExprClass:
  case Expr::ParenListExprClass:
  case Expr::LambdaExprClass:
  case Expr::MSPropertyRefExprClass:
  case Expr::MSPropertySubscriptExprClass:
  case Expr::TypoExprClass: // This should no longer exist in the AST by now.
  case Expr::RecoveryExprClass:
  case Expr::OMPArraySectionExprClass:
  case Expr::OMPArrayShapingExprClass:
  case Expr::OMPIteratorExprClass:
  case Expr::CXXInheritedCtorInitExprClass:
    llvm_unreachable("unexpected statement kind");

  case Expr::ConstantExprClass:
    E = cast<ConstantExpr>(E)->getSubExpr();
    goto recurse;

  // FIXME: invent manglings for all these.
  case Expr::BlockExprClass:
  case Expr::ChooseExprClass:
  case Expr::CompoundLiteralExprClass:
  case Expr::ExtVectorElementExprClass:
  case Expr::GenericSelectionExprClass:
  case Expr::ObjCEncodeExprClass:
  case Expr::ObjCIsaExprClass:
  case Expr::ObjCIvarRefExprClass:
  case Expr::ObjCMessageExprClass:
  case Expr::ObjCPropertyRefExprClass:
  case Expr::ObjCProtocolExprClass:
  case Expr::ObjCSelectorExprClass:
  case Expr::ObjCStringLiteralClass:
  case Expr::ObjCBoxedExprClass:
  case Expr::ObjCArrayLiteralClass:
  case Expr::ObjCDictionaryLiteralClass:
  case Expr::ObjCSubscriptRefExprClass:
  case Expr::ObjCIndirectCopyRestoreExprClass:
  case Expr::ObjCAvailabilityCheckExprClass:
  case Expr::OffsetOfExprClass:
  case Expr::PredefinedExprClass:
  case Expr::ShuffleVectorExprClass:
  case Expr::ConvertVectorExprClass:
  case Expr::StmtExprClass:
  case Expr::TypeTraitExprClass:
  case Expr::RequiresExprClass:
  case Expr::ArrayTypeTraitExprClass:
  case Expr::ExpressionTraitExprClass:
  case Expr::VAArgExprClass:
  case Expr::CUDAKernelCallExprClass:
  case Expr::AsTypeExprClass:
  case Expr::PseudoObjectExprClass:
  case Expr::AtomicExprClass:
  case Expr::SourceLocExprClass:
  case Expr::BuiltinBitCastExprClass:
  {
    NotPrimaryExpr();
    if (!NullOut) {
      // As bad as this diagnostic is, it's better than crashing.
      DiagnosticsEngine &Diags = Context.getDiags();
      unsigned DiagID = Diags.getCustomDiagID(DiagnosticsEngine::Error,
                                       "cannot yet mangle expression type %0");
      Diags.Report(E->getExprLoc(), DiagID)
        << E->getStmtClassName() << E->getSourceRange();
      return;
    }
    break;
  }

  case Expr::CXXUuidofExprClass: {
    NotPrimaryExpr();
    const CXXUuidofExpr *UE = cast<CXXUuidofExpr>(E);
    // As of clang 12, uuidof uses the vendor extended expression
    // mangling. Previously, it used a special-cased nonstandard extension.
    if (Context.getASTContext().getLangOpts().getClangABICompat() >
        LangOptions::ClangABI::Ver11) {
      Out << "u8__uuidof";
      if (UE->isTypeOperand())
        mangleType(UE->getTypeOperand(Context.getASTContext()));
      else
        mangleTemplateArgExpr(UE->getExprOperand());
      Out << 'E';
    } else {
      if (UE->isTypeOperand()) {
        QualType UuidT = UE->getTypeOperand(Context.getASTContext());
        Out << "u8__uuidoft";
        mangleType(UuidT);
      } else {
        Expr *UuidExp = UE->getExprOperand();
        Out << "u8__uuidofz";
        mangleExpression(UuidExp);
      }
    }
    break;
  }

  // Even gcc-4.5 doesn't mangle this.
  case Expr::BinaryConditionalOperatorClass: {
    NotPrimaryExpr();
    DiagnosticsEngine &Diags = Context.getDiags();
    unsigned DiagID =
      Diags.getCustomDiagID(DiagnosticsEngine::Error,
                "?: operator with omitted middle operand cannot be mangled");
    Diags.Report(E->getExprLoc(), DiagID)
      << E->getStmtClassName() << E->getSourceRange();
    return;
  }

  // These are used for internal purposes and cannot be meaningfully mangled.
  case Expr::OpaqueValueExprClass:
    llvm_unreachable("cannot mangle opaque value; mangling wrong thing?");

  case Expr::InitListExprClass: {
    NotPrimaryExpr();
    Out << "il";
    mangleInitListElements(cast<InitListExpr>(E));
    Out << "E";
    break;
  }

  case Expr::DesignatedInitExprClass: {
    NotPrimaryExpr();
    auto *DIE = cast<DesignatedInitExpr>(E);
    for (const auto &Designator : DIE->designators()) {
      if (Designator.isFieldDesignator()) {
        Out << "di";
        mangleSourceName(Designator.getFieldName());
      } else if (Designator.isArrayDesignator()) {
        Out << "dx";
        mangleExpression(DIE->getArrayIndex(Designator));
      } else {
        assert(Designator.isArrayRangeDesignator() &&
               "unknown designator kind");
        Out << "dX";
        mangleExpression(DIE->getArrayRangeStart(Designator));
        mangleExpression(DIE->getArrayRangeEnd(Designator));
      }
    }
    mangleExpression(DIE->getInit());
    break;
  }

  case Expr::CXXDefaultArgExprClass:
    E = cast<CXXDefaultArgExpr>(E)->getExpr();
    goto recurse;

  case Expr::CXXDefaultInitExprClass:
    E = cast<CXXDefaultInitExpr>(E)->getExpr();
    goto recurse;

  case Expr::CXXStdInitializerListExprClass:
    E = cast<CXXStdInitializerListExpr>(E)->getSubExpr();
    goto recurse;

  case Expr::SubstNonTypeTemplateParmExprClass:
    E = cast<SubstNonTypeTemplateParmExpr>(E)->getReplacement();
    goto recurse;

  case Expr::UserDefinedLiteralClass:
    // We follow g++'s approach of mangling a UDL as a call to the literal
    // operator.
  case Expr::CXXMemberCallExprClass: // fallthrough
  case Expr::CallExprClass: {
    NotPrimaryExpr();
    const CallExpr *CE = cast<CallExpr>(E);

    // <expression> ::= cp <simple-id> <expression>* E
    // We use this mangling only when the call would use ADL except
    // for being parenthesized.  Per discussion with David
    // Vandervoorde, 2011.04.25.
    if (isParenthesizedADLCallee(CE)) {
      Out << "cp";
      // The callee here is a parenthesized UnresolvedLookupExpr with
      // no qualifier and should always get mangled as a <simple-id>
      // anyway.

    // <expression> ::= cl <expression>* E
    } else {
      Out << "cl";
    }

    unsigned CallArity = CE->getNumArgs();
    for (const Expr *Arg : CE->arguments())
      if (isa<PackExpansionExpr>(Arg))
        CallArity = UnknownArity;

    mangleExpression(CE->getCallee(), CallArity);
    for (const Expr *Arg : CE->arguments())
      mangleExpression(Arg);
    Out << 'E';
    break;
  }

  case Expr::CXXNewExprClass: {
    NotPrimaryExpr();
    const CXXNewExpr *New = cast<CXXNewExpr>(E);
    if (New->isGlobalNew()) Out << "gs";
    Out << (New->isArray() ? "na" : "nw");
    for (CXXNewExpr::const_arg_iterator I = New->placement_arg_begin(),
           E = New->placement_arg_end(); I != E; ++I)
      mangleExpression(*I);
    Out << '_';
    mangleType(New->getAllocatedType());
    if (New->hasInitializer()) {
      if (New->getInitializationStyle() == CXXNewExpr::ListInit)
        Out << "il";
      else
        Out << "pi";
      const Expr *Init = New->getInitializer();
      if (const CXXConstructExpr *CCE = dyn_cast<CXXConstructExpr>(Init)) {
        // Directly inline the initializers.
        for (CXXConstructExpr::const_arg_iterator I = CCE->arg_begin(),
                                                  E = CCE->arg_end();
             I != E; ++I)
          mangleExpression(*I);
      } else if (const ParenListExpr *PLE = dyn_cast<ParenListExpr>(Init)) {
        for (unsigned i = 0, e = PLE->getNumExprs(); i != e; ++i)
          mangleExpression(PLE->getExpr(i));
      } else if (New->getInitializationStyle() == CXXNewExpr::ListInit &&
                 isa<InitListExpr>(Init)) {
        // Only take InitListExprs apart for list-initialization.
        mangleInitListElements(cast<InitListExpr>(Init));
      } else
        mangleExpression(Init);
    }
    Out << 'E';
    break;
  }

  case Expr::CXXPseudoDestructorExprClass: {
    NotPrimaryExpr();
    const auto *PDE = cast<CXXPseudoDestructorExpr>(E);
    if (const Expr *Base = PDE->getBase())
      mangleMemberExprBase(Base, PDE->isArrow());
    NestedNameSpecifier *Qualifier = PDE->getQualifier();
    if (TypeSourceInfo *ScopeInfo = PDE->getScopeTypeInfo()) {
      if (Qualifier) {
        mangleUnresolvedPrefix(Qualifier,
                               /*recursive=*/true);
        mangleUnresolvedTypeOrSimpleId(ScopeInfo->getType());
        Out << 'E';
      } else {
        Out << "sr";
        if (!mangleUnresolvedTypeOrSimpleId(ScopeInfo->getType()))
          Out << 'E';
      }
    } else if (Qualifier) {
      mangleUnresolvedPrefix(Qualifier);
    }
    // <base-unresolved-name> ::= dn <destructor-name>
    Out << "dn";
    QualType DestroyedType = PDE->getDestroyedType();
    mangleUnresolvedTypeOrSimpleId(DestroyedType);
    break;
  }

  case Expr::MemberExprClass: {
    NotPrimaryExpr();
    const MemberExpr *ME = cast<MemberExpr>(E);
    mangleMemberExpr(ME->getBase(), ME->isArrow(),
                     ME->getQualifier(), nullptr,
                     ME->getMemberDecl()->getDeclName(),
                     ME->getTemplateArgs(), ME->getNumTemplateArgs(),
                     Arity);
    break;
  }

  case Expr::UnresolvedMemberExprClass: {
    NotPrimaryExpr();
    const UnresolvedMemberExpr *ME = cast<UnresolvedMemberExpr>(E);
    mangleMemberExpr(ME->isImplicitAccess() ? nullptr : ME->getBase(),
                     ME->isArrow(), ME->getQualifier(), nullptr,
                     ME->getMemberName(),
                     ME->getTemplateArgs(), ME->getNumTemplateArgs(),
                     Arity);
    break;
  }

  case Expr::CXXDependentScopeMemberExprClass: {
    NotPrimaryExpr();
    const CXXDependentScopeMemberExpr *ME
      = cast<CXXDependentScopeMemberExpr>(E);
    mangleMemberExpr(ME->isImplicitAccess() ? nullptr : ME->getBase(),
                     ME->isArrow(), ME->getQualifier(),
                     ME->getFirstQualifierFoundInScope(),
                     ME->getMember(),
                     ME->getTemplateArgs(), ME->getNumTemplateArgs(),
                     Arity);
    break;
  }

  case Expr::UnresolvedLookupExprClass: {
    NotPrimaryExpr();
    const UnresolvedLookupExpr *ULE = cast<UnresolvedLookupExpr>(E);
    mangleUnresolvedName(ULE->getQualifier(), ULE->getName(),
                         ULE->getTemplateArgs(), ULE->getNumTemplateArgs(),
                         Arity);
    break;
  }

  case Expr::CXXUnresolvedConstructExprClass: {
    NotPrimaryExpr();
    const CXXUnresolvedConstructExpr *CE = cast<CXXUnresolvedConstructExpr>(E);
    unsigned N = CE->getNumArgs();

    if (CE->isListInitialization()) {
      assert(N == 1 && "unexpected form for list initialization");
      auto *IL = cast<InitListExpr>(CE->getArg(0));
      Out << "tl";
      mangleType(CE->getType());
      mangleInitListElements(IL);
      Out << "E";
      break;
    }

    Out << "cv";
    mangleType(CE->getType());
    if (N != 1) Out << '_';
    for (unsigned I = 0; I != N; ++I) mangleExpression(CE->getArg(I));
    if (N != 1) Out << 'E';
    break;
  }

  case Expr::CXXConstructExprClass: {
    // An implicit cast is silent, thus may contain <expr-primary>.
    const auto *CE = cast<CXXConstructExpr>(E);
    if (!CE->isListInitialization() || CE->isStdInitListInitialization()) {
      assert(
          CE->getNumArgs() >= 1 &&
          (CE->getNumArgs() == 1 || isa<CXXDefaultArgExpr>(CE->getArg(1))) &&
          "implicit CXXConstructExpr must have one argument");
      E = cast<CXXConstructExpr>(E)->getArg(0);
      goto recurse;
    }
    NotPrimaryExpr();
    Out << "il";
    for (auto *E : CE->arguments())
      mangleExpression(E);
    Out << "E";
    break;
  }

  case Expr::CXXTemporaryObjectExprClass: {
    NotPrimaryExpr();
    const auto *CE = cast<CXXTemporaryObjectExpr>(E);
    unsigned N = CE->getNumArgs();
    bool List = CE->isListInitialization();

    if (List)
      Out << "tl";
    else
      Out << "cv";
    mangleType(CE->getType());
    if (!List && N != 1)
      Out << '_';
    if (CE->isStdInitListInitialization()) {
      // We implicitly created a std::initializer_list<T> for the first argument
      // of a constructor of type U in an expression of the form U{a, b, c}.
      // Strip all the semantic gunk off the initializer list.
      auto *SILE =
          cast<CXXStdInitializerListExpr>(CE->getArg(0)->IgnoreImplicit());
      auto *ILE = cast<InitListExpr>(SILE->getSubExpr()->IgnoreImplicit());
      mangleInitListElements(ILE);
    } else {
      for (auto *E : CE->arguments())
        mangleExpression(E);
    }
    if (List || N != 1)
      Out << 'E';
    break;
  }

  case Expr::CXXScalarValueInitExprClass:
    NotPrimaryExpr();
    Out << "cv";
    mangleType(E->getType());
    Out << "_E";
    break;

  case Expr::CXXNoexceptExprClass:
    NotPrimaryExpr();
    Out << "nx";
    mangleExpression(cast<CXXNoexceptExpr>(E)->getOperand());
    break;

  case Expr::UnaryExprOrTypeTraitExprClass: {
    // Non-instantiation-dependent traits are an <expr-primary> integer literal.
    const UnaryExprOrTypeTraitExpr *SAE = cast<UnaryExprOrTypeTraitExpr>(E);

    if (!SAE->isInstantiationDependent()) {
      // Itanium C++ ABI:
      //   If the operand of a sizeof or alignof operator is not
      //   instantiation-dependent it is encoded as an integer literal
      //   reflecting the result of the operator.
      //
      //   If the result of the operator is implicitly converted to a known
      //   integer type, that type is used for the literal; otherwise, the type
      //   of std::size_t or std::ptrdiff_t is used.
      QualType T = (ImplicitlyConvertedToType.isNull() ||
                    !ImplicitlyConvertedToType->isIntegerType())? SAE->getType()
                                                    : ImplicitlyConvertedToType;
      llvm::APSInt V = SAE->EvaluateKnownConstInt(Context.getASTContext());
      mangleIntegerLiteral(T, V);
      break;
    }

    NotPrimaryExpr(); // But otherwise, they are not.

    auto MangleAlignofSizeofArg = [&] {
      if (SAE->isArgumentType()) {
        Out << 't';
        mangleType(SAE->getArgumentType());
      } else {
        Out << 'z';
        mangleExpression(SAE->getArgumentExpr());
      }
    };

    switch(SAE->getKind()) {
    case UETT_SizeOf:
      Out << 's';
      MangleAlignofSizeofArg();
      break;
    case UETT_PreferredAlignOf:
      // As of clang 12, we mangle __alignof__ differently than alignof. (They
      // have acted differently since Clang 8, but were previously mangled the
      // same.)
      if (Context.getASTContext().getLangOpts().getClangABICompat() >
          LangOptions::ClangABI::Ver11) {
        Out << "u11__alignof__";
        if (SAE->isArgumentType())
          mangleType(SAE->getArgumentType());
        else
          mangleTemplateArgExpr(SAE->getArgumentExpr());
        Out << 'E';
        break;
      }
      LLVM_FALLTHROUGH;
    case UETT_AlignOf:
      Out << 'a';
      MangleAlignofSizeofArg();
      break;
    case UETT_VecStep: {
      DiagnosticsEngine &Diags = Context.getDiags();
      unsigned DiagID = Diags.getCustomDiagID(DiagnosticsEngine::Error,
                                     "cannot yet mangle vec_step expression");
      Diags.Report(DiagID);
      return;
    }
    case UETT_OpenMPRequiredSimdAlign: {
      DiagnosticsEngine &Diags = Context.getDiags();
      unsigned DiagID = Diags.getCustomDiagID(
          DiagnosticsEngine::Error,
          "cannot yet mangle __builtin_omp_required_simd_align expression");
      Diags.Report(DiagID);
      return;
    }
    }
    break;
  }

  case Expr::CXXThrowExprClass: {
    NotPrimaryExpr();
    const CXXThrowExpr *TE = cast<CXXThrowExpr>(E);
    //  <expression> ::= tw <expression>  # throw expression
    //               ::= tr               # rethrow
    if (TE->getSubExpr()) {
      Out << "tw";
      mangleExpression(TE->getSubExpr());
    } else {
      Out << "tr";
    }
    break;
  }

  case Expr::CXXTypeidExprClass: {
    NotPrimaryExpr();
    const CXXTypeidExpr *TIE = cast<CXXTypeidExpr>(E);
    //  <expression> ::= ti <type>        # typeid (type)
    //               ::= te <expression>  # typeid (expression)
    if (TIE->isTypeOperand()) {
      Out << "ti";
      mangleType(TIE->getTypeOperand(Context.getASTContext()));
    } else {
      Out << "te";
      mangleExpression(TIE->getExprOperand());
    }
    break;
  }

  case Expr::CXXDeleteExprClass: {
    NotPrimaryExpr();
    const CXXDeleteExpr *DE = cast<CXXDeleteExpr>(E);
    //  <expression> ::= [gs] dl <expression>  # [::] delete expr
    //               ::= [gs] da <expression>  # [::] delete [] expr
    if (DE->isGlobalDelete()) Out << "gs";
    Out << (DE->isArrayForm() ? "da" : "dl");
    mangleExpression(DE->getArgument());
    break;
  }

  case Expr::UnaryOperatorClass: {
    NotPrimaryExpr();
    const UnaryOperator *UO = cast<UnaryOperator>(E);
    mangleOperatorName(UnaryOperator::getOverloadedOperator(UO->getOpcode()),
                       /*Arity=*/1);
    mangleExpression(UO->getSubExpr());
    break;
  }

  case Expr::ArraySubscriptExprClass: {
    NotPrimaryExpr();
    const ArraySubscriptExpr *AE = cast<ArraySubscriptExpr>(E);

    // Array subscript is treated as a syntactically weird form of
    // binary operator.
    Out << "ix";
    mangleExpression(AE->getLHS());
    mangleExpression(AE->getRHS());
    break;
  }

  case Expr::MatrixSubscriptExprClass: {
    NotPrimaryExpr();
    const MatrixSubscriptExpr *ME = cast<MatrixSubscriptExpr>(E);
    Out << "ixix";
    mangleExpression(ME->getBase());
    mangleExpression(ME->getRowIdx());
    mangleExpression(ME->getColumnIdx());
    break;
  }

  case Expr::CompoundAssignOperatorClass: // fallthrough
  case Expr::BinaryOperatorClass: {
    NotPrimaryExpr();
    const BinaryOperator *BO = cast<BinaryOperator>(E);
    if (BO->getOpcode() == BO_PtrMemD)
      Out << "ds";
    else
      mangleOperatorName(BinaryOperator::getOverloadedOperator(BO->getOpcode()),
                         /*Arity=*/2);
    mangleExpression(BO->getLHS());
    mangleExpression(BO->getRHS());
    break;
  }

  case Expr::CXXRewrittenBinaryOperatorClass: {
    NotPrimaryExpr();
    // The mangled form represents the original syntax.
    CXXRewrittenBinaryOperator::DecomposedForm Decomposed =
        cast<CXXRewrittenBinaryOperator>(E)->getDecomposedForm();
    mangleOperatorName(BinaryOperator::getOverloadedOperator(Decomposed.Opcode),
                       /*Arity=*/2);
    mangleExpression(Decomposed.LHS);
    mangleExpression(Decomposed.RHS);
    break;
  }

  case Expr::ConditionalOperatorClass: {
    NotPrimaryExpr();
    const ConditionalOperator *CO = cast<ConditionalOperator>(E);
    mangleOperatorName(OO_Conditional, /*Arity=*/3);
    mangleExpression(CO->getCond());
    mangleExpression(CO->getLHS(), Arity);
    mangleExpression(CO->getRHS(), Arity);
    break;
  }

  case Expr::ImplicitCastExprClass: {
    ImplicitlyConvertedToType = E->getType();
    E = cast<ImplicitCastExpr>(E)->getSubExpr();
    goto recurse;
  }

  case Expr::ObjCBridgedCastExprClass: {
    NotPrimaryExpr();
    // Mangle ownership casts as a vendor extended operator __bridge,
    // __bridge_transfer, or __bridge_retain.
    StringRef Kind = cast<ObjCBridgedCastExpr>(E)->getBridgeKindName();
    Out << "v1U" << Kind.size() << Kind;
    mangleCastExpression(E, "cv");
    break;
  }

  case Expr::CStyleCastExprClass:
    NotPrimaryExpr();
    mangleCastExpression(E, "cv");
    break;

  case Expr::CXXFunctionalCastExprClass: {
    NotPrimaryExpr();
    auto *Sub = cast<ExplicitCastExpr>(E)->getSubExpr()->IgnoreImplicit();
    // FIXME: Add isImplicit to CXXConstructExpr.
    if (auto *CCE = dyn_cast<CXXConstructExpr>(Sub))
      if (CCE->getParenOrBraceRange().isInvalid())
        Sub = CCE->getArg(0)->IgnoreImplicit();
    if (auto *StdInitList = dyn_cast<CXXStdInitializerListExpr>(Sub))
      Sub = StdInitList->getSubExpr()->IgnoreImplicit();
    if (auto *IL = dyn_cast<InitListExpr>(Sub)) {
      Out << "tl";
      mangleType(E->getType());
      mangleInitListElements(IL);
      Out << "E";
    } else {
      mangleCastExpression(E, "cv");
    }
    break;
  }

  case Expr::CXXStaticCastExprClass:
    NotPrimaryExpr();
    mangleCastExpression(E, "sc");
    break;
  case Expr::CXXDynamicCastExprClass:
    NotPrimaryExpr();
    mangleCastExpression(E, "dc");
    break;
  case Expr::CXXReinterpretCastExprClass:
    NotPrimaryExpr();
    mangleCastExpression(E, "rc");
    break;
  case Expr::CXXConstCastExprClass:
    NotPrimaryExpr();
    mangleCastExpression(E, "cc");
    break;
  case Expr::CXXAddrspaceCastExprClass:
    NotPrimaryExpr();
    mangleCastExpression(E, "ac");
    break;

  case Expr::CXXOperatorCallExprClass: {
    NotPrimaryExpr();
    const CXXOperatorCallExpr *CE = cast<CXXOperatorCallExpr>(E);
    unsigned NumArgs = CE->getNumArgs();
    // A CXXOperatorCallExpr for OO_Arrow models only semantics, not syntax
    // (the enclosing MemberExpr covers the syntactic portion).
    if (CE->getOperator() != OO_Arrow)
      mangleOperatorName(CE->getOperator(), /*Arity=*/NumArgs);
    // Mangle the arguments.
    for (unsigned i = 0; i != NumArgs; ++i)
      mangleExpression(CE->getArg(i));
    break;
  }

  case Expr::ParenExprClass:
    E = cast<ParenExpr>(E)->getSubExpr();
    goto recurse;

  case Expr::ConceptSpecializationExprClass: {
    //  <expr-primary> ::= L <mangled-name> E # external name
    Out << "L_Z";
    auto *CSE = cast<ConceptSpecializationExpr>(E);
    mangleTemplateName(CSE->getNamedConcept(),
                       CSE->getTemplateArguments().data(),
                       CSE->getTemplateArguments().size());
    Out << 'E';
    break;
  }

  case Expr::DeclRefExprClass:
    // MangleDeclRefExpr helper handles primary-vs-nonprimary
    MangleDeclRefExpr(cast<DeclRefExpr>(E)->getDecl());
    break;

  case Expr::SubstNonTypeTemplateParmPackExprClass:
    NotPrimaryExpr();
    // FIXME: not clear how to mangle this!
    // template <unsigned N...> class A {
    //   template <class U...> void foo(U (&x)[N]...);
    // };
    Out << "_SUBSTPACK_";
    break;

  case Expr::FunctionParmPackExprClass: {
    NotPrimaryExpr();
    // FIXME: not clear how to mangle this!
    const FunctionParmPackExpr *FPPE = cast<FunctionParmPackExpr>(E);
    Out << "v110_SUBSTPACK";
    MangleDeclRefExpr(FPPE->getParameterPack());
    break;
  }

  case Expr::DependentScopeDeclRefExprClass: {
    NotPrimaryExpr();
    const DependentScopeDeclRefExpr *DRE = cast<DependentScopeDeclRefExpr>(E);
    mangleUnresolvedName(DRE->getQualifier(), DRE->getDeclName(),
                         DRE->getTemplateArgs(), DRE->getNumTemplateArgs(),
                         Arity);
    break;
  }

  case Expr::CXXBindTemporaryExprClass:
    E = cast<CXXBindTemporaryExpr>(E)->getSubExpr();
    goto recurse;

  case Expr::ExprWithCleanupsClass:
    E = cast<ExprWithCleanups>(E)->getSubExpr();
    goto recurse;

  case Expr::FloatingLiteralClass: {
    // <expr-primary>
    const FloatingLiteral *FL = cast<FloatingLiteral>(E);
    mangleFloatLiteral(FL->getType(), FL->getValue());
    break;
  }

  case Expr::FixedPointLiteralClass:
    // Currently unimplemented -- might be <expr-primary> in future?
    mangleFixedPointLiteral();
    break;

  case Expr::CharacterLiteralClass:
    // <expr-primary>
    Out << 'L';
    mangleType(E->getType());
    Out << cast<CharacterLiteral>(E)->getValue();
    Out << 'E';
    break;

  // FIXME. __objc_yes/__objc_no are mangled same as true/false
  case Expr::ObjCBoolLiteralExprClass:
    // <expr-primary>
    Out << "Lb";
    Out << (cast<ObjCBoolLiteralExpr>(E)->getValue() ? '1' : '0');
    Out << 'E';
    break;

  case Expr::CXXBoolLiteralExprClass:
    // <expr-primary>
    Out << "Lb";
    Out << (cast<CXXBoolLiteralExpr>(E)->getValue() ? '1' : '0');
    Out << 'E';
    break;

  case Expr::IntegerLiteralClass: {
    // <expr-primary>
    llvm::APSInt Value(cast<IntegerLiteral>(E)->getValue());
    if (E->getType()->isSignedIntegerType())
      Value.setIsSigned(true);
    mangleIntegerLiteral(E->getType(), Value);
    break;
  }

  case Expr::ImaginaryLiteralClass: {
    // <expr-primary>
    const ImaginaryLiteral *IE = cast<ImaginaryLiteral>(E);
    // Mangle as if a complex literal.
    // Proposal from David Vandevoorde, 2010.06.30.
    Out << 'L';
    mangleType(E->getType());
    if (const FloatingLiteral *Imag =
          dyn_cast<FloatingLiteral>(IE->getSubExpr())) {
      // Mangle a floating-point zero of the appropriate type.
      mangleFloat(llvm::APFloat(Imag->getValue().getSemantics()));
      Out << '_';
      mangleFloat(Imag->getValue());
    } else {
      Out << "0_";
      llvm::APSInt Value(cast<IntegerLiteral>(IE->getSubExpr())->getValue());
      if (IE->getSubExpr()->getType()->isSignedIntegerType())
        Value.setIsSigned(true);
      mangleNumber(Value);
    }
    Out << 'E';
    break;
  }

  case Expr::StringLiteralClass: {
    // <expr-primary>
    // Revised proposal from David Vandervoorde, 2010.07.15.
    Out << 'L';
    assert(isa<ConstantArrayType>(E->getType()));
    mangleType(E->getType());
    Out << 'E';
    break;
  }

  case Expr::GNUNullExprClass:
    // <expr-primary>
    // Mangle as if an integer literal 0.
    mangleIntegerLiteral(E->getType(), llvm::APSInt(32));
    break;

  case Expr::CXXNullPtrLiteralExprClass: {
    // <expr-primary>
    Out << "LDnE";
    break;
  }

  case Expr::PackExpansionExprClass:
    NotPrimaryExpr();
    Out << "sp";
    mangleExpression(cast<PackExpansionExpr>(E)->getPattern());
    break;

  case Expr::SizeOfPackExprClass: {
    NotPrimaryExpr();
    auto *SPE = cast<SizeOfPackExpr>(E);
    if (SPE->isPartiallySubstituted()) {
      Out << "sP";
      for (const auto &A : SPE->getPartialArguments())
        mangleTemplateArg(A, false);
      Out << "E";
      break;
    }

    Out << "sZ";
    const NamedDecl *Pack = SPE->getPack();
    if (const TemplateTypeParmDecl *TTP = dyn_cast<TemplateTypeParmDecl>(Pack))
      mangleTemplateParameter(TTP->getDepth(), TTP->getIndex());
    else if (const NonTypeTemplateParmDecl *NTTP
                = dyn_cast<NonTypeTemplateParmDecl>(Pack))
      mangleTemplateParameter(NTTP->getDepth(), NTTP->getIndex());
    else if (const TemplateTemplateParmDecl *TempTP
                                    = dyn_cast<TemplateTemplateParmDecl>(Pack))
      mangleTemplateParameter(TempTP->getDepth(), TempTP->getIndex());
    else
      mangleFunctionParam(cast<ParmVarDecl>(Pack));
    break;
  }

  case Expr::MaterializeTemporaryExprClass:
    E = cast<MaterializeTemporaryExpr>(E)->getSubExpr();
    goto recurse;

  case Expr::CXXFoldExprClass: {
    NotPrimaryExpr();
    auto *FE = cast<CXXFoldExpr>(E);
    if (FE->isLeftFold())
      Out << (FE->getInit() ? "fL" : "fl");
    else
      Out << (FE->getInit() ? "fR" : "fr");

    if (FE->getOperator() == BO_PtrMemD)
      Out << "ds";
    else
      mangleOperatorName(
          BinaryOperator::getOverloadedOperator(FE->getOperator()),
          /*Arity=*/2);

    if (FE->getLHS())
      mangleExpression(FE->getLHS());
    if (FE->getRHS())
      mangleExpression(FE->getRHS());
    break;
  }

  case Expr::CXXThisExprClass:
    NotPrimaryExpr();
    Out << "fpT";
    break;

  case Expr::CoawaitExprClass:
    // FIXME: Propose a non-vendor mangling.
    NotPrimaryExpr();
    Out << "v18co_await";
    mangleExpression(cast<CoawaitExpr>(E)->getOperand());
    break;

  case Expr::DependentCoawaitExprClass:
    // FIXME: Propose a non-vendor mangling.
    NotPrimaryExpr();
    Out << "v18co_await";
    mangleExpression(cast<DependentCoawaitExpr>(E)->getOperand());
    break;

  case Expr::CoyieldExprClass:
    // FIXME: Propose a non-vendor mangling.
    NotPrimaryExpr();
    Out << "v18co_yield";
    mangleExpression(cast<CoawaitExpr>(E)->getOperand());
    break;
  case Expr::SYCLUniqueStableNameExprClass: {
    const auto *USN = cast<SYCLUniqueStableNameExpr>(E);
    NotPrimaryExpr();

    Out << "u33__builtin_sycl_unique_stable_name";
    mangleType(USN->getTypeSourceInfo()->getType());

    Out << "E";
    break;
  }
  }

  if (AsTemplateArg && !IsPrimaryExpr)
    Out << 'E';
}

/// Mangle an expression which refers to a parameter variable.
///
/// <expression>     ::= <function-param>
/// <function-param> ::= fp <top-level CV-qualifiers> _      # L == 0, I == 0
/// <function-param> ::= fp <top-level CV-qualifiers>
///                      <parameter-2 non-negative number> _ # L == 0, I > 0
/// <function-param> ::= fL <L-1 non-negative number>
///                      p <top-level CV-qualifiers> _       # L > 0, I == 0
/// <function-param> ::= fL <L-1 non-negative number>
///                      p <top-level CV-qualifiers>
///                      <I-1 non-negative number> _         # L > 0, I > 0
///
/// L is the nesting depth of the parameter, defined as 1 if the
/// parameter comes from the innermost function prototype scope
/// enclosing the current context, 2 if from the next enclosing
/// function prototype scope, and so on, with one special case: if
/// we've processed the full parameter clause for the innermost
/// function type, then L is one less.  This definition conveniently
/// makes it irrelevant whether a function's result type was written
/// trailing or leading, but is otherwise overly complicated; the
/// numbering was first designed without considering references to
/// parameter in locations other than return types, and then the
/// mangling had to be generalized without changing the existing
/// manglings.
///
/// I is the zero-based index of the parameter within its parameter
/// declaration clause.  Note that the original ABI document describes
/// this using 1-based ordinals.
void CXXNameMangler::mangleFunctionParam(const ParmVarDecl *parm) {
  unsigned parmDepth = parm->getFunctionScopeDepth();
  unsigned parmIndex = parm->getFunctionScopeIndex();

  // Compute 'L'.
  // parmDepth does not include the declaring function prototype.
  // FunctionTypeDepth does account for that.
  assert(parmDepth < FunctionTypeDepth.getDepth());
  unsigned nestingDepth = FunctionTypeDepth.getDepth() - parmDepth;
  if (FunctionTypeDepth.isInResultType())
    nestingDepth--;

  if (nestingDepth == 0) {
    Out << "fp";
  } else {
    Out << "fL" << (nestingDepth - 1) << 'p';
  }

  // Top-level qualifiers.  We don't have to worry about arrays here,
  // because parameters declared as arrays should already have been
  // transformed to have pointer type. FIXME: apparently these don't
  // get mangled if used as an rvalue of a known non-class type?
  assert(!parm->getType()->isArrayType()
         && "parameter's type is still an array type?");

  if (const DependentAddressSpaceType *DAST =
      dyn_cast<DependentAddressSpaceType>(parm->getType())) {
    mangleQualifiers(DAST->getPointeeType().getQualifiers(), DAST);
  } else {
    mangleQualifiers(parm->getType().getQualifiers());
  }

  // Parameter index.
  if (parmIndex != 0) {
    Out << (parmIndex - 1);
  }
  Out << '_';
}

void CXXNameMangler::mangleCXXCtorType(CXXCtorType T,
                                       const CXXRecordDecl *InheritedFrom) {
  // <ctor-dtor-name> ::= C1  # complete object constructor
  //                  ::= C2  # base object constructor
  //                  ::= CI1 <type> # complete inheriting constructor
  //                  ::= CI2 <type> # base inheriting constructor
  //
  // In addition, C5 is a comdat name with C1 and C2 in it.
  Out << 'C';
  if (InheritedFrom)
    Out << 'I';
  switch (T) {
  case Ctor_Complete:
    Out << '1';
    break;
  case Ctor_Base:
    Out << '2';
    break;
  case Ctor_Comdat:
    Out << '5';
    break;
  case Ctor_DefaultClosure:
  case Ctor_CopyingClosure:
    llvm_unreachable("closure constructors don't exist for the Itanium ABI!");
  }
  if (InheritedFrom)
    mangleName(InheritedFrom);
}

void CXXNameMangler::mangleCXXDtorType(CXXDtorType T) {
  // <ctor-dtor-name> ::= D0  # deleting destructor
  //                  ::= D1  # complete object destructor
  //                  ::= D2  # base object destructor
  //
  // In addition, D5 is a comdat name with D1, D2 and, if virtual, D0 in it.
  switch (T) {
  case Dtor_Deleting:
    Out << "D0";
    break;
  case Dtor_Complete:
    Out << "D1";
    break;
  case Dtor_Base:
    Out << "D2";
    break;
  case Dtor_Comdat:
    Out << "D5";
    break;
  }
}

namespace {
// Helper to provide ancillary information on a template used to mangle its
// arguments.
struct TemplateArgManglingInfo {
  TemplateDecl *ResolvedTemplate = nullptr;
  bool SeenPackExpansionIntoNonPack = false;
  const NamedDecl *UnresolvedExpandedPack = nullptr;

  TemplateArgManglingInfo(TemplateName TN) {
    if (TemplateDecl *TD = TN.getAsTemplateDecl())
      ResolvedTemplate = TD;
  }

  /// Do we need to mangle template arguments with exactly correct types?
  ///
  /// This should be called exactly once for each parameter / argument pair, in
  /// order.
  bool needExactType(unsigned ParamIdx, const TemplateArgument &Arg) {
    // We need correct types when the template-name is unresolved or when it
    // names a template that is able to be overloaded.
    if (!ResolvedTemplate || SeenPackExpansionIntoNonPack)
      return true;

    // Move to the next parameter.
    const NamedDecl *Param = UnresolvedExpandedPack;
    if (!Param) {
      assert(ParamIdx < ResolvedTemplate->getTemplateParameters()->size() &&
             "no parameter for argument");
      Param = ResolvedTemplate->getTemplateParameters()->getParam(ParamIdx);

      // If we reach an expanded parameter pack whose argument isn't in pack
      // form, that means Sema couldn't figure out which arguments belonged to
      // it, because it contains a pack expansion. Track the expanded pack for
      // all further template arguments until we hit that pack expansion.
      if (Param->isParameterPack() && Arg.getKind() != TemplateArgument::Pack) {
        assert(getExpandedPackSize(Param) &&
               "failed to form pack argument for parameter pack");
        UnresolvedExpandedPack = Param;
      }
    }

    // If we encounter a pack argument that is expanded into a non-pack
    // parameter, we can no longer track parameter / argument correspondence,
    // and need to use exact types from this point onwards.
    if (Arg.isPackExpansion() &&
        (!Param->isParameterPack() || UnresolvedExpandedPack)) {
      SeenPackExpansionIntoNonPack = true;
      return true;
    }

    // We need exact types for function template arguments because they might be
    // overloaded on template parameter type. As a special case, a member
    // function template of a generic lambda is not overloadable.
    if (auto *FTD = dyn_cast<FunctionTemplateDecl>(ResolvedTemplate)) {
      auto *RD = dyn_cast<CXXRecordDecl>(FTD->getDeclContext());
      if (!RD || !RD->isGenericLambda())
        return true;
    }

    // Otherwise, we only need a correct type if the parameter has a deduced
    // type.
    //
    // Note: for an expanded parameter pack, getType() returns the type prior
    // to expansion. We could ask for the expanded type with getExpansionType(),
    // but it doesn't matter because substitution and expansion don't affect
    // whether a deduced type appears in the type.
    auto *NTTP = dyn_cast<NonTypeTemplateParmDecl>(Param);
    return NTTP && NTTP->getType()->getContainedDeducedType();
  }
};
}

void CXXNameMangler::mangleTemplateArgs(TemplateName TN,
                                        const TemplateArgumentLoc *TemplateArgs,
                                        unsigned NumTemplateArgs) {
  // <template-args> ::= I <template-arg>+ E
  Out << 'I';
  TemplateArgManglingInfo Info(TN);
  for (unsigned i = 0; i != NumTemplateArgs; ++i)
    mangleTemplateArg(TemplateArgs[i].getArgument(),
                      Info.needExactType(i, TemplateArgs[i].getArgument()));
  Out << 'E';
}

void CXXNameMangler::mangleTemplateArgs(TemplateName TN,
                                        const TemplateArgumentList &AL) {
  // <template-args> ::= I <template-arg>+ E
  Out << 'I';
  TemplateArgManglingInfo Info(TN);
  for (unsigned i = 0, e = AL.size(); i != e; ++i)
    mangleTemplateArg(AL[i], Info.needExactType(i, AL[i]));
  Out << 'E';
}

void CXXNameMangler::mangleTemplateArgs(TemplateName TN,
                                        const TemplateArgument *TemplateArgs,
                                        unsigned NumTemplateArgs) {
  // <template-args> ::= I <template-arg>+ E
  Out << 'I';
  TemplateArgManglingInfo Info(TN);
  for (unsigned i = 0; i != NumTemplateArgs; ++i)
    mangleTemplateArg(TemplateArgs[i], Info.needExactType(i, TemplateArgs[i]));
  Out << 'E';
}

void CXXNameMangler::mangleTemplateArg(TemplateArgument A, bool NeedExactType) {
  // <template-arg> ::= <type>              # type or template
  //                ::= X <expression> E    # expression
  //                ::= <expr-primary>      # simple expressions
  //                ::= J <template-arg>* E # argument pack
  if (!A.isInstantiationDependent() || A.isDependent())
    A = Context.getASTContext().getCanonicalTemplateArgument(A);

  switch (A.getKind()) {
  case TemplateArgument::Null:
    llvm_unreachable("Cannot mangle NULL template argument");

  case TemplateArgument::Type:
    mangleType(A.getAsType());
    break;
  case TemplateArgument::Template:
    // This is mangled as <type>.
    mangleType(A.getAsTemplate());
    break;
  case TemplateArgument::TemplateExpansion:
    // <type>  ::= Dp <type>          # pack expansion (C++0x)
    Out << "Dp";
    mangleType(A.getAsTemplateOrTemplatePattern());
    break;
  case TemplateArgument::Expression:
    mangleTemplateArgExpr(A.getAsExpr());
    break;
  case TemplateArgument::Integral:
    mangleIntegerLiteral(A.getIntegralType(), A.getAsIntegral());
    break;
  case TemplateArgument::Declaration: {
    //  <expr-primary> ::= L <mangled-name> E # external name
    ValueDecl *D = A.getAsDecl();

    // Template parameter objects are modeled by reproducing a source form
    // produced as if by aggregate initialization.
    if (A.getParamTypeForDecl()->isRecordType()) {
      auto *TPO = cast<TemplateParamObjectDecl>(D);
      mangleValueInTemplateArg(TPO->getType().getUnqualifiedType(),
                               TPO->getValue(), /*TopLevel=*/true,
                               NeedExactType);
      break;
    }

    ASTContext &Ctx = Context.getASTContext();
    APValue Value;
    if (D->isCXXInstanceMember())
      // Simple pointer-to-member with no conversion.
      Value = APValue(D, /*IsDerivedMember=*/false, /*Path=*/{});
    else if (D->getType()->isArrayType() &&
             Ctx.hasSimilarType(Ctx.getDecayedType(D->getType()),
                                A.getParamTypeForDecl()) &&
             Ctx.getLangOpts().getClangABICompat() >
                 LangOptions::ClangABI::Ver11)
      // Build a value corresponding to this implicit array-to-pointer decay.
      Value = APValue(APValue::LValueBase(D), CharUnits::Zero(),
                      {APValue::LValuePathEntry::ArrayIndex(0)},
                      /*OnePastTheEnd=*/false);
    else
      // Regular pointer or reference to a declaration.
      Value = APValue(APValue::LValueBase(D), CharUnits::Zero(),
                      ArrayRef<APValue::LValuePathEntry>(),
                      /*OnePastTheEnd=*/false);
    mangleValueInTemplateArg(A.getParamTypeForDecl(), Value, /*TopLevel=*/true,
                             NeedExactType);
    break;
  }
  case TemplateArgument::NullPtr: {
    mangleNullPointer(A.getNullPtrType());
    break;
  }
  case TemplateArgument::Pack: {
    //  <template-arg> ::= J <template-arg>* E
    Out << 'J';
    for (const auto &P : A.pack_elements())
      mangleTemplateArg(P, NeedExactType);
    Out << 'E';
  }
  }
}

void CXXNameMangler::mangleTemplateArgExpr(const Expr *E) {
  ASTContext &Ctx = Context.getASTContext();
  if (Ctx.getLangOpts().getClangABICompat() > LangOptions::ClangABI::Ver11) {
    mangleExpression(E, UnknownArity, /*AsTemplateArg=*/true);
    return;
  }

  // Prior to Clang 12, we didn't omit the X .. E around <expr-primary>
  // correctly in cases where the template argument was
  // constructed from an expression rather than an already-evaluated
  // literal. In such a case, we would then e.g. emit 'XLi0EE' instead of
  // 'Li0E'.
  //
  // We did special-case DeclRefExpr to attempt to DTRT for that one
  // expression-kind, but while doing so, unfortunately handled ParmVarDecl
  // (subtype of VarDecl) _incorrectly_, and emitted 'L_Z .. E' instead of
  // the proper 'Xfp_E'.
  E = E->IgnoreParenImpCasts();
  if (const DeclRefExpr *DRE = dyn_cast<DeclRefExpr>(E)) {
    const ValueDecl *D = DRE->getDecl();
    if (isa<VarDecl>(D) || isa<FunctionDecl>(D)) {
      Out << 'L';
      mangle(D);
      Out << 'E';
      return;
    }
  }
  Out << 'X';
  mangleExpression(E);
  Out << 'E';
}

/// Determine whether a given value is equivalent to zero-initialization for
/// the purpose of discarding a trailing portion of a 'tl' mangling.
///
/// Note that this is not in general equivalent to determining whether the
/// value has an all-zeroes bit pattern.
static bool isZeroInitialized(QualType T, const APValue &V) {
  // FIXME: mangleValueInTemplateArg has quadratic time complexity in
  // pathological cases due to using this, but it's a little awkward
  // to do this in linear time in general.
  switch (V.getKind()) {
  case APValue::None:
  case APValue::Indeterminate:
  case APValue::AddrLabelDiff:
    return false;

  case APValue::Struct: {
    const CXXRecordDecl *RD = T->getAsCXXRecordDecl();
    assert(RD && "unexpected type for record value");
    unsigned I = 0;
    for (const CXXBaseSpecifier &BS : RD->bases()) {
      if (!isZeroInitialized(BS.getType(), V.getStructBase(I)))
        return false;
      ++I;
    }
    I = 0;
    for (const FieldDecl *FD : RD->fields()) {
      if (!FD->isUnnamedBitfield() &&
          !isZeroInitialized(FD->getType(), V.getStructField(I)))
        return false;
      ++I;
    }
    return true;
  }

  case APValue::Union: {
    const CXXRecordDecl *RD = T->getAsCXXRecordDecl();
    assert(RD && "unexpected type for union value");
    // Zero-initialization zeroes the first non-unnamed-bitfield field, if any.
    for (const FieldDecl *FD : RD->fields()) {
      if (!FD->isUnnamedBitfield())
        return V.getUnionField() && declaresSameEntity(FD, V.getUnionField()) &&
               isZeroInitialized(FD->getType(), V.getUnionValue());
    }
    // If there are no fields (other than unnamed bitfields), the value is
    // necessarily zero-initialized.
    return true;
  }

  case APValue::Array: {
    QualType ElemT(T->getArrayElementTypeNoTypeQual(), 0);
    for (unsigned I = 0, N = V.getArrayInitializedElts(); I != N; ++I)
      if (!isZeroInitialized(ElemT, V.getArrayInitializedElt(I)))
        return false;
    return !V.hasArrayFiller() || isZeroInitialized(ElemT, V.getArrayFiller());
  }

  case APValue::Vector: {
    const VectorType *VT = T->castAs<VectorType>();
    for (unsigned I = 0, N = V.getVectorLength(); I != N; ++I)
      if (!isZeroInitialized(VT->getElementType(), V.getVectorElt(I)))
        return false;
    return true;
  }

  case APValue::Int:
    return !V.getInt();

  case APValue::Float:
    return V.getFloat().isPosZero();

  case APValue::FixedPoint:
    return !V.getFixedPoint().getValue();

  case APValue::ComplexFloat:
    return V.getComplexFloatReal().isPosZero() &&
           V.getComplexFloatImag().isPosZero();

  case APValue::ComplexInt:
    return !V.getComplexIntReal() && !V.getComplexIntImag();

  case APValue::LValue:
    return V.isNullPointer();

  case APValue::MemberPointer:
    return !V.getMemberPointerDecl();
  }

  llvm_unreachable("Unhandled APValue::ValueKind enum");
}

static QualType getLValueType(ASTContext &Ctx, const APValue &LV) {
  QualType T = LV.getLValueBase().getType();
  for (APValue::LValuePathEntry E : LV.getLValuePath()) {
    if (const ArrayType *AT = Ctx.getAsArrayType(T))
      T = AT->getElementType();
    else if (const FieldDecl *FD =
                 dyn_cast<FieldDecl>(E.getAsBaseOrMember().getPointer()))
      T = FD->getType();
    else
      T = Ctx.getRecordType(
          cast<CXXRecordDecl>(E.getAsBaseOrMember().getPointer()));
  }
  return T;
}

void CXXNameMangler::mangleValueInTemplateArg(QualType T, const APValue &V,
                                              bool TopLevel,
                                              bool NeedExactType) {
  // Ignore all top-level cv-qualifiers, to match GCC.
  Qualifiers Quals;
  T = getASTContext().getUnqualifiedArrayType(T, Quals);

  // A top-level expression that's not a primary expression is wrapped in X...E.
  bool IsPrimaryExpr = true;
  auto NotPrimaryExpr = [&] {
    if (TopLevel && IsPrimaryExpr)
      Out << 'X';
    IsPrimaryExpr = false;
  };

  // Proposed in https://github.com/itanium-cxx-abi/cxx-abi/issues/63.
  switch (V.getKind()) {
  case APValue::None:
  case APValue::Indeterminate:
    Out << 'L';
    mangleType(T);
    Out << 'E';
    break;

  case APValue::AddrLabelDiff:
    llvm_unreachable("unexpected value kind in template argument");

  case APValue::Struct: {
    const CXXRecordDecl *RD = T->getAsCXXRecordDecl();
    assert(RD && "unexpected type for record value");

    // Drop trailing zero-initialized elements.
    llvm::SmallVector<const FieldDecl *, 16> Fields(RD->field_begin(),
                                                    RD->field_end());
    while (
        !Fields.empty() &&
        (Fields.back()->isUnnamedBitfield() ||
         isZeroInitialized(Fields.back()->getType(),
                           V.getStructField(Fields.back()->getFieldIndex())))) {
      Fields.pop_back();
    }
    llvm::ArrayRef<CXXBaseSpecifier> Bases(RD->bases_begin(), RD->bases_end());
    if (Fields.empty()) {
      while (!Bases.empty() &&
             isZeroInitialized(Bases.back().getType(),
                               V.getStructBase(Bases.size() - 1)))
        Bases = Bases.drop_back();
    }

    // <expression> ::= tl <type> <braced-expression>* E
    NotPrimaryExpr();
    Out << "tl";
    mangleType(T);
    for (unsigned I = 0, N = Bases.size(); I != N; ++I)
      mangleValueInTemplateArg(Bases[I].getType(), V.getStructBase(I), false);
    for (unsigned I = 0, N = Fields.size(); I != N; ++I) {
      if (Fields[I]->isUnnamedBitfield())
        continue;
      mangleValueInTemplateArg(Fields[I]->getType(),
                               V.getStructField(Fields[I]->getFieldIndex()),
                               false);
    }
    Out << 'E';
    break;
  }

  case APValue::Union: {
    assert(T->getAsCXXRecordDecl() && "unexpected type for union value");
    const FieldDecl *FD = V.getUnionField();

    if (!FD) {
      Out << 'L';
      mangleType(T);
      Out << 'E';
      break;
    }

    // <braced-expression> ::= di <field source-name> <braced-expression>
    NotPrimaryExpr();
    Out << "tl";
    mangleType(T);
    if (!isZeroInitialized(T, V)) {
      Out << "di";
      mangleSourceName(FD->getIdentifier());
      mangleValueInTemplateArg(FD->getType(), V.getUnionValue(), false);
    }
    Out << 'E';
    break;
  }

  case APValue::Array: {
    QualType ElemT(T->getArrayElementTypeNoTypeQual(), 0);

    NotPrimaryExpr();
    Out << "tl";
    mangleType(T);

    // Drop trailing zero-initialized elements.
    unsigned N = V.getArraySize();
    if (!V.hasArrayFiller() || isZeroInitialized(ElemT, V.getArrayFiller())) {
      N = V.getArrayInitializedElts();
      while (N && isZeroInitialized(ElemT, V.getArrayInitializedElt(N - 1)))
        --N;
    }

    for (unsigned I = 0; I != N; ++I) {
      const APValue &Elem = I < V.getArrayInitializedElts()
                                ? V.getArrayInitializedElt(I)
                                : V.getArrayFiller();
      mangleValueInTemplateArg(ElemT, Elem, false);
    }
    Out << 'E';
    break;
  }

  case APValue::Vector: {
    const VectorType *VT = T->castAs<VectorType>();

    NotPrimaryExpr();
    Out << "tl";
    mangleType(T);
    unsigned N = V.getVectorLength();
    while (N && isZeroInitialized(VT->getElementType(), V.getVectorElt(N - 1)))
      --N;
    for (unsigned I = 0; I != N; ++I)
      mangleValueInTemplateArg(VT->getElementType(), V.getVectorElt(I), false);
    Out << 'E';
    break;
  }

  case APValue::Int:
    mangleIntegerLiteral(T, V.getInt());
    break;

  case APValue::Float:
    mangleFloatLiteral(T, V.getFloat());
    break;

  case APValue::FixedPoint:
    mangleFixedPointLiteral();
    break;

  case APValue::ComplexFloat: {
    const ComplexType *CT = T->castAs<ComplexType>();
    NotPrimaryExpr();
    Out << "tl";
    mangleType(T);
    if (!V.getComplexFloatReal().isPosZero() ||
        !V.getComplexFloatImag().isPosZero())
      mangleFloatLiteral(CT->getElementType(), V.getComplexFloatReal());
    if (!V.getComplexFloatImag().isPosZero())
      mangleFloatLiteral(CT->getElementType(), V.getComplexFloatImag());
    Out << 'E';
    break;
  }

  case APValue::ComplexInt: {
    const ComplexType *CT = T->castAs<ComplexType>();
    NotPrimaryExpr();
    Out << "tl";
    mangleType(T);
    if (V.getComplexIntReal().getBoolValue() ||
        V.getComplexIntImag().getBoolValue())
      mangleIntegerLiteral(CT->getElementType(), V.getComplexIntReal());
    if (V.getComplexIntImag().getBoolValue())
      mangleIntegerLiteral(CT->getElementType(), V.getComplexIntImag());
    Out << 'E';
    break;
  }

  case APValue::LValue: {
    // Proposed in https://github.com/itanium-cxx-abi/cxx-abi/issues/47.
    assert((T->isPointerType() || T->isReferenceType()) &&
           "unexpected type for LValue template arg");

    if (V.isNullPointer()) {
      mangleNullPointer(T);
      break;
    }

    APValue::LValueBase B = V.getLValueBase();
    if (!B) {
      // Non-standard mangling for integer cast to a pointer; this can only
      // occur as an extension.
      CharUnits Offset = V.getLValueOffset();
      if (Offset.isZero()) {
        // This is reinterpret_cast<T*>(0), not a null pointer. Mangle this as
        // a cast, because L <type> 0 E means something else.
        NotPrimaryExpr();
        Out << "rc";
        mangleType(T);
        Out << "Li0E";
        if (TopLevel)
          Out << 'E';
      } else {
        Out << "L";
        mangleType(T);
        Out << Offset.getQuantity() << 'E';
      }
      break;
    }

    ASTContext &Ctx = Context.getASTContext();

    enum { Base, Offset, Path } Kind;
    if (!V.hasLValuePath()) {
      // Mangle as (T*)((char*)&base + N).
      if (T->isReferenceType()) {
        NotPrimaryExpr();
        Out << "decvP";
        mangleType(T->getPointeeType());
      } else {
        NotPrimaryExpr();
        Out << "cv";
        mangleType(T);
      }
      Out << "plcvPcad";
      Kind = Offset;
    } else {
      if (!V.getLValuePath().empty() || V.isLValueOnePastTheEnd()) {
        NotPrimaryExpr();
        // A final conversion to the template parameter's type is usually
        // folded into the 'so' mangling, but we can't do that for 'void*'
        // parameters without introducing collisions.
        if (NeedExactType && T->isVoidPointerType()) {
          Out << "cv";
          mangleType(T);
        }
        if (T->isPointerType())
          Out << "ad";
        Out << "so";
        mangleType(T->isVoidPointerType()
                       ? getLValueType(Ctx, V).getUnqualifiedType()
                       : T->getPointeeType());
        Kind = Path;
      } else {
        if (NeedExactType &&
            !Ctx.hasSameType(T->getPointeeType(), getLValueType(Ctx, V)) &&
            Ctx.getLangOpts().getClangABICompat() >
                LangOptions::ClangABI::Ver11) {
          NotPrimaryExpr();
          Out << "cv";
          mangleType(T);
        }
        if (T->isPointerType()) {
          NotPrimaryExpr();
          Out << "ad";
        }
        Kind = Base;
      }
    }

    QualType TypeSoFar = B.getType();
    if (auto *VD = B.dyn_cast<const ValueDecl*>()) {
      Out << 'L';
      mangle(VD);
      Out << 'E';
    } else if (auto *E = B.dyn_cast<const Expr*>()) {
      NotPrimaryExpr();
      mangleExpression(E);
    } else if (auto TI = B.dyn_cast<TypeInfoLValue>()) {
      NotPrimaryExpr();
      Out << "ti";
      mangleType(QualType(TI.getType(), 0));
    } else {
      // We should never see dynamic allocations here.
      llvm_unreachable("unexpected lvalue base kind in template argument");
    }

    switch (Kind) {
    case Base:
      break;

    case Offset:
      Out << 'L';
      mangleType(Ctx.getPointerDiffType());
      mangleNumber(V.getLValueOffset().getQuantity());
      Out << 'E';
      break;

    case Path:
      // <expression> ::= so <referent type> <expr> [<offset number>]
      //                  <union-selector>* [p] E
      if (!V.getLValueOffset().isZero())
        mangleNumber(V.getLValueOffset().getQuantity());

      // We model a past-the-end array pointer as array indexing with index N,
      // not with the "past the end" flag. Compensate for that.
      bool OnePastTheEnd = V.isLValueOnePastTheEnd();

      for (APValue::LValuePathEntry E : V.getLValuePath()) {
        if (auto *AT = TypeSoFar->getAsArrayTypeUnsafe()) {
          if (auto *CAT = dyn_cast<ConstantArrayType>(AT))
            OnePastTheEnd |= CAT->getSize() == E.getAsArrayIndex();
          TypeSoFar = AT->getElementType();
        } else {
          const Decl *D = E.getAsBaseOrMember().getPointer();
          if (auto *FD = dyn_cast<FieldDecl>(D)) {
            // <union-selector> ::= _ <number>
            if (FD->getParent()->isUnion()) {
              Out << '_';
              if (FD->getFieldIndex())
                Out << (FD->getFieldIndex() - 1);
            }
            TypeSoFar = FD->getType();
          } else {
            TypeSoFar = Ctx.getRecordType(cast<CXXRecordDecl>(D));
          }
        }
      }

      if (OnePastTheEnd)
        Out << 'p';
      Out << 'E';
      break;
    }

    break;
  }

  case APValue::MemberPointer:
    // Proposed in https://github.com/itanium-cxx-abi/cxx-abi/issues/47.
    if (!V.getMemberPointerDecl()) {
      mangleNullPointer(T);
      break;
    }

    ASTContext &Ctx = Context.getASTContext();

    NotPrimaryExpr();
    if (!V.getMemberPointerPath().empty()) {
      Out << "mc";
      mangleType(T);
    } else if (NeedExactType &&
               !Ctx.hasSameType(
                   T->castAs<MemberPointerType>()->getPointeeType(),
                   V.getMemberPointerDecl()->getType()) &&
               Ctx.getLangOpts().getClangABICompat() >
                   LangOptions::ClangABI::Ver11) {
      Out << "cv";
      mangleType(T);
    }
    Out << "adL";
    mangle(V.getMemberPointerDecl());
    Out << 'E';
    if (!V.getMemberPointerPath().empty()) {
      CharUnits Offset =
          Context.getASTContext().getMemberPointerPathAdjustment(V);
      if (!Offset.isZero())
        mangleNumber(Offset.getQuantity());
      Out << 'E';
    }
    break;
  }

  if (TopLevel && !IsPrimaryExpr)
    Out << 'E';
}

void CXXNameMangler::mangleTemplateParameter(unsigned Depth, unsigned Index) {
  // <template-param> ::= T_    # first template parameter
  //                  ::= T <parameter-2 non-negative number> _
  //                  ::= TL <L-1 non-negative number> __
  //                  ::= TL <L-1 non-negative number> _
  //                         <parameter-2 non-negative number> _
  //
  // The latter two manglings are from a proposal here:
  // https://github.com/itanium-cxx-abi/cxx-abi/issues/31#issuecomment-528122117
  Out << 'T';
  if (Depth != 0)
    Out << 'L' << (Depth - 1) << '_';
  if (Index != 0)
    Out << (Index - 1);
  Out << '_';
}

void CXXNameMangler::mangleSeqID(unsigned SeqID) {
  if (SeqID == 1)
    Out << '0';
  else if (SeqID > 1) {
    SeqID--;

    // <seq-id> is encoded in base-36, using digits and upper case letters.
    char Buffer[7]; // log(2**32) / log(36) ~= 7
    MutableArrayRef<char> BufferRef(Buffer);
    MutableArrayRef<char>::reverse_iterator I = BufferRef.rbegin();

    for (; SeqID != 0; SeqID /= 36) {
      unsigned C = SeqID % 36;
      *I++ = (C < 10 ? '0' + C : 'A' + C - 10);
    }

    Out.write(I.base(), I - BufferRef.rbegin());
  }
  Out << '_';
}

void CXXNameMangler::mangleExistingSubstitution(TemplateName tname) {
  bool result = mangleSubstitution(tname);
  assert(result && "no existing substitution for template name");
  (void) result;
}

// <substitution> ::= S <seq-id> _
//                ::= S_
bool CXXNameMangler::mangleSubstitution(const NamedDecl *ND) {
  // Try one of the standard substitutions first.
  if (mangleStandardSubstitution(ND))
    return true;

  ND = cast<NamedDecl>(ND->getCanonicalDecl());
  return mangleSubstitution(reinterpret_cast<uintptr_t>(ND));
}

/// Determine whether the given type has any qualifiers that are relevant for
/// substitutions.
static bool hasMangledSubstitutionQualifiers(QualType T) {
  Qualifiers Qs = T.getQualifiers();
  return Qs.getCVRQualifiers() || Qs.hasAddressSpace() || Qs.hasUnaligned();
}

bool CXXNameMangler::mangleSubstitution(QualType T) {
  if (!hasMangledSubstitutionQualifiers(T)) {
    if (const RecordType *RT = T->getAs<RecordType>())
      return mangleSubstitution(RT->getDecl());
  }

  uintptr_t TypePtr = reinterpret_cast<uintptr_t>(T.getAsOpaquePtr());

  return mangleSubstitution(TypePtr);
}

bool CXXNameMangler::mangleSubstitution(TemplateName Template) {
  if (TemplateDecl *TD = Template.getAsTemplateDecl())
    return mangleSubstitution(TD);

  Template = Context.getASTContext().getCanonicalTemplateName(Template);
  return mangleSubstitution(
                      reinterpret_cast<uintptr_t>(Template.getAsVoidPointer()));
}

bool CXXNameMangler::mangleSubstitution(uintptr_t Ptr) {
  llvm::DenseMap<uintptr_t, unsigned>::iterator I = Substitutions.find(Ptr);
  if (I == Substitutions.end())
    return false;

  unsigned SeqID = I->second;
  Out << 'S';
  mangleSeqID(SeqID);

  return true;
}

static bool isCharType(QualType T) {
  if (T.isNull())
    return false;

  return T->isSpecificBuiltinType(BuiltinType::Char_S) ||
    T->isSpecificBuiltinType(BuiltinType::Char_U);
}

/// Returns whether a given type is a template specialization of a given name
/// with a single argument of type char.
static bool isCharSpecialization(QualType T, const char *Name) {
  if (T.isNull())
    return false;

  const RecordType *RT = T->getAs<RecordType>();
  if (!RT)
    return false;

  const ClassTemplateSpecializationDecl *SD =
    dyn_cast<ClassTemplateSpecializationDecl>(RT->getDecl());
  if (!SD)
    return false;

  if (!isStdNamespace(getEffectiveDeclContext(SD)))
    return false;

  const TemplateArgumentList &TemplateArgs = SD->getTemplateArgs();
  if (TemplateArgs.size() != 1)
    return false;

  if (!isCharType(TemplateArgs[0].getAsType()))
    return false;

  return SD->getIdentifier()->getName() == Name;
}

template <std::size_t StrLen>
static bool isStreamCharSpecialization(const ClassTemplateSpecializationDecl*SD,
                                       const char (&Str)[StrLen]) {
  if (!SD->getIdentifier()->isStr(Str))
    return false;

  const TemplateArgumentList &TemplateArgs = SD->getTemplateArgs();
  if (TemplateArgs.size() != 2)
    return false;

  if (!isCharType(TemplateArgs[0].getAsType()))
    return false;

  if (!isCharSpecialization(TemplateArgs[1].getAsType(), "char_traits"))
    return false;

  return true;
}

bool CXXNameMangler::mangleStandardSubstitution(const NamedDecl *ND) {
  // <substitution> ::= St # ::std::
  if (const NamespaceDecl *NS = dyn_cast<NamespaceDecl>(ND)) {
    if (isStd(NS)) {
      Out << "St";
      return true;
    }
  }

  if (const ClassTemplateDecl *TD = dyn_cast<ClassTemplateDecl>(ND)) {
    if (!isStdNamespace(getEffectiveDeclContext(TD)))
      return false;

    // <substitution> ::= Sa # ::std::allocator
    if (TD->getIdentifier()->isStr("allocator")) {
      Out << "Sa";
      return true;
    }

    // <<substitution> ::= Sb # ::std::basic_string
    if (TD->getIdentifier()->isStr("basic_string")) {
      Out << "Sb";
      return true;
    }
  }

  if (const ClassTemplateSpecializationDecl *SD =
        dyn_cast<ClassTemplateSpecializationDecl>(ND)) {
    if (!isStdNamespace(getEffectiveDeclContext(SD)))
      return false;

    //    <substitution> ::= Ss # ::std::basic_string<char,
    //                            ::std::char_traits<char>,
    //                            ::std::allocator<char> >
    if (SD->getIdentifier()->isStr("basic_string")) {
      const TemplateArgumentList &TemplateArgs = SD->getTemplateArgs();

      if (TemplateArgs.size() != 3)
        return false;

      if (!isCharType(TemplateArgs[0].getAsType()))
        return false;

      if (!isCharSpecialization(TemplateArgs[1].getAsType(), "char_traits"))
        return false;

      if (!isCharSpecialization(TemplateArgs[2].getAsType(), "allocator"))
        return false;

      Out << "Ss";
      return true;
    }

    //    <substitution> ::= Si # ::std::basic_istream<char,
    //                            ::std::char_traits<char> >
    if (isStreamCharSpecialization(SD, "basic_istream")) {
      Out << "Si";
      return true;
    }

    //    <substitution> ::= So # ::std::basic_ostream<char,
    //                            ::std::char_traits<char> >
    if (isStreamCharSpecialization(SD, "basic_ostream")) {
      Out << "So";
      return true;
    }

    //    <substitution> ::= Sd # ::std::basic_iostream<char,
    //                            ::std::char_traits<char> >
    if (isStreamCharSpecialization(SD, "basic_iostream")) {
      Out << "Sd";
      return true;
    }
  }
  return false;
}

void CXXNameMangler::addSubstitution(QualType T) {
  if (!hasMangledSubstitutionQualifiers(T)) {
    if (const RecordType *RT = T->getAs<RecordType>()) {
      addSubstitution(RT->getDecl());
      return;
    }
  }

  uintptr_t TypePtr = reinterpret_cast<uintptr_t>(T.getAsOpaquePtr());
  addSubstitution(TypePtr);
}

void CXXNameMangler::addSubstitution(TemplateName Template) {
  if (TemplateDecl *TD = Template.getAsTemplateDecl())
    return addSubstitution(TD);

  Template = Context.getASTContext().getCanonicalTemplateName(Template);
  addSubstitution(reinterpret_cast<uintptr_t>(Template.getAsVoidPointer()));
}

void CXXNameMangler::addSubstitution(uintptr_t Ptr) {
  assert(!Substitutions.count(Ptr) && "Substitution already exists!");
  Substitutions[Ptr] = SeqID++;
}

void CXXNameMangler::extendSubstitutions(CXXNameMangler* Other) {
  assert(Other->SeqID >= SeqID && "Must be superset of substitutions!");
  if (Other->SeqID > SeqID) {
    Substitutions.swap(Other->Substitutions);
    SeqID = Other->SeqID;
  }
}

CXXNameMangler::AbiTagList
CXXNameMangler::makeFunctionReturnTypeTags(const FunctionDecl *FD) {
  // When derived abi tags are disabled there is no need to make any list.
  if (DisableDerivedAbiTags)
    return AbiTagList();

  llvm::raw_null_ostream NullOutStream;
  CXXNameMangler TrackReturnTypeTags(*this, NullOutStream);
  TrackReturnTypeTags.disableDerivedAbiTags();

  const FunctionProtoType *Proto =
      cast<FunctionProtoType>(FD->getType()->getAs<FunctionType>());
  FunctionTypeDepthState saved = TrackReturnTypeTags.FunctionTypeDepth.push();
  TrackReturnTypeTags.FunctionTypeDepth.enterResultType();
  TrackReturnTypeTags.mangleType(Proto->getReturnType());
  TrackReturnTypeTags.FunctionTypeDepth.leaveResultType();
  TrackReturnTypeTags.FunctionTypeDepth.pop(saved);

  return TrackReturnTypeTags.AbiTagsRoot.getSortedUniqueUsedAbiTags();
}

CXXNameMangler::AbiTagList
CXXNameMangler::makeVariableTypeTags(const VarDecl *VD) {
  // When derived abi tags are disabled there is no need to make any list.
  if (DisableDerivedAbiTags)
    return AbiTagList();

  llvm::raw_null_ostream NullOutStream;
  CXXNameMangler TrackVariableType(*this, NullOutStream);
  TrackVariableType.disableDerivedAbiTags();

  TrackVariableType.mangleType(VD->getType());

  return TrackVariableType.AbiTagsRoot.getSortedUniqueUsedAbiTags();
}

bool CXXNameMangler::shouldHaveAbiTags(ItaniumMangleContextImpl &C,
                                       const VarDecl *VD) {
  llvm::raw_null_ostream NullOutStream;
  CXXNameMangler TrackAbiTags(C, NullOutStream, nullptr, true);
  TrackAbiTags.mangle(VD);
  return TrackAbiTags.AbiTagsRoot.getUsedAbiTags().size();
}

//

/// Mangles the name of the declaration D and emits that name to the given
/// output stream.
///
/// If the declaration D requires a mangled name, this routine will emit that
/// mangled name to \p os and return true. Otherwise, \p os will be unchanged
/// and this routine will return false. In this case, the caller should just
/// emit the identifier of the declaration (\c D->getIdentifier()) as its
/// name.
void ItaniumMangleContextImpl::mangleCXXName(GlobalDecl GD,
                                             raw_ostream &Out) {
  const NamedDecl *D = cast<NamedDecl>(GD.getDecl());
  assert((isa<FunctionDecl, VarDecl, TemplateParamObjectDecl>(D)) &&
         "Invalid mangleName() call, argument is not a variable or function!");

  PrettyStackTraceDecl CrashInfo(D, SourceLocation(),
                                 getASTContext().getSourceManager(),
                                 "Mangling declaration");

  if (auto *CD = dyn_cast<CXXConstructorDecl>(D)) {
    auto Type = GD.getCtorType();
    CXXNameMangler Mangler(*this, Out, CD, Type);
    return Mangler.mangle(GlobalDecl(CD, Type));
  }

  if (auto *DD = dyn_cast<CXXDestructorDecl>(D)) {
    auto Type = GD.getDtorType();
    CXXNameMangler Mangler(*this, Out, DD, Type);
    return Mangler.mangle(GlobalDecl(DD, Type));
  }

  CXXNameMangler Mangler(*this, Out, D);
  Mangler.mangle(GD);
}

void ItaniumMangleContextImpl::mangleCXXCtorComdat(const CXXConstructorDecl *D,
                                                   raw_ostream &Out) {
  CXXNameMangler Mangler(*this, Out, D, Ctor_Comdat);
  Mangler.mangle(GlobalDecl(D, Ctor_Comdat));
}

void ItaniumMangleContextImpl::mangleCXXDtorComdat(const CXXDestructorDecl *D,
                                                   raw_ostream &Out) {
  CXXNameMangler Mangler(*this, Out, D, Dtor_Comdat);
  Mangler.mangle(GlobalDecl(D, Dtor_Comdat));
}

void ItaniumMangleContextImpl::mangleThunk(const CXXMethodDecl *MD,
                                           const ThunkInfo &Thunk,
                                           raw_ostream &Out) {
  //  <special-name> ::= T <call-offset> <base encoding>
  //                      # base is the nominal target function of thunk
  //  <special-name> ::= Tc <call-offset> <call-offset> <base encoding>
  //                      # base is the nominal target function of thunk
  //                      # first call-offset is 'this' adjustment
  //                      # second call-offset is result adjustment

  assert(!isa<CXXDestructorDecl>(MD) &&
         "Use mangleCXXDtor for destructor decls!");
  CXXNameMangler Mangler(*this, Out);
  Mangler.getStream() << "_ZT";
  if (!Thunk.Return.isEmpty())
    Mangler.getStream() << 'c';

  // Mangle the 'this' pointer adjustment.
  Mangler.mangleCallOffset(Thunk.This.NonVirtual,
                           Thunk.This.Virtual.Itanium.VCallOffsetOffset);

  // Mangle the return pointer adjustment if there is one.
  if (!Thunk.Return.isEmpty())
    Mangler.mangleCallOffset(Thunk.Return.NonVirtual,
                             Thunk.Return.Virtual.Itanium.VBaseOffsetOffset);

  Mangler.mangleFunctionEncoding(MD);
}

void ItaniumMangleContextImpl::mangleCXXDtorThunk(
    const CXXDestructorDecl *DD, CXXDtorType Type,
    const ThisAdjustment &ThisAdjustment, raw_ostream &Out) {
  //  <special-name> ::= T <call-offset> <base encoding>
  //                      # base is the nominal target function of thunk
  CXXNameMangler Mangler(*this, Out, DD, Type);
  Mangler.getStream() << "_ZT";

  // Mangle the 'this' pointer adjustment.
  Mangler.mangleCallOffset(ThisAdjustment.NonVirtual,
                           ThisAdjustment.Virtual.Itanium.VCallOffsetOffset);

  Mangler.mangleFunctionEncoding(GlobalDecl(DD, Type));
}

/// Returns the mangled name for a guard variable for the passed in VarDecl.
void ItaniumMangleContextImpl::mangleStaticGuardVariable(const VarDecl *D,
                                                         raw_ostream &Out) {
  //  <special-name> ::= GV <object name>       # Guard variable for one-time
  //                                            # initialization
  CXXNameMangler Mangler(*this, Out);
  // GCC 5.3.0 doesn't emit derived ABI tags for local names but that seems to
  // be a bug that is fixed in trunk.
  Mangler.getStream() << "_ZGV";
  Mangler.mangleName(D);
}

void ItaniumMangleContextImpl::mangleDynamicInitializer(const VarDecl *MD,
                                                        raw_ostream &Out) {
  // These symbols are internal in the Itanium ABI, so the names don't matter.
  // Clang has traditionally used this symbol and allowed LLVM to adjust it to
  // avoid duplicate symbols.
  Out << "__cxx_global_var_init";
}

void ItaniumMangleContextImpl::mangleDynamicAtExitDestructor(const VarDecl *D,
                                                             raw_ostream &Out) {
  // Prefix the mangling of D with __dtor_.
  CXXNameMangler Mangler(*this, Out);
  Mangler.getStream() << "__dtor_";
  if (shouldMangleDeclName(D))
    Mangler.mangle(D);
  else
    Mangler.getStream() << D->getName();
}

void ItaniumMangleContextImpl::mangleDynamicStermFinalizer(const VarDecl *D,
                                                           raw_ostream &Out) {
  // Clang generates these internal-linkage functions as part of its
  // implementation of the XL ABI.
  CXXNameMangler Mangler(*this, Out);
  Mangler.getStream() << "__finalize_";
  if (shouldMangleDeclName(D))
    Mangler.mangle(D);
  else
    Mangler.getStream() << D->getName();
}

void ItaniumMangleContextImpl::mangleSEHFilterExpression(
    const NamedDecl *EnclosingDecl, raw_ostream &Out) {
  CXXNameMangler Mangler(*this, Out);
  Mangler.getStream() << "__filt_";
  if (shouldMangleDeclName(EnclosingDecl))
    Mangler.mangle(EnclosingDecl);
  else
    Mangler.getStream() << EnclosingDecl->getName();
}

void ItaniumMangleContextImpl::mangleSEHFinallyBlock(
    const NamedDecl *EnclosingDecl, raw_ostream &Out) {
  CXXNameMangler Mangler(*this, Out);
  Mangler.getStream() << "__fin_";
  if (shouldMangleDeclName(EnclosingDecl))
    Mangler.mangle(EnclosingDecl);
  else
    Mangler.getStream() << EnclosingDecl->getName();
}

void ItaniumMangleContextImpl::mangleItaniumThreadLocalInit(const VarDecl *D,
                                                            raw_ostream &Out) {
  //  <special-name> ::= TH <object name>
  CXXNameMangler Mangler(*this, Out);
  Mangler.getStream() << "_ZTH";
  Mangler.mangleName(D);
}

void
ItaniumMangleContextImpl::mangleItaniumThreadLocalWrapper(const VarDecl *D,
                                                          raw_ostream &Out) {
  //  <special-name> ::= TW <object name>
  CXXNameMangler Mangler(*this, Out);
  Mangler.getStream() << "_ZTW";
  Mangler.mangleName(D);
}

void ItaniumMangleContextImpl::mangleReferenceTemporary(const VarDecl *D,
                                                        unsigned ManglingNumber,
                                                        raw_ostream &Out) {
  // We match the GCC mangling here.
  //  <special-name> ::= GR <object name>
  CXXNameMangler Mangler(*this, Out);
  Mangler.getStream() << "_ZGR";
  Mangler.mangleName(D);
  assert(ManglingNumber > 0 && "Reference temporary mangling number is zero!");
  Mangler.mangleSeqID(ManglingNumber - 1);
}

void ItaniumMangleContextImpl::mangleCXXVTable(const CXXRecordDecl *RD,
                                               raw_ostream &Out) {
  // <special-name> ::= TV <type>  # virtual table
  CXXNameMangler Mangler(*this, Out);
  Mangler.getStream() << "_ZTV";
  Mangler.mangleNameOrStandardSubstitution(RD);
}

void ItaniumMangleContextImpl::mangleCXXVTT(const CXXRecordDecl *RD,
                                            raw_ostream &Out) {
  // <special-name> ::= TT <type>  # VTT structure
  CXXNameMangler Mangler(*this, Out);
  Mangler.getStream() << "_ZTT";
  Mangler.mangleNameOrStandardSubstitution(RD);
}

void ItaniumMangleContextImpl::mangleCXXCtorVTable(const CXXRecordDecl *RD,
                                                   int64_t Offset,
                                                   const CXXRecordDecl *Type,
                                                   raw_ostream &Out) {
  // <special-name> ::= TC <type> <offset number> _ <base type>
  CXXNameMangler Mangler(*this, Out);
  Mangler.getStream() << "_ZTC";
  Mangler.mangleNameOrStandardSubstitution(RD);
  Mangler.getStream() << Offset;
  Mangler.getStream() << '_';
  Mangler.mangleNameOrStandardSubstitution(Type);
}

void ItaniumMangleContextImpl::mangleCXXRTTI(QualType Ty, raw_ostream &Out) {
  // <special-name> ::= TI <type>  # typeinfo structure
  assert(!Ty.hasQualifiers() && "RTTI info cannot have top-level qualifiers");
  CXXNameMangler Mangler(*this, Out);
  Mangler.getStream() << "_ZTI";
  Mangler.mangleType(Ty);
}

void ItaniumMangleContextImpl::mangleCXXRTTIName(QualType Ty,
                                                 raw_ostream &Out) {
  // <special-name> ::= TS <type>  # typeinfo name (null terminated byte string)
  CXXNameMangler Mangler(*this, Out);
  Mangler.getStream() << "_ZTS";
  Mangler.mangleType(Ty);
}

void ItaniumMangleContextImpl::mangleTypeName(QualType Ty, raw_ostream &Out) {
  mangleCXXRTTIName(Ty, Out);
}

void ItaniumMangleContextImpl::mangleStringLiteral(const StringLiteral *, raw_ostream &) {
  llvm_unreachable("Can't mangle string literals");
}

void ItaniumMangleContextImpl::mangleLambdaSig(const CXXRecordDecl *Lambda,
                                               raw_ostream &Out) {
  CXXNameMangler Mangler(*this, Out);
  Mangler.mangleLambdaSig(Lambda);
}

ItaniumMangleContext *ItaniumMangleContext::create(ASTContext &Context,
<<<<<<< HEAD
                                                   DiagnosticsEngine &Diags,
                                                   bool IsUniqueNameMangler) {
  return new ItaniumMangleContextImpl(Context, Diags, IsUniqueNameMangler);
=======
                                                   DiagnosticsEngine &Diags) {
  return new ItaniumMangleContextImpl(
      Context, Diags,
      [](ASTContext &, const NamedDecl *) -> llvm::Optional<unsigned> {
        return llvm::None;
      });
}

ItaniumMangleContext *
ItaniumMangleContext::create(ASTContext &Context, DiagnosticsEngine &Diags,
                             DiscriminatorOverrideTy DiscriminatorOverride) {
  return new ItaniumMangleContextImpl(Context, Diags, DiscriminatorOverride);
>>>>>>> eba69b59
}<|MERGE_RESOLUTION|>--- conflicted
+++ resolved
@@ -130,18 +130,11 @@
   bool NeedsUniqueInternalLinkageNames = false;
 
 public:
-<<<<<<< HEAD
-  explicit ItaniumMangleContextImpl(ASTContext &Context,
-                                    DiagnosticsEngine &Diags,
-                                    bool IsUniqueNameMangler)
-      : ItaniumMangleContext(Context, Diags, IsUniqueNameMangler) {}
-=======
   explicit ItaniumMangleContextImpl(
       ASTContext &Context, DiagnosticsEngine &Diags,
       DiscriminatorOverrideTy DiscriminatorOverride)
       : ItaniumMangleContext(Context, Diags),
         DiscriminatorOverride(DiscriminatorOverride) {}
->>>>>>> eba69b59
 
   /// @name Mangler Entry Points
   /// @{
@@ -1526,12 +1519,8 @@
     //     # Parameter types or 'v' for 'void'.
     if (const CXXRecordDecl *Record = dyn_cast<CXXRecordDecl>(TD)) {
       if (Record->isLambda() && (Record->getLambdaManglingNumber() ||
-<<<<<<< HEAD
-                                 Context.isUniqueNameMangler())) {
-=======
                                  Context.getDiscriminatorOverride()(
                                      Context.getASTContext(), Record))) {
->>>>>>> eba69b59
         assert(!AdditionalAbiTags &&
                "Lambda type cannot have additional abi tags");
         mangleLambda(Record);
@@ -1935,37 +1924,6 @@
   }
 }
 
-// Handles the __builtin_unique_stable_name feature for lambdas.  Instead of the
-// ordinal of the lambda in its mangling, this does line/column to uniquely and
-// reliably identify the lambda.  Additionally, macro expansions are expressed
-// as well to prevent macros causing duplicates.
-static void mangleUniqueNameLambda(CXXNameMangler &Mangler, SourceManager &SM,
-                                   raw_ostream &Out,
-                                   const CXXRecordDecl *Lambda) {
-  SourceLocation Loc = Lambda->getLocation();
-
-  PresumedLoc PLoc = SM.getPresumedLoc(Loc);
-  Mangler.mangleNumber(PLoc.getLine());
-  Out << "_";
-  Mangler.mangleNumber(PLoc.getColumn());
-
-  while(Loc.isMacroID()) {
-    SourceLocation SLToPrint = Loc;
-    if (SM.isMacroArgExpansion(Loc))
-      SLToPrint = SM.getImmediateExpansionRange(Loc).getBegin();
-
-    PLoc = SM.getPresumedLoc(SM.getSpellingLoc(SLToPrint));
-    Out << "m";
-    Mangler.mangleNumber(PLoc.getLine());
-    Out << "_";
-    Mangler.mangleNumber(PLoc.getColumn());
-
-    Loc = SM.getImmediateMacroCallerLoc(Loc);
-    if (Loc.isFileID())
-      Loc = SM.getImmediateMacroCallerLoc(SLToPrint);
-  }
-}
-
 void CXXNameMangler::mangleLambda(const CXXRecordDecl *Lambda) {
   // When trying to be ABI-compatibility with clang 12 and before, mangle a
   // <data-member-prefix> now, with no substitutions.
@@ -1988,12 +1946,6 @@
   Out << "Ul";
   mangleLambdaSig(Lambda);
   Out << "E";
-
-  if (Context.isUniqueNameMangler()) {
-    mangleUniqueNameLambda(
-        *this, Context.getASTContext().getSourceManager(), Out, Lambda);
-    return;
-  }
 
   // The number is omitted for the first closure type with a given
   // <lambda-sig> in a given context; it is n-2 for the nth closure type
@@ -6452,11 +6404,6 @@
 }
 
 ItaniumMangleContext *ItaniumMangleContext::create(ASTContext &Context,
-<<<<<<< HEAD
-                                                   DiagnosticsEngine &Diags,
-                                                   bool IsUniqueNameMangler) {
-  return new ItaniumMangleContextImpl(Context, Diags, IsUniqueNameMangler);
-=======
                                                    DiagnosticsEngine &Diags) {
   return new ItaniumMangleContextImpl(
       Context, Diags,
@@ -6469,5 +6416,4 @@
 ItaniumMangleContext::create(ASTContext &Context, DiagnosticsEngine &Diags,
                              DiscriminatorOverrideTy DiscriminatorOverride) {
   return new ItaniumMangleContextImpl(Context, Diags, DiscriminatorOverride);
->>>>>>> eba69b59
 }