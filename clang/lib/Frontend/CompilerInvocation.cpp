--- conflicted
+++ resolved
@@ -4413,7 +4413,6 @@
   if (LangOpts.OpenMPIsDevice)
     Res.getTargetOpts().HostTriple = Res.getFrontendOpts().AuxTriple;
 
-<<<<<<< HEAD
   if (LangOpts.SYCLIsDevice) {
     // Set the triple of the host for SYCL device compile.
     Res.getTargetOpts().HostTriple = Res.getFrontendOpts().AuxTriple;
@@ -4422,12 +4421,8 @@
     CreateEmptyFile(LangOpts.SYCLIntFooter);
   }
 
-  Success &= ParseCodeGenArgs(Res.getCodeGenOpts(), Args, DashX, Diags, T,
-                              Res.getFrontendOpts().OutputFile, LangOpts);
-=======
   ParseCodeGenArgs(Res.getCodeGenOpts(), Args, DashX, Diags, T,
                    Res.getFrontendOpts().OutputFile, LangOpts);
->>>>>>> 64e4dfd7
 
   // FIXME: Override value name discarding when asan or msan is used because the
   // backend passes depend on the name of the alloca in order to print out
