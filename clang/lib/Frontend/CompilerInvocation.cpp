--- conflicted
+++ resolved
@@ -2288,18 +2288,12 @@
     // -sycl-std applies to any SYCL source, not only those containing kernels,
     // but also those using the SYCL API
     if (const Arg *A = Args.getLastArg(OPT_sycl_std_EQ)) {
-<<<<<<< HEAD
-      Opts.SYCLVersion = llvm::StringSwitch<unsigned>(A->getValue())
-                             .Cases("2017", "1.2.1", "121", "sycl-1.2.1", 2017)
-                             .Case("2020", 2020)
-                             .Default(0U);
-=======
       Opts.setSYCLVersion(
           llvm::StringSwitch<LangOptions::SYCLMajorVersion>(A->getValue())
               .Cases("2017", "1.2.1", "121", "sycl-1.2.1",
                      LangOptions::SYCL_2017)
+              .Case("2020", LangOptions::SYCL_2020)
               .Default(LangOptions::SYCL_None));
->>>>>>> 5a855267
 
       if (Opts.getSYCLVersion() == LangOptions::SYCL_None) {
         // User has passed an invalid value to the flag, this is an error
