// SmartPtrModeling.cpp - Model behavior of C++ smart pointers - C++ ------===//
//
// Part of the LLVM Project, under the Apache License v2.0 with LLVM Exceptions.
// See https://llvm.org/LICENSE.txt for license information.
// SPDX-License-Identifier: Apache-2.0 WITH LLVM-exception
//
//===----------------------------------------------------------------------===//
//
// This file defines a checker that models various aspects of
// C++ smart pointer behavior.
//
//===----------------------------------------------------------------------===//

#include "Move.h"
#include "SmartPtr.h"

#include "clang/AST/DeclCXX.h"
#include "clang/AST/DeclarationName.h"
#include "clang/AST/ExprCXX.h"
#include "clang/AST/Type.h"
#include "clang/Basic/LLVM.h"
#include "clang/StaticAnalyzer/Checkers/BuiltinCheckerRegistration.h"
#include "clang/StaticAnalyzer/Core/BugReporter/BugType.h"
#include "clang/StaticAnalyzer/Core/Checker.h"
#include "clang/StaticAnalyzer/Core/CheckerManager.h"
#include "clang/StaticAnalyzer/Core/PathSensitive/CallEvent.h"
#include "clang/StaticAnalyzer/Core/PathSensitive/CheckerContext.h"
#include "clang/StaticAnalyzer/Core/PathSensitive/CheckerHelpers.h"
#include "clang/StaticAnalyzer/Core/PathSensitive/MemRegion.h"
#include "clang/StaticAnalyzer/Core/PathSensitive/SVals.h"
#include "clang/StaticAnalyzer/Core/PathSensitive/SymExpr.h"
#include "clang/StaticAnalyzer/Core/PathSensitive/SymbolManager.h"
#include "llvm/ADT/StringMap.h"
#include "llvm/Support/ErrorHandling.h"
#include <string>

using namespace clang;
using namespace ento;

namespace {

class SmartPtrModeling
    : public Checker<eval::Call, check::DeadSymbols, check::RegionChanges,
                     check::LiveSymbols> {

  bool isBoolConversionMethod(const CallEvent &Call) const;

public:
  // Whether the checker should model for null dereferences of smart pointers.
  DefaultBool ModelSmartPtrDereference;
  bool evalCall(const CallEvent &Call, CheckerContext &C) const;
  void checkPreCall(const CallEvent &Call, CheckerContext &C) const;
  void checkDeadSymbols(SymbolReaper &SymReaper, CheckerContext &C) const;
  ProgramStateRef
  checkRegionChanges(ProgramStateRef State,
                     const InvalidatedSymbols *Invalidated,
                     ArrayRef<const MemRegion *> ExplicitRegions,
                     ArrayRef<const MemRegion *> Regions,
                     const LocationContext *LCtx, const CallEvent *Call) const;
  void printState(raw_ostream &Out, ProgramStateRef State, const char *NL,
                  const char *Sep) const override;
  void checkLiveSymbols(ProgramStateRef State, SymbolReaper &SR) const;

private:
  void handleReset(const CallEvent &Call, CheckerContext &C) const;
  void handleRelease(const CallEvent &Call, CheckerContext &C) const;
  void handleSwapMethod(const CallEvent &Call, CheckerContext &C) const;
  void handleGet(const CallEvent &Call, CheckerContext &C) const;
  bool handleAssignOp(const CallEvent &Call, CheckerContext &C) const;
  bool handleMoveCtr(const CallEvent &Call, CheckerContext &C,
                     const MemRegion *ThisRegion) const;
  bool updateMovedSmartPointers(CheckerContext &C, const MemRegion *ThisRegion,
                                const MemRegion *OtherSmartPtrRegion) const;
  void handleBoolConversion(const CallEvent &Call, CheckerContext &C) const;
  bool handleComparisionOp(const CallEvent &Call, CheckerContext &C) const;
  bool handleOstreamOperator(const CallEvent &Call, CheckerContext &C) const;
  bool handleSwap(ProgramStateRef State, SVal First, SVal Second,
                  CheckerContext &C) const;
  std::pair<SVal, ProgramStateRef>
  retrieveOrConjureInnerPtrVal(ProgramStateRef State,
                               const MemRegion *ThisRegion, const Expr *E,
                               QualType Type, CheckerContext &C) const;

  using SmartPtrMethodHandlerFn =
      void (SmartPtrModeling::*)(const CallEvent &Call, CheckerContext &) const;
  CallDescriptionMap<SmartPtrMethodHandlerFn> SmartPtrMethodHandlers{
      {{"reset"}, &SmartPtrModeling::handleReset},
      {{"release"}, &SmartPtrModeling::handleRelease},
      {{"swap", 1}, &SmartPtrModeling::handleSwapMethod},
      {{"get"}, &SmartPtrModeling::handleGet}};
  const CallDescription StdSwapCall{{"std", "swap"}, 2};
  const CallDescription StdMakeUniqueCall{{"std", "make_unique"}};
  const CallDescription StdMakeUniqueForOverwriteCall{
      {"std", "make_unique_for_overwrite"}};
};
} // end of anonymous namespace

REGISTER_MAP_WITH_PROGRAMSTATE(TrackedRegionMap, const MemRegion *, SVal)

// Checks if RD has name in Names and is in std namespace
static bool hasStdClassWithName(const CXXRecordDecl *RD,
                                ArrayRef<llvm::StringLiteral> Names) {
  if (!RD || !RD->getDeclContext()->isStdNamespace())
    return false;
  if (RD->getDeclName().isIdentifier()) {
    StringRef Name = RD->getName();
    return llvm::any_of(Names, [&Name](StringRef GivenName) -> bool {
      return Name == GivenName;
    });
  }
  return false;
}

constexpr llvm::StringLiteral STD_PTR_NAMES[] = {"shared_ptr", "unique_ptr",
                                                 "weak_ptr"};

static bool isStdSmartPtr(const CXXRecordDecl *RD) {
  return hasStdClassWithName(RD, STD_PTR_NAMES);
}

static bool isStdSmartPtr(const Expr *E) {
  return isStdSmartPtr(E->getType()->getAsCXXRecordDecl());
}

// Define the inter-checker API.
namespace clang {
namespace ento {
namespace smartptr {
bool isStdSmartPtrCall(const CallEvent &Call) {
  const auto *MethodDecl = dyn_cast_or_null<CXXMethodDecl>(Call.getDecl());
  if (!MethodDecl || !MethodDecl->getParent())
    return false;
  return isStdSmartPtr(MethodDecl->getParent());
}

bool isStdSmartPtr(const CXXRecordDecl *RD) {
  if (!RD || !RD->getDeclContext()->isStdNamespace())
    return false;

  if (RD->getDeclName().isIdentifier()) {
    StringRef Name = RD->getName();
    return Name == "shared_ptr" || Name == "unique_ptr" || Name == "weak_ptr";
  }
  return false;
}

bool isStdSmartPtr(const Expr *E) {
  return isStdSmartPtr(E->getType()->getAsCXXRecordDecl());
}

bool isNullSmartPtr(const ProgramStateRef State, const MemRegion *ThisRegion) {
  const auto *InnerPointVal = State->get<TrackedRegionMap>(ThisRegion);
  return InnerPointVal &&
         !State->assume(InnerPointVal->castAs<DefinedOrUnknownSVal>(), true);
}
} // namespace smartptr
} // namespace ento
} // namespace clang

// If a region is removed all of the subregions need to be removed too.
static TrackedRegionMapTy
removeTrackedSubregions(TrackedRegionMapTy RegionMap,
                        TrackedRegionMapTy::Factory &RegionMapFactory,
                        const MemRegion *Region) {
  if (!Region)
    return RegionMap;
  for (const auto &E : RegionMap) {
    if (E.first->isSubRegionOf(Region))
      RegionMap = RegionMapFactory.remove(RegionMap, E.first);
  }
  return RegionMap;
}

static ProgramStateRef updateSwappedRegion(ProgramStateRef State,
                                           const MemRegion *Region,
                                           const SVal *RegionInnerPointerVal) {
  if (RegionInnerPointerVal) {
    State = State->set<TrackedRegionMap>(Region, *RegionInnerPointerVal);
  } else {
    State = State->remove<TrackedRegionMap>(Region);
  }
  return State;
}

static QualType getInnerPointerType(CheckerContext C, const CXXRecordDecl *RD) {
  if (!RD || !RD->isInStdNamespace())
    return {};

  const auto *TSD = dyn_cast<ClassTemplateSpecializationDecl>(RD);
  if (!TSD)
    return {};

  auto TemplateArgs = TSD->getTemplateArgs().asArray();
  if (TemplateArgs.empty())
    return {};
  auto InnerValueType = TemplateArgs[0].getAsType();
  return C.getASTContext().getPointerType(InnerValueType.getCanonicalType());
}

// This is for use with standalone-functions like std::make_unique,
// std::make_unique_for_overwrite, etc. It reads the template parameter and
// returns the pointer type corresponding to it,
static QualType getPointerTypeFromTemplateArg(const CallEvent &Call,
                                              CheckerContext &C) {
  const auto *FD = dyn_cast_or_null<FunctionDecl>(Call.getDecl());
  if (!FD || !FD->isFunctionTemplateSpecialization())
    return {};
  const auto &TemplateArgs = FD->getTemplateSpecializationArgs()->asArray();
  if (TemplateArgs.size() == 0)
    return {};
  auto ValueType = TemplateArgs[0].getAsType();
  return C.getASTContext().getPointerType(ValueType.getCanonicalType());
}

// Helper method to get the inner pointer type of specialized smart pointer
// Returns empty type if not found valid inner pointer type.
static QualType getInnerPointerType(const CallEvent &Call, CheckerContext &C) {
  const auto *MethodDecl = dyn_cast_or_null<CXXMethodDecl>(Call.getDecl());
  if (!MethodDecl || !MethodDecl->getParent())
    return {};

  const auto *RecordDecl = MethodDecl->getParent();
  return getInnerPointerType(C, RecordDecl);
}

// Helper method to pretty print region and avoid extra spacing.
static void checkAndPrettyPrintRegion(llvm::raw_ostream &OS,
                                      const MemRegion *Region) {
  if (Region->canPrintPretty()) {
    OS << " ";
    Region->printPretty(OS);
  }
}

bool SmartPtrModeling::isBoolConversionMethod(const CallEvent &Call) const {
  // TODO: Update CallDescription to support anonymous calls?
  // TODO: Handle other methods, such as .get() or .release().
  // But once we do, we'd need a visitor to explain null dereferences
  // that are found via such modeling.
  const auto *CD = dyn_cast_or_null<CXXConversionDecl>(Call.getDecl());
  return CD && CD->getConversionType()->isBooleanType();
}

constexpr llvm::StringLiteral BASIC_OSTREAM_NAMES[] = {"basic_ostream"};

bool isStdBasicOstream(const Expr *E) {
  const auto *RD = E->getType()->getAsCXXRecordDecl();
  return hasStdClassWithName(RD, BASIC_OSTREAM_NAMES);
}

<<<<<<< HEAD
bool isStdOstreamOperatorCall(const CallEvent &Call) {
  if (Call.getNumArgs() != 2 ||
      !Call.getDecl()->getDeclContext()->isStdNamespace())
=======
static bool isStdFunctionCall(const CallEvent &Call) {
  return Call.getDecl() && Call.getDecl()->getDeclContext()->isStdNamespace();
}

bool isStdOstreamOperatorCall(const CallEvent &Call) {
  if (Call.getNumArgs() != 2 || !isStdFunctionCall(Call))
>>>>>>> 8c82cf7b
    return false;
  const auto *FC = dyn_cast<SimpleFunctionCall>(&Call);
  if (!FC)
    return false;
  const FunctionDecl *FD = FC->getDecl();
  if (!FD->isOverloadedOperator())
    return false;
  const OverloadedOperatorKind OOK = FD->getOverloadedOperator();
  if (OOK != clang::OO_LessLess)
    return false;
  return isStdSmartPtr(Call.getArgExpr(1)) &&
         isStdBasicOstream(Call.getArgExpr(0));
}

<<<<<<< HEAD
=======
static bool isPotentiallyComparisionOpCall(const CallEvent &Call) {
  if (Call.getNumArgs() != 2 || !isStdFunctionCall(Call))
    return false;
  return smartptr::isStdSmartPtr(Call.getArgExpr(0)) ||
         smartptr::isStdSmartPtr(Call.getArgExpr(1));
}

>>>>>>> 8c82cf7b
bool SmartPtrModeling::evalCall(const CallEvent &Call,
                                CheckerContext &C) const {

  ProgramStateRef State = C.getState();

  // If any one of the arg is a unique_ptr, then
  // we can try this function
<<<<<<< HEAD
  if (Call.getNumArgs() == 2 &&
      Call.getDecl()->getDeclContext()->isStdNamespace())
    if (smartptr::isStdSmartPtr(Call.getArgExpr(0)) ||
        smartptr::isStdSmartPtr(Call.getArgExpr(1)))
      if (handleComparisionOp(Call, C))
        return true;

  if (isStdOstreamOperatorCall(Call))
=======
  if (ModelSmartPtrDereference && isPotentiallyComparisionOpCall(Call))
    if (handleComparisionOp(Call, C))
      return true;

  if (ModelSmartPtrDereference && isStdOstreamOperatorCall(Call))
>>>>>>> 8c82cf7b
    return handleOstreamOperator(Call, C);

  if (Call.isCalled(StdSwapCall)) {
    // Check the first arg, if it is of std::unique_ptr type.
    assert(Call.getNumArgs() == 2 && "std::swap should have two arguments");
    const Expr *FirstArg = Call.getArgExpr(0);
    if (!smartptr::isStdSmartPtr(FirstArg->getType()->getAsCXXRecordDecl()))
      return false;
    return handleSwap(State, Call.getArgSVal(0), Call.getArgSVal(1), C);
  }

  if (Call.isCalled(StdMakeUniqueCall) ||
      Call.isCalled(StdMakeUniqueForOverwriteCall)) {
    if (!ModelSmartPtrDereference)
      return false;
    
    const Optional<SVal> ThisRegionOpt = Call.getReturnValueUnderConstruction();
    if (!ThisRegionOpt)
      return false;

    const auto PtrVal = C.getSValBuilder().getConjuredHeapSymbolVal(
        Call.getOriginExpr(), C.getLocationContext(),
        getPointerTypeFromTemplateArg(Call, C), C.blockCount());

    const MemRegion *ThisRegion = ThisRegionOpt->getAsRegion();
    State = State->set<TrackedRegionMap>(ThisRegion, PtrVal);
    State = State->assume(PtrVal, true);

    // TODO: ExprEngine should do this for us.
    // For a bit more context:
    // 1) Why do we need this? Since we are modelling a "function"
    // that returns a constructed object we need to store this information in
    // the program state.
    //
    // 2) Why does this work?
    // `updateObjectsUnderConstruction` does exactly as it sounds.
    //
    // 3) How should it look like when moved to the Engine?
    // It would be nice if we can just
    // pretend we don't need to know about this - ie, completely automatic work.
    // However, realistically speaking, I think we would need to "signal" the
    // ExprEngine evalCall handler that we are constructing an object with this
    // function call (constructors obviously construct, hence can be
    // automatically deduced).
    auto &Engine = State->getStateManager().getOwningEngine();
    State = Engine.updateObjectsUnderConstruction(
        *ThisRegionOpt, nullptr, State, C.getLocationContext(),
        Call.getConstructionContext(), {});

    // We don't leave a note here since it is guaranteed the
    // unique_ptr from this call is non-null (hence is safe to de-reference).
    C.addTransition(State);
    return true;
  }

  if (!smartptr::isStdSmartPtrCall(Call))
    return false;

  if (isBoolConversionMethod(Call)) {
    const MemRegion *ThisR =
        cast<CXXInstanceCall>(&Call)->getCXXThisVal().getAsRegion();

    if (ModelSmartPtrDereference) {
      // The check for the region is moved is duplicated in handleBoolOperation
      // method.
      // FIXME: Once we model std::move for smart pointers clean up this and use
      // that modeling.
      handleBoolConversion(Call, C);
      return true;
    } else {
      if (!move::isMovedFrom(State, ThisR)) {
        // TODO: Model this case as well. At least, avoid invalidation of
        // globals.
        return false;
      }

      // TODO: Add a note to bug reports describing this decision.
      C.addTransition(State->BindExpr(
          Call.getOriginExpr(), C.getLocationContext(),
          C.getSValBuilder().makeZeroVal(Call.getResultType())));

      return true;
    }
  }

  if (!ModelSmartPtrDereference)
    return false;

  if (const auto *CC = dyn_cast<CXXConstructorCall>(&Call)) {
    if (CC->getDecl()->isCopyConstructor())
      return false;

    const MemRegion *ThisRegion = CC->getCXXThisVal().getAsRegion();
    if (!ThisRegion)
      return false;

    if (CC->getDecl()->isMoveConstructor())
      return handleMoveCtr(Call, C, ThisRegion);

    if (Call.getNumArgs() == 0) {
      auto NullVal = C.getSValBuilder().makeNull();
      State = State->set<TrackedRegionMap>(ThisRegion, NullVal);

      C.addTransition(
          State, C.getNoteTag([ThisRegion](PathSensitiveBugReport &BR,
                                           llvm::raw_ostream &OS) {
            if (&BR.getBugType() != smartptr::getNullDereferenceBugType() ||
                !BR.isInteresting(ThisRegion))
              return;
            OS << "Default constructed smart pointer";
            checkAndPrettyPrintRegion(OS, ThisRegion);
            OS << " is null";
          }));
    } else {
      const auto *TrackingExpr = Call.getArgExpr(0);
      assert(TrackingExpr->getType()->isPointerType() &&
             "Adding a non pointer value to TrackedRegionMap");
      auto ArgVal = Call.getArgSVal(0);
      State = State->set<TrackedRegionMap>(ThisRegion, ArgVal);

      C.addTransition(State, C.getNoteTag([ThisRegion, TrackingExpr,
                                           ArgVal](PathSensitiveBugReport &BR,
                                                   llvm::raw_ostream &OS) {
        if (&BR.getBugType() != smartptr::getNullDereferenceBugType() ||
            !BR.isInteresting(ThisRegion))
          return;
        bugreporter::trackExpressionValue(BR.getErrorNode(), TrackingExpr, BR);
        OS << "Smart pointer";
        checkAndPrettyPrintRegion(OS, ThisRegion);
        if (ArgVal.isZeroConstant())
          OS << " is constructed using a null value";
        else
          OS << " is constructed";
      }));
    }
    return true;
  }

  if (handleAssignOp(Call, C))
    return true;

  const SmartPtrMethodHandlerFn *Handler = SmartPtrMethodHandlers.lookup(Call);
  if (!Handler)
    return false;
  (this->**Handler)(Call, C);

  return C.isDifferent();
}

std::pair<SVal, ProgramStateRef> SmartPtrModeling::retrieveOrConjureInnerPtrVal(
    ProgramStateRef State, const MemRegion *ThisRegion, const Expr *E,
    QualType Type, CheckerContext &C) const {
  const auto *Ptr = State->get<TrackedRegionMap>(ThisRegion);
  if (Ptr)
    return {*Ptr, State};
  auto Val = C.getSValBuilder().conjureSymbolVal(E, C.getLocationContext(),
                                                 Type, C.blockCount());
  State = State->set<TrackedRegionMap>(ThisRegion, Val);
  return {Val, State};
}

bool SmartPtrModeling::handleComparisionOp(const CallEvent &Call,
                                           CheckerContext &C) const {
  const auto *FC = dyn_cast<SimpleFunctionCall>(&Call);
  if (!FC)
    return false;
  const FunctionDecl *FD = FC->getDecl();
  if (!FD->isOverloadedOperator())
    return false;
  const OverloadedOperatorKind OOK = FD->getOverloadedOperator();
  if (!(OOK == OO_EqualEqual || OOK == OO_ExclaimEqual || OOK == OO_Less ||
        OOK == OO_LessEqual || OOK == OO_Greater || OOK == OO_GreaterEqual ||
        OOK == OO_Spaceship))
    return false;

  // There are some special cases about which we can infer about
  // the resulting answer.
  // For reference, there is a discussion at https://reviews.llvm.org/D104616.
  // Also, the cppreference page is good to look at
  // https://en.cppreference.com/w/cpp/memory/unique_ptr/operator_cmp.

  auto makeSValFor = [&C, this](ProgramStateRef State, const Expr *E,
                                SVal S) -> std::pair<SVal, ProgramStateRef> {
    if (S.isZeroConstant()) {
      return {S, State};
    }
    const MemRegion *Reg = S.getAsRegion();
    assert(Reg &&
           "this pointer of std::unique_ptr should be obtainable as MemRegion");
    QualType Type = getInnerPointerType(C, E->getType()->getAsCXXRecordDecl());
    return retrieveOrConjureInnerPtrVal(State, Reg, E, Type, C);
  };

  SVal First = Call.getArgSVal(0);
  SVal Second = Call.getArgSVal(1);
  const auto *FirstExpr = Call.getArgExpr(0);
  const auto *SecondExpr = Call.getArgExpr(1);

  const auto *ResultExpr = Call.getOriginExpr();
  const auto *LCtx = C.getLocationContext();
  auto &Bldr = C.getSValBuilder();
  ProgramStateRef State = C.getState();

  SVal FirstPtrVal, SecondPtrVal;
  std::tie(FirstPtrVal, State) = makeSValFor(State, FirstExpr, First);
  std::tie(SecondPtrVal, State) = makeSValFor(State, SecondExpr, Second);
  BinaryOperatorKind BOK =
      operationKindFromOverloadedOperator(OOK, true).GetBinaryOpUnsafe();
  auto RetVal = Bldr.evalBinOp(State, BOK, FirstPtrVal, SecondPtrVal,
                               Call.getResultType());

  if (OOK != OO_Spaceship) {
    ProgramStateRef TrueState, FalseState;
    std::tie(TrueState, FalseState) =
        State->assume(*RetVal.getAs<DefinedOrUnknownSVal>());
    if (TrueState)
      C.addTransition(
          TrueState->BindExpr(ResultExpr, LCtx, Bldr.makeTruthVal(true)));
    if (FalseState)
      C.addTransition(
          FalseState->BindExpr(ResultExpr, LCtx, Bldr.makeTruthVal(false)));
  } else {
    C.addTransition(State->BindExpr(ResultExpr, LCtx, RetVal));
  }
  return true;
}

bool SmartPtrModeling::handleOstreamOperator(const CallEvent &Call,
                                             CheckerContext &C) const {
  // operator<< does not modify the smart pointer.
  // And we don't really have much of modelling of basic_ostream.
  // So, we are better off:
  // 1) Invalidating the mem-region of the ostream object at hand.
  // 2) Setting the SVal of the basic_ostream as the return value.
  // Not very satisfying, but it gets the job done, and is better
  // than the default handling. :)

  ProgramStateRef State = C.getState();
  const auto StreamVal = Call.getArgSVal(0);
  const MemRegion *StreamThisRegion = StreamVal.getAsRegion();
  if (!StreamThisRegion)
    return false;
  State =
      State->invalidateRegions({StreamThisRegion}, Call.getOriginExpr(),
                               C.blockCount(), C.getLocationContext(), false);
  State =
      State->BindExpr(Call.getOriginExpr(), C.getLocationContext(), StreamVal);
  C.addTransition(State);
  return true;
}

void SmartPtrModeling::checkDeadSymbols(SymbolReaper &SymReaper,
                                        CheckerContext &C) const {
  ProgramStateRef State = C.getState();
  // Clean up dead regions from the region map.
  TrackedRegionMapTy TrackedRegions = State->get<TrackedRegionMap>();
  for (auto E : TrackedRegions) {
    const MemRegion *Region = E.first;
    bool IsRegDead = !SymReaper.isLiveRegion(Region);

    if (IsRegDead)
      State = State->remove<TrackedRegionMap>(Region);
  }
  C.addTransition(State);
}

void SmartPtrModeling::printState(raw_ostream &Out, ProgramStateRef State,
                                  const char *NL, const char *Sep) const {
  TrackedRegionMapTy RS = State->get<TrackedRegionMap>();

  if (!RS.isEmpty()) {
    Out << Sep << "Smart ptr regions :" << NL;
    for (auto I : RS) {
      I.first->dumpToStream(Out);
      if (smartptr::isNullSmartPtr(State, I.first))
        Out << ": Null";
      else
        Out << ": Non Null";
      Out << NL;
    }
  }
}

ProgramStateRef SmartPtrModeling::checkRegionChanges(
    ProgramStateRef State, const InvalidatedSymbols *Invalidated,
    ArrayRef<const MemRegion *> ExplicitRegions,
    ArrayRef<const MemRegion *> Regions, const LocationContext *LCtx,
    const CallEvent *Call) const {
  TrackedRegionMapTy RegionMap = State->get<TrackedRegionMap>();
  TrackedRegionMapTy::Factory &RegionMapFactory =
      State->get_context<TrackedRegionMap>();
  for (const auto *Region : Regions)
    RegionMap = removeTrackedSubregions(RegionMap, RegionMapFactory,
                                        Region->getBaseRegion());
  return State->set<TrackedRegionMap>(RegionMap);
}

void SmartPtrModeling::checkLiveSymbols(ProgramStateRef State,
                                        SymbolReaper &SR) const {
  // Marking tracked symbols alive
  TrackedRegionMapTy TrackedRegions = State->get<TrackedRegionMap>();
  for (auto I = TrackedRegions.begin(), E = TrackedRegions.end(); I != E; ++I) {
    SVal Val = I->second;
    for (auto si = Val.symbol_begin(), se = Val.symbol_end(); si != se; ++si) {
      SR.markLive(*si);
    }
  }
}

void SmartPtrModeling::handleReset(const CallEvent &Call,
                                   CheckerContext &C) const {
  ProgramStateRef State = C.getState();
  const auto *IC = dyn_cast<CXXInstanceCall>(&Call);
  if (!IC)
    return;

  const MemRegion *ThisRegion = IC->getCXXThisVal().getAsRegion();
  if (!ThisRegion)
    return;

  assert(Call.getArgExpr(0)->getType()->isPointerType() &&
         "Adding a non pointer value to TrackedRegionMap");
  State = State->set<TrackedRegionMap>(ThisRegion, Call.getArgSVal(0));
  const auto *TrackingExpr = Call.getArgExpr(0);
  C.addTransition(
      State, C.getNoteTag([ThisRegion, TrackingExpr](PathSensitiveBugReport &BR,
                                                     llvm::raw_ostream &OS) {
        if (&BR.getBugType() != smartptr::getNullDereferenceBugType() ||
            !BR.isInteresting(ThisRegion))
          return;
        bugreporter::trackExpressionValue(BR.getErrorNode(), TrackingExpr, BR);
        OS << "Smart pointer";
        checkAndPrettyPrintRegion(OS, ThisRegion);
        OS << " reset using a null value";
      }));
  // TODO: Make sure to ivalidate the region in the Store if we don't have
  // time to model all methods.
}

void SmartPtrModeling::handleRelease(const CallEvent &Call,
                                     CheckerContext &C) const {
  ProgramStateRef State = C.getState();
  const auto *IC = dyn_cast<CXXInstanceCall>(&Call);
  if (!IC)
    return;

  const MemRegion *ThisRegion = IC->getCXXThisVal().getAsRegion();
  if (!ThisRegion)
    return;

  const auto *InnerPointVal = State->get<TrackedRegionMap>(ThisRegion);

  if (InnerPointVal) {
    State = State->BindExpr(Call.getOriginExpr(), C.getLocationContext(),
                            *InnerPointVal);
  }

  auto ValueToUpdate = C.getSValBuilder().makeNull();
  State = State->set<TrackedRegionMap>(ThisRegion, ValueToUpdate);

  C.addTransition(State, C.getNoteTag([ThisRegion](PathSensitiveBugReport &BR,
                                                   llvm::raw_ostream &OS) {
    if (&BR.getBugType() != smartptr::getNullDereferenceBugType() ||
        !BR.isInteresting(ThisRegion))
      return;

    OS << "Smart pointer";
    checkAndPrettyPrintRegion(OS, ThisRegion);
    OS << " is released and set to null";
  }));
  // TODO: Add support to enable MallocChecker to start tracking the raw
  // pointer.
}

void SmartPtrModeling::handleSwapMethod(const CallEvent &Call,
                                        CheckerContext &C) const {
  // To model unique_ptr::swap() method.
  const auto *IC = dyn_cast<CXXInstanceCall>(&Call);
  if (!IC)
    return;

  auto State = C.getState();
  handleSwap(State, IC->getCXXThisVal(), Call.getArgSVal(0), C);
}

bool SmartPtrModeling::handleSwap(ProgramStateRef State, SVal First,
                                  SVal Second, CheckerContext &C) const {
  const MemRegion *FirstThisRegion = First.getAsRegion();
  if (!FirstThisRegion)
    return false;
  const MemRegion *SecondThisRegion = Second.getAsRegion();
  if (!SecondThisRegion)
    return false;

  const auto *FirstInnerPtrVal = State->get<TrackedRegionMap>(FirstThisRegion);
  const auto *SecondInnerPtrVal =
      State->get<TrackedRegionMap>(SecondThisRegion);

  State = updateSwappedRegion(State, FirstThisRegion, SecondInnerPtrVal);
  State = updateSwappedRegion(State, SecondThisRegion, FirstInnerPtrVal);

  C.addTransition(State, C.getNoteTag([FirstThisRegion, SecondThisRegion](
                                          PathSensitiveBugReport &BR,
                                          llvm::raw_ostream &OS) {
    if (&BR.getBugType() != smartptr::getNullDereferenceBugType())
      return;
    if (BR.isInteresting(FirstThisRegion) &&
        !BR.isInteresting(SecondThisRegion)) {
      BR.markInteresting(SecondThisRegion);
      BR.markNotInteresting(FirstThisRegion);
    }
    if (BR.isInteresting(SecondThisRegion) &&
        !BR.isInteresting(FirstThisRegion)) {
      BR.markInteresting(FirstThisRegion);
      BR.markNotInteresting(SecondThisRegion);
    }
    // TODO: We need to emit some note here probably!!
  }));

  return true;
}

void SmartPtrModeling::handleGet(const CallEvent &Call,
                                 CheckerContext &C) const {
  ProgramStateRef State = C.getState();
  const auto *IC = dyn_cast<CXXInstanceCall>(&Call);
  if (!IC)
    return;

  const MemRegion *ThisRegion = IC->getCXXThisVal().getAsRegion();
  if (!ThisRegion)
    return;

  SVal InnerPointerVal;
  std::tie(InnerPointerVal, State) = retrieveOrConjureInnerPtrVal(
      State, ThisRegion, Call.getOriginExpr(), Call.getResultType(), C);
  State = State->BindExpr(Call.getOriginExpr(), C.getLocationContext(),
                          InnerPointerVal);
  // TODO: Add NoteTag, for how the raw pointer got using 'get' method.
  C.addTransition(State);
}

bool SmartPtrModeling::handleAssignOp(const CallEvent &Call,
                                      CheckerContext &C) const {
  ProgramStateRef State = C.getState();
  const auto *OC = dyn_cast<CXXMemberOperatorCall>(&Call);
  if (!OC)
    return false;
  OverloadedOperatorKind OOK = OC->getOverloadedOperator();
  if (OOK != OO_Equal)
    return false;
  const MemRegion *ThisRegion = OC->getCXXThisVal().getAsRegion();
  if (!ThisRegion)
    return false;

  const MemRegion *OtherSmartPtrRegion = OC->getArgSVal(0).getAsRegion();
  // In case of 'nullptr' or '0' assigned
  if (!OtherSmartPtrRegion) {
    bool AssignedNull = Call.getArgSVal(0).isZeroConstant();
    if (!AssignedNull)
      return false;
    auto NullVal = C.getSValBuilder().makeNull();
    State = State->set<TrackedRegionMap>(ThisRegion, NullVal);
    C.addTransition(State, C.getNoteTag([ThisRegion](PathSensitiveBugReport &BR,
                                                     llvm::raw_ostream &OS) {
      if (&BR.getBugType() != smartptr::getNullDereferenceBugType() ||
          !BR.isInteresting(ThisRegion))
        return;
      OS << "Smart pointer";
      checkAndPrettyPrintRegion(OS, ThisRegion);
      OS << " is assigned to null";
    }));
    return true;
  }

  return updateMovedSmartPointers(C, ThisRegion, OtherSmartPtrRegion);
}

bool SmartPtrModeling::handleMoveCtr(const CallEvent &Call, CheckerContext &C,
                                     const MemRegion *ThisRegion) const {
  const auto *OtherSmartPtrRegion = Call.getArgSVal(0).getAsRegion();
  if (!OtherSmartPtrRegion)
    return false;

  return updateMovedSmartPointers(C, ThisRegion, OtherSmartPtrRegion);
}

bool SmartPtrModeling::updateMovedSmartPointers(
    CheckerContext &C, const MemRegion *ThisRegion,
    const MemRegion *OtherSmartPtrRegion) const {
  ProgramStateRef State = C.getState();
  const auto *OtherInnerPtr = State->get<TrackedRegionMap>(OtherSmartPtrRegion);
  if (OtherInnerPtr) {
    State = State->set<TrackedRegionMap>(ThisRegion, *OtherInnerPtr);
    auto NullVal = C.getSValBuilder().makeNull();
    State = State->set<TrackedRegionMap>(OtherSmartPtrRegion, NullVal);
    bool IsArgValNull = OtherInnerPtr->isZeroConstant();

    C.addTransition(
        State,
        C.getNoteTag([ThisRegion, OtherSmartPtrRegion, IsArgValNull](
                         PathSensitiveBugReport &BR, llvm::raw_ostream &OS) {
          if (&BR.getBugType() != smartptr::getNullDereferenceBugType())
            return;
          if (BR.isInteresting(OtherSmartPtrRegion)) {
            OS << "Smart pointer";
            checkAndPrettyPrintRegion(OS, OtherSmartPtrRegion);
            OS << " is null after being moved to";
            checkAndPrettyPrintRegion(OS, ThisRegion);
          }
          if (BR.isInteresting(ThisRegion) && IsArgValNull) {
            OS << "A null pointer value is moved to";
            checkAndPrettyPrintRegion(OS, ThisRegion);
            BR.markInteresting(OtherSmartPtrRegion);
          }
        }));
    return true;
  } else {
    // In case we dont know anything about value we are moving from
    // remove the entry from map for which smart pointer got moved to.
    auto NullVal = C.getSValBuilder().makeNull();
    State = State->remove<TrackedRegionMap>(ThisRegion);
    State = State->set<TrackedRegionMap>(OtherSmartPtrRegion, NullVal);
    C.addTransition(State, C.getNoteTag([OtherSmartPtrRegion,
                                         ThisRegion](PathSensitiveBugReport &BR,
                                                     llvm::raw_ostream &OS) {
      if (&BR.getBugType() != smartptr::getNullDereferenceBugType() ||
          !BR.isInteresting(OtherSmartPtrRegion))
        return;
      OS << "Smart pointer";
      checkAndPrettyPrintRegion(OS, OtherSmartPtrRegion);
      OS << " is null after; previous value moved to";
      checkAndPrettyPrintRegion(OS, ThisRegion);
    }));
    return true;
  }
  return false;
}

void SmartPtrModeling::handleBoolConversion(const CallEvent &Call,
                                            CheckerContext &C) const {
  // To model unique_ptr::operator bool
  ProgramStateRef State = C.getState();
  const Expr *CallExpr = Call.getOriginExpr();
  const MemRegion *ThisRegion =
      cast<CXXInstanceCall>(&Call)->getCXXThisVal().getAsRegion();

  SVal InnerPointerVal;
  if (const auto *InnerValPtr = State->get<TrackedRegionMap>(ThisRegion)) {
    InnerPointerVal = *InnerValPtr;
  } else {
    // In case of inner pointer SVal is not available we create
    // conjureSymbolVal for inner pointer value.
    auto InnerPointerType = getInnerPointerType(Call, C);
    if (InnerPointerType.isNull())
      return;

    const LocationContext *LC = C.getLocationContext();
    InnerPointerVal = C.getSValBuilder().conjureSymbolVal(
        CallExpr, LC, InnerPointerType, C.blockCount());
    State = State->set<TrackedRegionMap>(ThisRegion, InnerPointerVal);
  }

  if (State->isNull(InnerPointerVal).isConstrainedTrue()) {
    State = State->BindExpr(CallExpr, C.getLocationContext(),
                            C.getSValBuilder().makeTruthVal(false));

    C.addTransition(State);
    return;
  } else if (State->isNonNull(InnerPointerVal).isConstrainedTrue()) {
    State = State->BindExpr(CallExpr, C.getLocationContext(),
                            C.getSValBuilder().makeTruthVal(true));

    C.addTransition(State);
    return;
  } else if (move::isMovedFrom(State, ThisRegion)) {
    C.addTransition(
        State->BindExpr(CallExpr, C.getLocationContext(),
                        C.getSValBuilder().makeZeroVal(Call.getResultType())));
    return;
  } else {
    ProgramStateRef NotNullState, NullState;
    std::tie(NotNullState, NullState) =
        State->assume(InnerPointerVal.castAs<DefinedOrUnknownSVal>());

    auto NullVal = C.getSValBuilder().makeNull();
    // Explicitly tracking the region as null.
    NullState = NullState->set<TrackedRegionMap>(ThisRegion, NullVal);

    NullState = NullState->BindExpr(CallExpr, C.getLocationContext(),
                                    C.getSValBuilder().makeTruthVal(false));
    C.addTransition(NullState, C.getNoteTag(
                                   [ThisRegion](PathSensitiveBugReport &BR,
                                                llvm::raw_ostream &OS) {
                                     OS << "Assuming smart pointer";
                                     checkAndPrettyPrintRegion(OS, ThisRegion);
                                     OS << " is null";
                                   },
                                   /*IsPrunable=*/true));
    NotNullState =
        NotNullState->BindExpr(CallExpr, C.getLocationContext(),
                               C.getSValBuilder().makeTruthVal(true));
    C.addTransition(
        NotNullState,
        C.getNoteTag(
            [ThisRegion](PathSensitiveBugReport &BR, llvm::raw_ostream &OS) {
              OS << "Assuming smart pointer";
              checkAndPrettyPrintRegion(OS, ThisRegion);
              OS << " is non-null";
            },
            /*IsPrunable=*/true));
    return;
  }
}

void ento::registerSmartPtrModeling(CheckerManager &Mgr) {
  auto *Checker = Mgr.registerChecker<SmartPtrModeling>();
  Checker->ModelSmartPtrDereference =
      Mgr.getAnalyzerOptions().getCheckerBooleanOption(
          Checker, "ModelSmartPtrDereference");
}

bool ento::shouldRegisterSmartPtrModeling(const CheckerManager &mgr) {
  const LangOptions &LO = mgr.getLangOpts();
  return LO.CPlusPlus;
}<|MERGE_RESOLUTION|>--- conflicted
+++ resolved
@@ -248,18 +248,12 @@
   return hasStdClassWithName(RD, BASIC_OSTREAM_NAMES);
 }
 
-<<<<<<< HEAD
-bool isStdOstreamOperatorCall(const CallEvent &Call) {
-  if (Call.getNumArgs() != 2 ||
-      !Call.getDecl()->getDeclContext()->isStdNamespace())
-=======
 static bool isStdFunctionCall(const CallEvent &Call) {
   return Call.getDecl() && Call.getDecl()->getDeclContext()->isStdNamespace();
 }
 
 bool isStdOstreamOperatorCall(const CallEvent &Call) {
   if (Call.getNumArgs() != 2 || !isStdFunctionCall(Call))
->>>>>>> 8c82cf7b
     return false;
   const auto *FC = dyn_cast<SimpleFunctionCall>(&Call);
   if (!FC)
@@ -274,8 +268,6 @@
          isStdBasicOstream(Call.getArgExpr(0));
 }
 
-<<<<<<< HEAD
-=======
 static bool isPotentiallyComparisionOpCall(const CallEvent &Call) {
   if (Call.getNumArgs() != 2 || !isStdFunctionCall(Call))
     return false;
@@ -283,7 +275,6 @@
          smartptr::isStdSmartPtr(Call.getArgExpr(1));
 }
 
->>>>>>> 8c82cf7b
 bool SmartPtrModeling::evalCall(const CallEvent &Call,
                                 CheckerContext &C) const {
 
@@ -291,22 +282,11 @@
 
   // If any one of the arg is a unique_ptr, then
   // we can try this function
-<<<<<<< HEAD
-  if (Call.getNumArgs() == 2 &&
-      Call.getDecl()->getDeclContext()->isStdNamespace())
-    if (smartptr::isStdSmartPtr(Call.getArgExpr(0)) ||
-        smartptr::isStdSmartPtr(Call.getArgExpr(1)))
-      if (handleComparisionOp(Call, C))
-        return true;
-
-  if (isStdOstreamOperatorCall(Call))
-=======
   if (ModelSmartPtrDereference && isPotentiallyComparisionOpCall(Call))
     if (handleComparisionOp(Call, C))
       return true;
 
   if (ModelSmartPtrDereference && isStdOstreamOperatorCall(Call))
->>>>>>> 8c82cf7b
     return handleOstreamOperator(Call, C);
 
   if (Call.isCalled(StdSwapCall)) {
