--- conflicted
+++ resolved
@@ -1243,8 +1243,6 @@
   catchBuilder(builder, result.location, result);
 }
 
-<<<<<<< HEAD
-=======
 mlir::Region *TryOp::getCatchLastRegion() {
   unsigned numCatchRegions = getCatchRegions().size();
   assert(numCatchRegions && "expected at least one region");
@@ -1266,7 +1264,6 @@
          isa<mlir::cir::CatchAllAttr>(catchAttrList[0]);
 }
 
->>>>>>> 4c44bf14
 void TryOp::getSuccessorRegions(mlir::RegionBranchPoint point,
                                 SmallVectorImpl<RegionSuccessor> &regions) {
   // If any index all the underlying regions branch back to the parent
