//==--- DiagnosticParseKinds.td - libparse diagnostics --------------------===//
//
// Part of the LLVM Project, under the Apache License v2.0 with LLVM Exceptions.
// See https://llvm.org/LICENSE.txt for license information.
// SPDX-License-Identifier: Apache-2.0 WITH LLVM-exception
//
//===----------------------------------------------------------------------===//

//===----------------------------------------------------------------------===//
// Parser Diagnostics
//===----------------------------------------------------------------------===//

let Component = "Parse" in {

def warn_asm_qualifier_ignored : Warning<
  "ignored %0 qualifier on asm">, CatInlineAsm, InGroup<ASMIgnoredQualifier>;
def warn_file_asm_volatile : Warning<
  "meaningless 'volatile' on asm outside function">, CatInlineAsm,
  InGroup<ASMIgnoredQualifier>;

let CategoryName = "Inline Assembly Issue" in {
def err_asm_empty : Error<"__asm used with no assembly instructions">;
def err_inline_ms_asm_parsing : Error<"%0">;
def err_msasm_unsupported_arch : Error<
  "Unsupported architecture '%0' for MS-style inline assembly">;
def err_msasm_unable_to_create_target : Error<
  "MS-style inline assembly is not available: %0">;
def err_gnu_inline_asm_disabled : Error<
  "GNU-style inline assembly is disabled">;
def err_asm_goto_cannot_have_output : Error<
  "'asm goto' cannot have output constraints">;
}

let CategoryName = "Parse Issue" in {

def warn_cxx2a_compat_explicit_bool : Warning<
  "this expression will be parsed as explicit(bool) in C++2a">,
  InGroup<CXX2aCompat>, DefaultIgnore;

def ext_empty_translation_unit : Extension<
  "ISO C requires a translation unit to contain at least one declaration">,
  InGroup<DiagGroup<"empty-translation-unit">>;
def warn_cxx98_compat_top_level_semi : Warning<
  "extra ';' outside of a function is incompatible with C++98">,
  InGroup<CXX98CompatExtraSemi>, DefaultIgnore;
def ext_extra_semi : Extension<
  "extra ';' %select{"
  "outside of a function|"
  "inside a %1|"
  "inside instance variable list|"
  "after member function definition}0">,
  InGroup<ExtraSemi>;
def ext_extra_semi_cxx11 : Extension<
  "extra ';' outside of a function is a C++11 extension">,
  InGroup<CXX11ExtraSemi>;
def warn_extra_semi_after_mem_fn_def : Warning<
  "extra ';' after member function definition">,
  InGroup<ExtraSemi>, DefaultIgnore;
def warn_null_statement : Warning<
  "empty expression statement has no effect; "
  "remove unnecessary ';' to silence this warning">,
  InGroup<ExtraSemiStmt>, DefaultIgnore;

def ext_thread_before : Extension<"'__thread' before '%0'">;
def ext_keyword_as_ident : ExtWarn<
  "keyword '%0' will be made available as an identifier "
  "%select{here|for the remainder of the translation unit}1">,
  InGroup<KeywordCompat>;

def ext_nullability : Extension<
  "type nullability specifier %0 is a Clang extension">,
  InGroup<DiagGroup<"nullability-extension">>;

def err_empty_enum : Error<"use of empty enum">;

def ext_ident_list_in_param : Extension<
  "type-less parameter names in function declaration">;
def ext_c99_variable_decl_in_for_loop : Extension<
  "variable declaration in for loop is a C99-specific feature">, InGroup<C99>;
def ext_c99_compound_literal : Extension<
  "compound literals are a C99-specific feature">, InGroup<C99>;
def ext_enumerator_list_comma_c : Extension<
  "commas at the end of enumerator lists are a C99-specific "
  "feature">, InGroup<C99>;
def ext_enumerator_list_comma_cxx : Extension<
  "commas at the end of enumerator lists are a C++11 extension">,
  InGroup<CXX11>;
def warn_cxx98_compat_enumerator_list_comma : Warning<
  "commas at the end of enumerator lists are incompatible with C++98">,
  InGroup<CXX98CompatPedantic>, DefaultIgnore;
def err_enumerator_list_missing_comma : Error<
  "missing ',' between enumerators">;
def err_enumerator_unnamed_no_def : Error<
  "unnamed enumeration must be a definition">;
def ext_cxx11_enum_fixed_underlying_type : Extension<
  "enumeration types with a fixed underlying type are a C++11 extension">,
  InGroup<CXX11>;
def ext_ms_c_enum_fixed_underlying_type : Extension<
  "enumeration types with a fixed underlying type are a Microsoft extension">,
  InGroup<MicrosoftFixedEnum>;
def ext_clang_c_enum_fixed_underlying_type : Extension<
  "enumeration types with a fixed underlying type are a Clang extension">,
  InGroup<DiagGroup<"fixed-enum-extension">>;
def warn_cxx98_compat_enum_fixed_underlying_type : Warning<
  "enumeration types with a fixed underlying type are incompatible with C++98">,
  InGroup<CXX98Compat>, DefaultIgnore;
def warn_cxx98_compat_alignof : Warning<
  "alignof expressions are incompatible with C++98">,
  InGroup<CXX98Compat>, DefaultIgnore;
def ext_alignof_expr : ExtWarn<
  "%0 applied to an expression is a GNU extension">, InGroup<GNUAlignofExpression>;
def err_lambda_after_delete : Error<
  "'[]' after delete interpreted as 'delete[]'; add parentheses to treat this as a lambda-expression">;

def warn_microsoft_dependent_exists : Warning<
  "dependent %select{__if_not_exists|__if_exists}0 declarations are ignored">,
  InGroup<DiagGroup<"microsoft-exists">>;
def warn_microsoft_qualifiers_ignored : Warning<
  "qualifiers after comma in declarator list are ignored">,
  InGroup<IgnoredAttributes>;

def err_duplicate_default_assoc : Error<
  "duplicate default generic association">;
def note_previous_default_assoc : Note<
  "previous default generic association is here">;

def ext_c99_feature : Extension<
  "'%0' is a C99 extension">, InGroup<C99>;
def ext_c11_feature : Extension<
  "'%0' is a C11 extension">, InGroup<C11>;

def err_c11_noreturn_misplaced : Error<
  "'_Noreturn' keyword must precede function declarator">;

def ext_gnu_indirect_goto : Extension<
  "use of GNU indirect-goto extension">, InGroup<GNULabelsAsValue>;
def ext_gnu_address_of_label : Extension<
  "use of GNU address-of-label extension">, InGroup<GNULabelsAsValue>;
def err_stmtexpr_file_scope : Error<
  "statement expression not allowed at file scope">;
def ext_gnu_statement_expr : Extension<
  "use of GNU statement expression extension">, InGroup<GNUStatementExpression>;
def ext_gnu_conditional_expr : Extension<
  "use of GNU ?: conditional expression extension, omitting middle operand">, InGroup<GNUConditionalOmittedOperand>;
def ext_gnu_empty_initializer : Extension<
  "use of GNU empty initializer extension">, InGroup<GNUEmptyInitializer>;
def ext_gnu_array_range : Extension<"use of GNU array range extension">,
  InGroup<GNUDesignator>;
def ext_gnu_missing_equal_designator : ExtWarn<
  "use of GNU 'missing =' extension in designator">,
  InGroup<GNUDesignator>;
def err_expected_equal_designator : Error<"expected '=' or another designator">;
def ext_gnu_old_style_field_designator : ExtWarn<
  "use of GNU old-style field designator extension">,
  InGroup<GNUDesignator>;
def ext_gnu_case_range : Extension<"use of GNU case range extension">,
  InGroup<GNUCaseRange>;

// Generic errors.
def err_expected_expression : Error<"expected expression">;
def err_expected_type : Error<"expected a type">;
def err_expected_external_declaration : Error<"expected external declaration">;
def err_extraneous_closing_brace : Error<"extraneous closing brace ('}')">;
def err_expected_semi_declaration : Error<
  "expected ';' at end of declaration">;
def err_expected_semi_decl_list : Error<
  "expected ';' at end of declaration list">;
def ext_expected_semi_decl_list : ExtWarn<
  "expected ';' at end of declaration list">;
def err_expected_member_name_or_semi : Error<
  "expected member name or ';' after declaration specifiers">;
def err_function_declared_typedef : Error<
  "function definition declared 'typedef'">;
def err_at_defs_cxx : Error<"@defs is not supported in Objective-C++">;
def err_at_in_class : Error<"unexpected '@' in member specification">;
def err_unexpected_semi : Error<"unexpected ';' before %0">;

def err_expected_fn_body : Error<
  "expected function body after function declarator">;
def warn_attribute_on_function_definition : Warning<
  "GCC does not allow %0 attribute in this position on a function definition">,
  InGroup<GccCompat>;
def warn_gcc_attribute_location : Warning<
  "GCC does not allow an attribute in this position on a function declaration">,
  InGroup<GccCompat>;
def warn_gcc_variable_decl_in_for_loop : Warning<
  "GCC does not allow variable declarations in for loop initializers before "
  "C99">, InGroup<GccCompat>;
def warn_attribute_no_decl : Warning<
  "attribute %0 ignored, because it is not attached to a declaration">,
  InGroup<IgnoredAttributes>;
def err_ms_attributes_not_enabled : Error<
  "'__declspec' attributes are not enabled; use '-fdeclspec' or "
  "'-fms-extensions' to enable support for __declspec attributes">;
def err_expected_method_body : Error<"expected method body">;
def err_declspec_after_virtspec : Error<
  "'%0' qualifier may not appear after the virtual specifier '%1'">;
def err_invalid_token_after_toplevel_declarator : Error<
  "expected ';' after top level declarator">;
def err_invalid_token_after_declarator_suggest_equal : Error<
  "invalid %0 at end of declaration; did you mean '='?">;
def err_expected_statement : Error<"expected statement">;
def err_expected_lparen_after : Error<"expected '(' after '%0'">;
def err_expected_lbrace_after : Error<"expected '{' after '%0'">;
def err_expected_rparen_after : Error<"expected ')' after '%0'">;
def err_expected_punc : Error<"expected ')' or ',' after '%0'">;
def err_expected_less_after : Error<"expected '<' after '%0'">;
def err_expected_lbrace_in_compound_literal : Error<
  "expected '{' in compound literal">;
def err_expected_while : Error<"expected 'while' in do/while loop">;

def err_expected_semi_after_stmt : Error<"expected ';' after %0 statement">;
def err_expected_semi_after_expr : Error<"expected ';' after expression">;
def err_extraneous_token_before_semi : Error<"extraneous '%0' before ';'">;

def err_expected_semi_after_method_proto : Error<
  "expected ';' after method prototype">;
def err_expected_semi_after_namespace_name : Error<
  "expected ';' after namespace name">;
def err_unexpected_namespace_attributes_alias : Error<
  "attributes cannot be specified on namespace alias">;
def err_unexpected_nested_namespace_attribute : Error<
  "attributes cannot be specified on a nested namespace definition">;
def err_inline_namespace_alias : Error<"namespace alias cannot be inline">;
def err_namespace_nonnamespace_scope : Error<
  "namespaces can only be defined in global or namespace scope">;
def ext_nested_namespace_definition : ExtWarn<
  "nested namespace definition is a C++17 extension; "
  "define each namespace separately">, InGroup<CXX17>;
def warn_cxx14_compat_nested_namespace_definition : Warning<
  "nested namespace definition is incompatible with C++ standards before C++17">,
  InGroup<CXXPre17Compat>, DefaultIgnore;
def ext_inline_nested_namespace_definition : ExtWarn<
  "inline nested namespace definition is a C++2a extension">, InGroup<CXX2a>;
def warn_cxx17_compat_inline_nested_namespace_definition : Warning<
  "inline nested namespace definition is incompatible with C++ standards before"
  " C++2a">, InGroup<CXXPre2aCompat>, DefaultIgnore;
def err_inline_nested_namespace_definition : Error<
  "nested namespace definition cannot be 'inline'">;
def err_expected_semi_after_attribute_list : Error<
  "expected ';' after attribute list">;
def err_expected_semi_after_static_assert : Error<
  "expected ';' after static_assert">;
def err_expected_semi_for : Error<"expected ';' in 'for' statement specifier">;
def err_single_decl_assign_in_for_range : Error<
  "range-based 'for' statement uses ':', not '='">;
def warn_missing_selector_name : Warning<
  "%0 used as the name of the previous parameter rather than as part "
  "of the selector">,
  InGroup<DiagGroup<"missing-selector-name">>;
def note_missing_selector_name : Note<
  "introduce a parameter name to make %0 part of the selector">;
def note_force_empty_selector_name : Note<
  "or insert whitespace before ':' to use %0 as parameter name "
  "and have an empty entry in the selector">;
def err_label_end_of_compound_statement : Error<
  "label at end of compound statement: expected statement">;
def err_address_of_label_outside_fn : Error<
  "use of address-of-label extension outside of a function body">;
def err_asm_operand_wide_string_literal : Error<
  "cannot use %select{unicode|wide}0 string literal in 'asm'">;
def err_expected_selector_for_method : Error<
  "expected selector for Objective-C method">;
def err_expected_property_name : Error<"expected property name">;

def err_unexpected_at : Error<"unexpected '@' in program">;
def err_atimport : Error<
"use of '@import' when modules are disabled">;

def warn_atimport_in_framework_header : Warning<
  "use of '@import' in framework header is discouraged, "
  "including this header requires -fmodules">,
  InGroup<FrameworkHdrAtImport>;

def err_invalid_reference_qualifier_application : Error<
  "'%0' qualifier may not be applied to a reference">;
def err_illegal_decl_reference_to_reference : Error<
  "%0 declared as a reference to a reference">;
def ext_rvalue_reference : ExtWarn<
  "rvalue references are a C++11 extension">, InGroup<CXX11>;
def warn_cxx98_compat_rvalue_reference : Warning<
  "rvalue references are incompatible with C++98">,
  InGroup<CXX98Compat>, DefaultIgnore;
def ext_ref_qualifier : ExtWarn<
  "reference qualifiers on functions are a C++11 extension">, InGroup<CXX11>;
def warn_cxx98_compat_ref_qualifier : Warning<
  "reference qualifiers on functions are incompatible with C++98">,
  InGroup<CXX98Compat>, DefaultIgnore;
def ext_inline_namespace : ExtWarn<
  "inline namespaces are a C++11 feature">, InGroup<CXX11InlineNamespace>;
def warn_cxx98_compat_inline_namespace : Warning<
  "inline namespaces are incompatible with C++98">,
  InGroup<CXX98Compat>, DefaultIgnore;
def ext_generalized_initializer_lists : ExtWarn<
  "generalized initializer lists are a C++11 extension">,
  InGroup<CXX11>;
def warn_cxx98_compat_generalized_initializer_lists : Warning<
  "generalized initializer lists are incompatible with C++98">,
  InGroup<CXX98Compat>, DefaultIgnore;
def err_init_list_bin_op : Error<"initializer list cannot be used on the "
  "%select{left|right}0 hand side of operator '%1'">;
def warn_cxx98_compat_trailing_return_type : Warning<
  "trailing return types are incompatible with C++98">,
  InGroup<CXX98Compat>, DefaultIgnore;
def ext_auto_storage_class : ExtWarn<
  "'auto' storage class specifier is not permitted in C++11, and will not "
  "be supported in future releases">, InGroup<DiagGroup<"auto-storage-class">>;
def ext_decltype_auto_type_specifier : ExtWarn<
  "'decltype(auto)' type specifier is a C++14 extension">, InGroup<CXX14>;
def warn_cxx11_compat_decltype_auto_type_specifier : Warning<
  "'decltype(auto)' type specifier is incompatible with C++ standards before "
  "C++14">, InGroup<CXXPre14Compat>, DefaultIgnore;
def ext_auto_type : Extension<
  "'__auto_type' is a GNU extension">,
  InGroup<GNUAutoType>;
def ext_for_range : ExtWarn<
  "range-based for loop is a C++11 extension">, InGroup<CXX11>;
def warn_cxx98_compat_for_range : Warning<
  "range-based for loop is incompatible with C++98">,
  InGroup<CXX98Compat>, DefaultIgnore;
def err_for_range_identifier : Error<
  "range-based for loop requires type for loop variable">;
def err_for_range_expected_decl : Error<
  "for range declaration must declare a variable">;
def err_argument_required_after_attribute : Error<
  "argument required after attribute">;
def err_missing_param : Error<"expected parameter declarator">;
def err_missing_comma_before_ellipsis : Error<
  "C requires a comma prior to the ellipsis in a variadic function type">;
def err_unexpected_typedef_ident : Error<
  "unexpected type name %0: expected identifier">;
def warn_cxx98_compat_decltype : Warning<
  "'decltype' type specifier is incompatible with C++98">,
  InGroup<CXX98Compat>, DefaultIgnore;
def err_unexpected_scope_on_base_decltype : Error<
  "unexpected namespace scope prior to decltype">;
def err_expected_class_name : Error<"expected class name">;
def err_expected_class_name_not_template :
  Error<"'typename' is redundant; base classes are implicitly types">;
def err_unspecified_vla_size_with_static : Error<
  "'static' may not be used with an unspecified variable length array size">;
def err_unspecified_size_with_static : Error<
  "'static' may not be used without an array size">;
def err_expected_parentheses_around_typename : Error<
  "expected parentheses around type name in %0 expression">;

def err_expected_case_before_expression: Error<
  "expected 'case' keyword before expression">;

def ext_warn_gnu_final : ExtWarn<
  "__final is a GNU extension, consider using C++11 final">,
  InGroup<GccCompat>;

// Declarations.
def err_typename_requires_specqual : Error<
  "type name requires a specifier or qualifier">;
def err_typename_invalid_storageclass : Error<
  "type name does not allow storage class to be specified">;
def err_typename_invalid_functionspec : Error<
  "type name does not allow function specifier to be specified">;
def err_typename_invalid_constexpr : Error<
  "type name does not allow %sub{select_constexpr_spec_kind}0 specifier "
  "to be specified">;
def err_typename_identifiers_only : Error<
  "typename is allowed for identifiers only">;

def err_friend_invalid_in_context : Error<
  "'friend' used outside of class">;
def err_templated_using_directive_declaration : Error<
  "cannot template a using %select{directive|declaration}0">;
def err_unexpected_colon_in_nested_name_spec : Error<
  "unexpected ':' in nested name specifier; did you mean '::'?">;
def err_unexpected_token_in_nested_name_spec : Error<
  "'%0' cannot be a part of nested name specifier; did you mean ':'?">;
def err_bool_redeclaration : Error<
  "redeclaration of C++ built-in type 'bool'">;
def warn_cxx98_compat_static_assert : Warning<
  "static_assert declarations are incompatible with C++98">,
  InGroup<CXX98Compat>, DefaultIgnore;
def ext_static_assert_no_message : ExtWarn<
  "static_assert with no message is a C++17 extension">, InGroup<CXX17>;
def warn_cxx14_compat_static_assert_no_message : Warning<
  "static_assert with no message is incompatible with C++ standards before "
  "C++17">,
  DefaultIgnore, InGroup<CXXPre17Compat>;
def err_function_definition_not_allowed : Error<
  "function definition is not allowed here">;
def err_expected_end_of_enumerator : Error<
  "expected '= constant-expression' or end of enumerator definition">;
def err_expected_coloncolon_after_super : Error<
  "expected '::' after '__super'">;

def ext_decomp_decl_empty : ExtWarn<
  "ISO C++17 does not allow a decomposition group to be empty">,
  InGroup<DiagGroup<"empty-decomposition">>;

/// Objective-C parser diagnostics
def err_expected_minus_or_plus : Error<
  "method type specifier must start with '-' or '+'">;
def err_objc_missing_end : Error<"missing '@end'">;
def note_objc_container_start : Note<
  "%select{class|protocol|category|class extension|implementation"
  "|category implementation}0 started here">;
def warn_objc_protocol_qualifier_missing_id : Warning<
  "protocol has no object type specified; defaults to qualified 'id'">;
def err_objc_unknown_at : Error<"expected an Objective-C directive after '@'">;
def err_illegal_super_cast : Error<
  "cannot cast 'super' (it isn't an expression)">;
def err_nsnumber_nonliteral_unary : Error<
  "@%0 must be followed by a number to form an NSNumber object">;
def warn_cstyle_param : Warning<
  "use of C-style parameters in Objective-C method declarations"
  " is deprecated">, InGroup<DeprecatedDeclarations>;

let CategoryName = "ARC Parse Issue" in {
def err_arc_bridge_retain : Error<
  "unknown cast annotation __bridge_retain; did you mean __bridge_retained?">;
// To be default mapped to an error later.
def warn_arc_bridge_cast_nonarc : Warning<
  "'%0' casts have no effect when not using ARC">,
  InGroup<DiagGroup<"arc-bridge-casts-disallowed-in-nonarc">>;
}

def err_objc_illegal_visibility_spec : Error<
  "illegal visibility specification">;
def err_objc_illegal_interface_qual : Error<"illegal interface qualifier">;
def err_objc_expected_equal_for_getter : Error<
  "expected '=' for Objective-C getter">;
def err_objc_expected_equal_for_setter : Error<
  "expected '=' for Objective-C setter">;
def err_objc_expected_selector_for_getter_setter : Error<
  "expected selector for Objective-C %select{setter|getter}0">;
def err_objc_property_requires_field_name : Error<
  "property requires fields to be named">;
def err_objc_property_bitfield : Error<"property name cannot be a bit-field">;
def err_objc_expected_property_attr : Error<"unknown property attribute %0">;
def err_objc_unexpected_attr : Error<
  "prefix attribute must be followed by an interface, protocol, or implementation">;
def err_objc_postfix_attribute : Error <
  "postfix attributes are not allowed on Objective-C directives">;
def err_objc_postfix_attribute_hint : Error <
  "postfix attributes are not allowed on Objective-C directives, place"
  " them in front of '%select{@interface|@protocol}0'">;
def err_objc_directive_only_in_protocol : Error<
  "directive may only be specified in protocols only">;
def err_missing_catch_finally : Error<
  "@try statement without a @catch and @finally clause">;
def err_objc_concat_string : Error<"unexpected token after Objective-C string">;
def err_expected_objc_container : Error<
  "'@end' must appear in an Objective-C context">;
def err_unexpected_protocol_qualifier : Error<
  "@implementation declaration cannot be protocol qualified">;
def err_objc_unexpected_atend : Error<
  "'@end' appears where closing brace '}' is expected">;
def err_synthesized_property_name : Error<
  "expected a property name in @synthesize">;
def warn_semicolon_before_method_body : Warning<
  "semicolon before method body is ignored">,
  InGroup<SemiBeforeMethodBody>, DefaultIgnore;
def note_extra_comma_message_arg : Note<
  "comma separating Objective-C messaging arguments">;

def err_expected_field_designator : Error<
  "expected a field designator, such as '.field = 4'">;

def err_declaration_does_not_declare_param : Error<
  "declaration does not declare a parameter">;
def err_no_matching_param : Error<"parameter named %0 is missing">;

/// Objective-C++ parser diagnostics
def err_expected_token_instead_of_objcxx_keyword : Error<
  "expected %0; %1 is a keyword in Objective-C++">;
def err_expected_member_name_or_semi_objcxx_keyword : Error<
  "expected member name or ';' after declaration specifiers; "
  "%0 is a keyword in Objective-C++">;

/// C++ parser diagnostics
def err_invalid_operator_on_type : Error<
  "cannot use %select{dot|arrow}0 operator on a type">;
def err_expected_unqualified_id : Error<
  "expected %select{identifier|unqualified-id}0">;
def err_brackets_go_after_unqualified_id : Error<
  "brackets are not allowed here; to declare an array, "
  "place the brackets after the %select{identifier|name}0">;
def err_unexpected_unqualified_id : Error<"type-id cannot have a name">;
def err_func_def_no_params : Error<
  "function definition does not declare parameters">;
def err_expected_lparen_after_type : Error<
  "expected '(' for function-style cast or type construction">;
def err_expected_init_in_condition : Error<
  "variable declaration in condition must have an initializer">;
def err_expected_init_in_condition_lparen : Error<
  "variable declaration in condition cannot have a parenthesized initializer">;
def err_extraneous_rparen_in_condition : Error<
  "extraneous ')' after condition, expected a statement">;
def warn_dangling_else : Warning<
  "add explicit braces to avoid dangling else">,
  InGroup<DanglingElse>;
def err_expected_member_or_base_name : Error<
  "expected class member or base class name">;
def err_expected_lbrace_after_base_specifiers : Error<
  "expected '{' after base class list">;
def err_missing_end_of_definition : Error<
  "missing '}' at end of definition of %q0">;
def note_missing_end_of_definition_before : Note<
  "still within definition of %q0 here">;
def ext_ellipsis_exception_spec : Extension<
  "exception specification of '...' is a Microsoft extension">,
  InGroup<MicrosoftExceptionSpec>;
def err_dynamic_and_noexcept_specification : Error<
  "cannot have both throw() and noexcept() clause on the same function">;
def err_except_spec_unparsed : Error<
  "unexpected end of exception specification">;
def ext_dynamic_exception_spec : ExtWarn<
  "ISO C++17 does not allow dynamic exception specifications">,
  InGroup<DynamicExceptionSpec>, DefaultError;
def warn_exception_spec_deprecated : Warning<
  "dynamic exception specifications are deprecated">,
  InGroup<DeprecatedDynamicExceptionSpec>, DefaultIgnore;
def note_exception_spec_deprecated : Note<"use '%0' instead">;
def warn_cxx98_compat_noexcept_decl : Warning<
  "noexcept specifications are incompatible with C++98">,
  InGroup<CXX98Compat>, DefaultIgnore;
def err_expected_catch : Error<"expected catch">;
def err_using_namespace_in_class : Error<
  "'using namespace' is not allowed in classes">;
def err_constructor_bad_name : Error<
  "missing return type for function %0; did you mean the constructor name %1?">;
def err_destructor_tilde_identifier : Error<
  "expected a class name after '~' to name a destructor">;
def err_destructor_tilde_scope : Error<
  "'~' in destructor name should be after nested name specifier">;
def err_destructor_template_id : Error<
  "destructor name %0 does not refer to a template">;
def err_default_arg_unparsed : Error<
  "unexpected end of default argument expression">;
def err_bracket_depth_exceeded : Error<
  "bracket nesting level exceeded maximum of %0">, DefaultFatal;
def note_bracket_depth : Note<
  "use -fbracket-depth=N to increase maximum nesting level">;
def err_misplaced_ellipsis_in_declaration : Error<
  "'...' must %select{immediately precede declared identifier|"
  "be innermost component of anonymous pack declaration}0">;
def warn_misplaced_ellipsis_vararg : Warning<
  "'...' in this location creates a C-style varargs function"
  "%select{, not a function parameter pack|}0">,
  InGroup<DiagGroup<"ambiguous-ellipsis">>;
def note_misplaced_ellipsis_vararg_existing_ellipsis : Note<
  "preceding '...' declares a function parameter pack">;
def note_misplaced_ellipsis_vararg_add_ellipsis : Note<
  "place '...' %select{immediately before declared identifier|here}0 "
  "to declare a function parameter pack">;
def note_misplaced_ellipsis_vararg_add_comma : Note<
  "insert ',' before '...' to silence this warning">;
def ext_abstract_pack_declarator_parens : ExtWarn<
  "ISO C++11 requires a parenthesized pack declaration to have a name">,
  InGroup<DiagGroup<"anonymous-pack-parens">>;
def err_function_is_not_record : Error<
  "unexpected %0 in function call; perhaps remove the %0?">;
def err_super_in_using_declaration : Error<
  "'__super' cannot be used with a using declaration">;
def ext_constexpr_if : ExtWarn<
  "constexpr if is a C++17 extension">, InGroup<CXX17>;
def warn_cxx14_compat_constexpr_if : Warning<
  "constexpr if is incompatible with C++ standards before C++17">,
  DefaultIgnore, InGroup<CXXPre17Compat>;
def ext_init_statement : ExtWarn<
  "'%select{if|switch}0' initialization statements are a C++17 extension">,
  InGroup<CXX17>;
def warn_cxx14_compat_init_statement : Warning<
  "%select{if|switch}0 initialization statements are incompatible with "
  "C++ standards before C++17">, DefaultIgnore, InGroup<CXXPre17Compat>;
def ext_for_range_init_stmt : ExtWarn<
  "range-based for loop initialization statements are a C++2a extension">,
  InGroup<CXX2a>;
def warn_cxx17_compat_for_range_init_stmt : Warning<
  "range-based for loop initialization statements are incompatible with "
  "C++ standards before C++2a">, DefaultIgnore, InGroup<CXXPre2aCompat>;
def warn_empty_init_statement : Warning<
  "empty initialization statement of '%select{if|switch|range-based for}0' "
  "has no effect">, InGroup<EmptyInitStatement>, DefaultIgnore;

// C++ derived classes
def err_dup_virtual : Error<"duplicate 'virtual' in base specifier">;

// C++ operator overloading
def err_literal_operator_string_prefix : Error<
  "string literal after 'operator' cannot have an encoding prefix">;
def err_literal_operator_string_not_empty : Error<
  "string literal after 'operator' must be '\"\"'">;
def warn_cxx98_compat_literal_operator : Warning<
  "literal operators are incompatible with C++98">,
  InGroup<CXX98Compat>, DefaultIgnore;

// Classes.
def err_anon_type_definition : Error<
  "declaration of anonymous %0 must be a definition">;
def err_default_delete_in_multiple_declaration : Error<
  "'= %select{default|delete}0' is a function definition and must occur in a "
  "standalone declaration">;

def warn_cxx98_compat_noexcept_expr : Warning<
  "noexcept expressions are incompatible with C++98">,
  InGroup<CXX98Compat>, DefaultIgnore;
def warn_cxx98_compat_nullptr : Warning<
  "'nullptr' is incompatible with C++98">, InGroup<CXX98Compat>, DefaultIgnore;

def warn_wrong_clang_attr_namespace : Warning<
  "'__clang__' is a predefined macro name, not an attribute scope specifier; "
  "did you mean '_Clang' instead?">, InGroup<IgnoredAttributes>;
def ext_ns_enum_attribute : Extension<
  "attributes on %select{a namespace|an enumerator}0 declaration are "
  "a C++17 extension">, InGroup<CXX17>;
def warn_cxx14_compat_ns_enum_attribute : Warning<
  "attributes on %select{a namespace|an enumerator}0 declaration are "
  "incompatible with C++ standards before C++17">,
  InGroup<CXXPre17CompatPedantic>, DefaultIgnore;
def warn_cxx98_compat_alignas : Warning<"'alignas' is incompatible with C++98">,
  InGroup<CXX98Compat>, DefaultIgnore;
def warn_cxx98_compat_attribute : Warning<
  "C++11 attribute syntax is incompatible with C++98">,
  InGroup<CXX98Compat>, DefaultIgnore;
def err_cxx11_attribute_forbids_arguments : Error<
  "attribute %0 cannot have an argument list">;
def err_attribute_requires_arguments : Error<
  "parentheses must be omitted if %0 attribute's argument list is empty">;
def err_cxx11_attribute_forbids_ellipsis : Error<
  "attribute %0 cannot be used as an attribute pack">;
def err_cxx11_attribute_repeated : Error<
  "attribute %0 cannot appear multiple times in an attribute specifier">;
def warn_cxx14_compat_using_attribute_ns : Warning<
  "default scope specifier for attributes is incompatible with C++ standards "
  "before C++17">, InGroup<CXXPre17Compat>, DefaultIgnore;
def ext_using_attribute_ns : ExtWarn<
  "default scope specifier for attributes is a C++17 extension">,
  InGroup<CXX17>;
def err_using_attribute_ns_conflict : Error<
  "attribute with scope specifier cannot follow default scope specifier">;
def err_attributes_not_allowed : Error<"an attribute list cannot appear here">;
def err_attributes_misplaced : Error<"misplaced attributes; expected attributes here">;
def err_l_square_l_square_not_attribute : Error<
  "C++11 only allows consecutive left square brackets when "
  "introducing an attribute">;
def err_ms_declspec_type : Error<
  "__declspec attributes must be an identifier or string literal">;
def err_ms_property_no_getter_or_putter : Error<
  "property does not specify a getter or a putter">;
def err_ms_property_unknown_accessor : Error<
  "expected 'get' or 'put' in property declaration">;
def err_ms_property_has_set_accessor : Error<
  "putter for property must be specified as 'put', not 'set'">;
def err_ms_property_missing_accessor_kind : Error<
  "missing 'get=' or 'put='">;
def err_ms_property_expected_equal : Error<
  "expected '=' after '%0'">;
def err_ms_property_duplicate_accessor : Error<
  "property declaration specifies '%0' accessor twice">;
def err_ms_property_expected_accessor_name : Error<
  "expected name of accessor method">;
def err_ms_property_expected_comma_or_rparen : Error<
  "expected ',' or ')' at end of property accessor list">;
def err_ms_property_initializer : Error<
  "property declaration cannot have an in-class initializer">;

/// C++ Templates
def err_expected_template : Error<"expected template">;
def err_unknown_template_name : Error<
  "unknown template name %0">;
def err_expected_comma_greater : Error<
  "expected ',' or '>' in template-parameter-list">;
def err_class_on_template_template_param : Error<
  "template template parameter requires 'class' after the parameter list">;
def ext_template_template_param_typename : ExtWarn<
  "template template parameter using 'typename' is a C++17 extension">,
  InGroup<CXX17>;
def warn_cxx14_compat_template_template_param_typename : Warning<
  "template template parameter using 'typename' is "
  "incompatible with C++ standards before C++17">,
  InGroup<CXXPre17Compat>, DefaultIgnore;
def err_template_spec_syntax_non_template : Error<
  "identifier followed by '<' indicates a class template specialization but "
  "%0 %select{does not refer to a template|refers to a function template|"
  "<unused>|refers to a variable template|<unused>|refers to a concept}1">;
def err_id_after_template_in_nested_name_spec : Error<
  "expected template name after 'template' keyword in nested name specifier">;
def err_unexpected_template_in_unqualified_id : Error<
  "'template' keyword not permitted here">;
def err_unexpected_template_after_using : Error<
  "'template' keyword not permitted after 'using' keyword">;
def err_two_right_angle_brackets_need_space : Error<
  "a space is required between consecutive right angle brackets (use '> >')">;
def err_right_angle_bracket_equal_needs_space : Error<
  "a space is required between a right angle bracket and an equals sign "
  "(use '> =')">;
def warn_cxx11_right_shift_in_template_arg : Warning<
  "use of right-shift operator ('>>') in template argument will require "
  "parentheses in C++11">, InGroup<CXX11Compat>;
def warn_cxx98_compat_two_right_angle_brackets : Warning<
  "consecutive right angle brackets are incompatible with C++98 (use '> >')">,
  InGroup<CXX98Compat>, DefaultIgnore;
def err_templated_invalid_declaration : Error<
  "a static_assert declaration cannot be a template">;
def err_multiple_template_declarators : Error<
  "%select{|a template declaration|an explicit template specialization|"
  "an explicit template instantiation}0 can "
  "only %select{|declare|declare|instantiate}0 a single entity">;
def err_explicit_instantiation_with_definition : Error<
  "explicit template instantiation cannot have a definition; if this "
  "definition is meant to be an explicit specialization, add '<>' after the "
  "'template' keyword">;
def err_template_defn_explicit_instantiation : Error<
  "%select{function|class|variable}0 cannot be defined in an explicit instantiation; if this "
  "declaration is meant to be a %select{function|class|variable}0 definition, remove the 'template' keyword">;
def err_friend_explicit_instantiation : Error<
  "friend cannot be declared in an explicit instantiation; if this "
  "declaration is meant to be a friend declaration, remove the 'template' keyword">;
def err_explicit_instantiation_enum : Error<
  "enumerations cannot be explicitly instantiated">;
def err_expected_template_parameter : Error<"expected template parameter">;

def err_missing_dependent_template_keyword : Error<
  "use 'template' keyword to treat '%0' as a dependent template name">;
def warn_missing_dependent_template_keyword : ExtWarn<
  "use 'template' keyword to treat '%0' as a dependent template name">;

def ext_extern_template : Extension<
  "extern templates are a C++11 extension">, InGroup<CXX11>;
def warn_cxx98_compat_extern_template : Warning<
  "extern templates are incompatible with C++98">,
  InGroup<CXX98CompatPedantic>, DefaultIgnore;
def warn_static_inline_explicit_inst_ignored : Warning<
  "ignoring '%select{static|inline}0' keyword on explicit template "
  "instantiation">, InGroup<DiagGroup<"static-inline-explicit-instantiation">>;

// Constructor template diagnostics.
def err_out_of_line_constructor_template_id : Error<
  "out-of-line constructor for %0 cannot have template arguments">;

def err_expected_qualified_after_typename : Error<
  "expected a qualified name after 'typename'">;
def warn_expected_qualified_after_typename : ExtWarn<
  "expected a qualified name after 'typename'">;

def err_typename_refers_to_non_type_template : Error<
  "typename specifier refers to a non-type template">;
def err_expected_type_name_after_typename : Error<
  "expected an identifier or template-id after '::'">;
def err_explicit_spec_non_template : Error<
  "explicit %select{specialization|instantiation}0 of "
  "%select{non-|undeclared }3template %1 %2">;

def err_default_template_template_parameter_not_template : Error<
  "default template argument for a template template parameter must be a class "
  "template">;

def ext_fold_expression : ExtWarn<
  "pack fold expression is a C++17 extension">,
  InGroup<CXX17>;
def warn_cxx14_compat_fold_expression : Warning<
  "pack fold expression is incompatible with C++ standards before C++17">,
  InGroup<CXXPre17Compat>, DefaultIgnore;
def err_expected_fold_operator : Error<
  "expected a foldable binary operator in fold expression">;
def err_fold_operator_mismatch : Error<
  "operators in fold expression must be the same">;

def err_ctor_init_missing_comma : Error<
  "missing ',' between base or member initializers">;

// C++ declarations
def err_friend_decl_defines_type : Error<
  "cannot define a type in a friend declaration">;
def err_missing_whitespace_digraph : Error<
  "found '<::' after a "
  "%select{template name|const_cast|dynamic_cast|reinterpret_cast|static_cast}0"
  " which forms the digraph '<:' (aka '[') and a ':', did you mean '< ::'?">;

def ext_defaulted_deleted_function : ExtWarn<
  "%select{defaulted|deleted}0 function definitions are a C++11 extension">,
  InGroup<CXX11>;
def warn_cxx98_compat_defaulted_deleted_function : Warning<
  "%select{defaulted|deleted}0 function definitions are incompatible with C++98">,
  InGroup<CXX98Compat>, DefaultIgnore;

// C++11 in-class member initialization
def ext_nonstatic_member_init : ExtWarn<
  "in-class initialization of non-static data member is a C++11 extension">,
  InGroup<CXX11>;
def warn_cxx98_compat_nonstatic_member_init : Warning<
  "in-class initialization of non-static data members is incompatible with C++98">,
  InGroup<CXX98Compat>, DefaultIgnore;
def ext_bitfield_member_init: ExtWarn<
  "default member initializer for bit-field is a C++2a extension">,
  InGroup<CXX2a>;
def warn_cxx17_compat_bitfield_member_init: Warning<
  "default member initializer for bit-field is incompatible with "
  "C++ standards before C++2a">, InGroup<CXXPre2aCompat>, DefaultIgnore;
def err_incomplete_array_member_init: Error<
  "array bound cannot be deduced from an in-class initializer">;

// C++11 alias-declaration
def ext_alias_declaration : ExtWarn<
  "alias declarations are a C++11 extension">, InGroup<CXX11>;
def warn_cxx98_compat_alias_declaration : Warning<
  "alias declarations are incompatible with C++98">,
  InGroup<CXX98Compat>, DefaultIgnore;
def err_alias_declaration_not_identifier : Error<
  "name defined in alias declaration must be an identifier">;
def err_alias_declaration_specialization : Error<
  "%select{partial specialization|explicit specialization|explicit instantiation}0 of alias templates is not permitted">;
def err_alias_declaration_pack_expansion : Error<
  "alias declaration cannot be a pack expansion">;

// C++17 using-declaration pack expansions
def ext_multi_using_declaration : ExtWarn<
  "use of multiple declarators in a single using declaration is "
  "a C++17 extension">, InGroup<CXX17>;
def warn_cxx17_compat_multi_using_declaration : Warning<
  "use of multiple declarators in a single using declaration is "
  "incompatible with C++ standards before C++17">,
  InGroup<CXXPre17Compat>, DefaultIgnore;
def ext_using_declaration_pack : ExtWarn<
  "pack expansion of using declaration is a C++17 extension">, InGroup<CXX17>;
def warn_cxx17_compat_using_declaration_pack : Warning<
  "pack expansion using declaration is incompatible with C++ standards "
  "before C++17">, InGroup<CXXPre17Compat>, DefaultIgnore;

// C++11 override control
def ext_override_control_keyword : ExtWarn<
  "'%0' keyword is a C++11 extension">, InGroup<CXX11>;
def warn_cxx98_compat_override_control_keyword : Warning<
  "'%0' keyword is incompatible with C++98">,
  InGroup<CXX98Compat>, DefaultIgnore;
def err_override_control_interface : Error<
  "'%0' keyword not permitted with interface types">;
def ext_ms_sealed_keyword : ExtWarn<
  "'sealed' keyword is a Microsoft extension">,
  InGroup<MicrosoftSealed>;

def err_access_specifier_interface : Error<
  "interface types cannot specify '%select{private|protected}0' access">;

def err_duplicate_virt_specifier : Error<
  "class member already marked '%0'">;

def err_scoped_enum_missing_identifier : Error<
  "scoped enumeration requires a name">;
def ext_scoped_enum : ExtWarn<
  "scoped enumerations are a C++11 extension">, InGroup<CXX11>;
def warn_cxx98_compat_scoped_enum : Warning<
  "scoped enumerations are incompatible with C++98">,
  InGroup<CXX98Compat>, DefaultIgnore;

def err_expected_parameter_pack : Error<
  "expected the name of a parameter pack">;
def err_paren_sizeof_parameter_pack : Error<
  "missing parentheses around the size of parameter pack %0">;
def err_sizeof_parameter_pack : Error<
  "expected parenthesized parameter pack name in 'sizeof...' expression">;

// C++11 lambda expressions
def err_expected_comma_or_rsquare : Error<
  "expected ',' or ']' in lambda capture list">;
def err_this_captured_by_reference : Error<
  "'this' cannot be captured by reference">;
def err_expected_capture : Error<
  "expected variable name or 'this' in lambda capture list">;
def err_expected_lambda_body : Error<"expected body of lambda expression">;
def warn_cxx98_compat_lambda : Warning<
  "lambda expressions are incompatible with C++98">,
  InGroup<CXX98Compat>, DefaultIgnore;
def err_lambda_missing_parens : Error<
  "lambda requires '()' before %select{'mutable'|return type|"
  "attribute specifier|'constexpr'|'consteval'}0">;
def err_lambda_decl_specifier_repeated : Error<
  "%select{'mutable'|'constexpr'|'consteval'}0 cannot appear multiple times in a lambda declarator">;
def err_lambda_capture_misplaced_ellipsis : Error<
  "ellipsis in pack %select{|init-}0capture must appear %select{after|before}0 "
  "the name of the capture">;
def err_lambda_capture_multiple_ellipses : Error<
  "multiple ellipses in pack capture">;
// C++17 lambda expressions
def err_expected_star_this_capture : Error<
  "expected 'this' following '*' in lambda capture list">;

// C++17 constexpr lambda expressions
def warn_cxx14_compat_constexpr_on_lambda : Warning<
  "constexpr on lambda expressions is incompatible with C++ standards before C++17">,
  InGroup<CXXPre17Compat>, DefaultIgnore;
def ext_constexpr_on_lambda_cxx17 : ExtWarn<
  "'constexpr' on lambda expressions is a C++17 extension">, InGroup<CXX17>;

// C++2a template lambdas
def ext_lambda_template_parameter_list: ExtWarn<
  "explicit template parameter list for lambdas is a C++2a extension">,
  InGroup<CXX2a>;
def warn_cxx17_compat_lambda_template_parameter_list: Warning<
  "explicit template parameter list for lambdas is incompatible with "
  "C++ standards before C++2a">, InGroup<CXXPre2aCompat>, DefaultIgnore;
def err_lambda_template_parameter_list_empty : Error<
  "lambda template parameter list cannot be empty">;

// Availability attribute
def err_expected_version : Error<
  "expected a version of the form 'major[.minor[.subminor]]'">;
def warn_expected_consistent_version_separator : Warning<
  "use same version number separators '_' or '.'; as in "
  "'major[.minor[.subminor]]'">, InGroup<Availability>;
def err_zero_version : Error<
  "version number must have non-zero major, minor, or sub-minor version">;
def err_availability_expected_platform : Error<
  "expected a platform name, e.g., 'macos'">;

// objc_bridge_related attribute
def err_objcbridge_related_expected_related_class : Error<
  "expected a related ObjectiveC class name, e.g., 'NSColor'">;
def err_objcbridge_related_selector_name : Error<
  "expected a class method selector with single argument, e.g., 'colorWithCGColor:'">;

def err_availability_expected_change : Error<
  "expected 'introduced', 'deprecated', or 'obsoleted'">;
def err_availability_unknown_change : Error<
  "%0 is not an availability stage; use 'introduced', 'deprecated', or "
  "'obsoleted'">;
def err_availability_redundant : Error<
  "redundant %0 availability change; only the last specified change will "
  "be used">;
def warn_availability_and_unavailable : Warning<
  "'unavailable' availability overrides all other availability information">,
  InGroup<Availability>;

// @available(...)
def err_avail_query_expected_platform_name : Error<
  "expected a platform name here">;

def err_avail_query_unrecognized_platform_name : Error<
  "unrecognized platform name %0">;
def err_availability_query_wildcard_required: Error<
  "must handle potential future platforms with '*'">;
def err_availability_query_repeated_platform: Error<
  "version for '%0' already specified">;
def err_availability_query_repeated_star : Error<
  "'*' query has already been specified">;

// External source symbol attribute
def err_external_source_symbol_expected_keyword : Error<
  "expected 'language', 'defined_in', or 'generated_declaration'">;
def err_external_source_symbol_duplicate_clause : Error<
  "duplicate %0 clause in an 'external_source_symbol' attribute">;

// Type safety attributes
def err_type_safety_unknown_flag : Error<
  "invalid comparison flag %0; use 'layout_compatible' or 'must_be_null'">;

// Type traits
def err_type_trait_arity : Error<
  "type trait requires %0%select{| or more}1 argument%select{|s}2; have "
  "%3 argument%s3">;

// Language specific pragmas
// - Generic warnings
def warn_pragma_expected_lparen : Warning<
  "missing '(' after '#pragma %0' - ignoring">, InGroup<IgnoredPragmas>;
def warn_pragma_expected_rparen : Warning<
  "missing ')' after '#pragma %0' - ignoring">, InGroup<IgnoredPragmas>;
def warn_pragma_expected_identifier : Warning<
  "expected identifier in '#pragma %0' - ignored">, InGroup<IgnoredPragmas>;
def warn_pragma_expected_string : Warning<
  "expected string literal in '#pragma %0' - ignoring">, InGroup<IgnoredPragmas>;
def warn_pragma_missing_argument : Warning<
  "missing argument to '#pragma %0'%select{|; expected %2}1">, InGroup<IgnoredPragmas>;
def warn_pragma_invalid_argument : Warning<
  "unexpected argument '%0' to '#pragma %1'%select{|; expected %3}2">, InGroup<IgnoredPragmas>;

def err_pragma_misplaced_in_decl : Error<"this pragma cannot appear in %0 declaration">;

// '#pragma clang section' related errors
def err_pragma_expected_clang_section_name : Error<
  "expected one of [bss|data|rodata|text] section kind in '#pragma %0'">;
def err_pragma_clang_section_expected_equal : Error<
  "expected '=' following '#pragma clang section %select{invalid|bss|data|rodata|text}0'">;
def warn_pragma_expected_section_name : Warning<
  "expected a string literal for the section name in '#pragma %0' - ignored">,
  InGroup<IgnoredPragmas>;

def warn_pragma_expected_section_push_pop_or_name : Warning<
  "expected push, pop or a string literal for the section name in '#pragma %0' - ignored">,
  InGroup<IgnoredPragmas>;
def warn_pragma_expected_section_label_or_name : Warning<
  "expected a stack label or a string literal for the section name in '#pragma %0' - ignored">,
  InGroup<IgnoredPragmas>;
def warn_pragma_expected_init_seg : Warning<
  "expected 'compiler', 'lib', 'user', or a string literal for the section name in '#pragma %0' - ignored">,
  InGroup<IgnoredPragmas>;
def warn_pragma_expected_integer : Warning<
  "expected integer between %0 and %1 inclusive in '#pragma %2' - ignored">,
  InGroup<IgnoredPragmas>;
def warn_pragma_ms_struct : Warning<
  "incorrect use of '#pragma ms_struct on|off' - ignored">,
  InGroup<IgnoredPragmas>;
def warn_pragma_extra_tokens_at_eol : Warning<
  "extra tokens at end of '#pragma %0' - ignored">,
  InGroup<IgnoredPragmas>;
def warn_pragma_expected_comma : Warning<
  "expected ',' in '#pragma %0'">, InGroup<IgnoredPragmas>;
def warn_pragma_expected_punc : Warning<
  "expected ')' or ',' in '#pragma %0'">, InGroup<IgnoredPragmas>;
def warn_pragma_expected_non_wide_string : Warning<
  "expected non-wide string literal in '#pragma %0'">, InGroup<IgnoredPragmas>;
// - Generic errors
def err_pragma_missing_argument : Error<
  "missing argument to '#pragma %0'%select{|; expected %2}1">;
// - #pragma options
def warn_pragma_options_expected_align : Warning<
  "expected 'align' following '#pragma options' - ignored">,
  InGroup<IgnoredPragmas>;
def warn_pragma_align_expected_equal : Warning<
  "expected '=' following '#pragma %select{align|options align}0' - ignored">,
  InGroup<IgnoredPragmas>;
def warn_pragma_align_invalid_option : Warning<
  "invalid alignment option in '#pragma %select{align|options align}0' - ignored">,
  InGroup<IgnoredPragmas>;
// - #pragma pack
def warn_pragma_unsupported_action : Warning<
  "known but unsupported action '%1' for '#pragma %0' - ignored">,
  InGroup<IgnoredPragmas>;
def warn_pragma_invalid_specific_action : Warning<
  "unknown action '%1' for '#pragma %0' - ignored">,
  InGroup<IgnoredPragmas>;
def warn_pragma_expected_action_or_r_paren : Warning<
  "expected action or ')' in '#pragma %0' - ignored">,
  InGroup<IgnoredPragmas>;
def warn_pragma_invalid_action : Warning<
  "unknown action for '#pragma %0' - ignored">,
  InGroup<IgnoredPragmas>;
def warn_pragma_pack_malformed : Warning<
  "expected integer or identifier in '#pragma pack' - ignored">,
  InGroup<IgnoredPragmas>;
// - #pragma intrinsic
def warn_pragma_intrinsic_builtin : Warning<
  "%0 is not a recognized builtin%select{|; consider including <intrin.h> to access non-builtin intrinsics}1">,
  InGroup<IgnoredPragmaIntrinsic>;
// - #pragma optimize
def warn_pragma_optimize : Warning<
  "'#pragma optimize' is not supported">,
  InGroup<IgnoredPragmaOptimize>;
// - #pragma unused
def warn_pragma_unused_expected_var : Warning<
  "expected '#pragma unused' argument to be a variable name">,
  InGroup<IgnoredPragmas>;
// - #pragma init_seg
def warn_pragma_init_seg_unsupported_target : Warning<
  "'#pragma init_seg' is only supported when targeting a "
  "Microsoft environment">,
  InGroup<IgnoredPragmas>;
// - #pragma fp_contract
def err_pragma_fp_contract_scope : Error<
  "'#pragma fp_contract' can only appear at file scope or at the start of a "
  "compound statement">;
// - #pragma stdc unknown
def ext_stdc_pragma_ignored : ExtWarn<"unknown pragma in STDC namespace">,
   InGroup<UnknownPragmas>;
def warn_stdc_fenv_access_not_supported :
   Warning<"pragma STDC FENV_ACCESS ON is not supported, ignoring pragma">,
   InGroup<UnknownPragmas>;
// - #pragma comment
def err_pragma_comment_malformed : Error<
  "pragma comment requires parenthesized identifier and optional string">;
def err_pragma_comment_unknown_kind : Error<"unknown kind of pragma comment">;
// PS4 recognizes only #pragma comment(lib)
def warn_pragma_comment_ignored : Warning<"'#pragma comment %0' ignored">,
  InGroup<IgnoredPragmas>;
// - #pragma detect_mismatch
def err_pragma_detect_mismatch_malformed : Error<
  "pragma detect_mismatch is malformed; it requires two comma-separated "
  "string literals">;
// - #pragma pointers_to_members
def err_pragma_pointers_to_members_unknown_kind : Error<
  "unexpected %0, expected to see one of %select{|'best_case', 'full_generality', }1"
  "'single_inheritance', 'multiple_inheritance', or 'virtual_inheritance'">;
// - #pragma clang optimize on/off
def err_pragma_optimize_invalid_argument : Error<
  "unexpected argument '%0' to '#pragma clang optimize'; "
  "expected 'on' or 'off'">;
def err_pragma_optimize_extra_argument : Error<
  "unexpected extra argument '%0' to '#pragma clang optimize'">;
// - #pragma clang attribute
def err_pragma_attribute_expected_push_pop_paren : Error<
  "expected 'push', 'pop', or '(' after '#pragma clang attribute'">;
def err_pragma_attribute_invalid_argument : Error<
  "unexpected argument '%0' to '#pragma clang attribute'; "
  "expected 'push' or 'pop'">;
def err_pragma_attribute_expected_attribute : Error<
  "expected an attribute after '('">;
def err_pragma_attribute_expected_attribute_name : Error<
  "expected identifier that represents an attribute name">;
def err_pragma_attribute_extra_tokens_after_attribute : Error<
  "extra tokens after attribute in a '#pragma clang attribute push'">;
def err_pragma_attribute_unsupported_attribute : Error<
  "attribute %0 is not supported by '#pragma clang attribute'">;
def err_pragma_attribute_multiple_attributes : Error<
  "more than one attribute specified in '#pragma clang attribute push'">;
def err_pragma_attribute_expected_attribute_syntax : Error<
  "expected an attribute that is specified using the GNU, C++11 or '__declspec'"
  " syntax">;
def note_pragma_attribute_use_attribute_kw : Note<"use the GNU '__attribute__' "
  "syntax">;
def err_pragma_attribute_invalid_subject_set_specifier : Error<
  "expected attribute subject set specifier 'apply_to'">;
def err_pragma_attribute_expected_subject_identifier : Error<
  "expected an identifier that corresponds to an attribute subject rule">;
def err_pragma_attribute_unknown_subject_rule : Error<
  "unknown attribute subject rule '%0'">;
def err_pragma_attribute_expected_subject_sub_identifier : Error<
  "expected an identifier that corresponds to an attribute subject matcher "
  "sub-rule; '%0' matcher %select{does not support sub-rules|supports the "
  "following sub-rules: %2|}1">;
def err_pragma_attribute_unknown_subject_sub_rule : Error<
  "%select{invalid use of|unknown}2 attribute subject matcher sub-rule '%0'; "
  "'%1' matcher %select{does not support sub-rules|supports the following "
  "sub-rules: %3}2">;
def err_pragma_attribute_duplicate_subject : Error<
  "duplicate attribute subject matcher '%0'">;
def err_pragma_attribute_expected_period : Error<
  "expected '.' after pragma attribute namespace %0">;
def err_pragma_attribute_namespace_on_attribute : Error<
  "namespace can only apply to 'push' or 'pop' directives">;
def note_pragma_attribute_namespace_on_attribute : Note<
  "omit the namespace to add attributes to the most-recently"
  " pushed attribute group">;

def err_opencl_unroll_hint_on_non_loop : Error<
  "OpenCL only supports 'opencl_unroll_hint' attribute on for, while, and do statements">;

// OpenCL EXTENSION pragma (OpenCL 1.1 [9.1])
def warn_pragma_expected_colon : Warning<
  "missing ':' after %0 - ignoring">, InGroup<IgnoredPragmas>;
def warn_pragma_expected_predicate : Warning<
  "expected %select{'enable', 'disable', 'begin' or 'end'|'disable'}0 - ignoring">, InGroup<IgnoredPragmas>;
def warn_pragma_begin_end_mismatch : Warning<
  "OpenCL extension end directive mismatches begin directive - ignoring">, InGroup<IgnoredPragmas>;
def warn_pragma_unknown_extension : Warning<
  "unknown OpenCL extension %0 - ignoring">, InGroup<IgnoredPragmas>;
def warn_pragma_unsupported_extension : Warning<
  "unsupported OpenCL extension %0 - ignoring">, InGroup<IgnoredPragmas>;
def warn_pragma_extension_is_core : Warning<
  "OpenCL extension %0 is core feature or supported optional core feature - ignoring">, InGroup<DiagGroup<"pedantic-core-features">>, DefaultIgnore;

// OpenCL errors.
def err_opencl_taking_function_address_parser : Error<
  "taking address of function is not allowed">;
def err_opencl_logical_exclusive_or : Error<
  "^^ is a reserved operator in OpenCL">;

// C++ for OpenCL.
def err_openclcxx_virtual_function : Error<
  "virtual functions are not supported in C++ for OpenCL">;

// OpenMP support.
def warn_pragma_omp_ignored : Warning<
  "unexpected '#pragma omp ...' in program">, InGroup<SourceUsesOpenMP>, DefaultIgnore;
def warn_omp_extra_tokens_at_eol : Warning<
  "extra tokens at the end of '#pragma omp %0' are ignored">,
  InGroup<ExtraTokens>;
def warn_pragma_expected_colon_r_paren : Warning<
  "missing ':' or ')' after %0 - ignoring">, InGroup<IgnoredPragmas>;
def err_omp_unknown_directive : Error<
  "expected an OpenMP directive">;
def err_omp_unexpected_directive : Error<
  "unexpected OpenMP directive %select{|'#pragma omp %1'}0">;
def err_omp_expected_punc : Error<
  "expected ',' or ')' in '%0' %select{clause|directive}1">;
def err_omp_unexpected_clause : Error<
  "unexpected OpenMP clause '%0' in directive '#pragma omp %1'">;
def err_omp_immediate_directive : Error<
  "'#pragma omp %0' %select{|with '%2' clause }1cannot be an immediate substatement">;
def err_omp_expected_identifier_for_critical : Error<
  "expected identifier specifying the name of the 'omp critical' directive">;
def err_omp_expected_reduction_identifier : Error<
  "expected identifier or one of the following operators: '+', '-', '*', '&', '|', '^', '&&', or '||'">;
def err_omp_decl_in_declare_simd_variant : Error<
  "function declaration is expected after 'declare %select{simd|variant}0' directive">;
def err_omp_unknown_map_type : Error<
  "incorrect map type, expected one of 'to', 'from', 'tofrom', 'alloc', 'release', or 'delete'">;
def err_omp_unknown_map_type_modifier : Error<
  "incorrect map type modifier, expected 'always', 'close', or 'mapper'">;
def err_omp_map_type_missing : Error<
  "missing map type">;
def err_omp_map_type_modifier_missing : Error<
  "missing map type modifier">;
def err_omp_declare_simd_inbranch_notinbranch : Error<
  "unexpected '%0' clause, '%1' is specified already">;
def err_expected_end_declare_target : Error<
  "expected '#pragma omp end declare target'">;
def err_omp_declare_target_unexpected_clause: Error<
  "unexpected '%0' clause, only %select{'to' or 'link'|'to', 'link' or 'device_type'}1 clauses expected">;
def err_omp_expected_clause: Error<
  "expected at least one clause on '#pragma omp %0' directive">;
def err_omp_mapper_illegal_identifier : Error<
  "illegal OpenMP user-defined mapper identifier">;
def err_omp_mapper_expected_declarator : Error<
  "expected declarator on 'omp declare mapper' directive">;
<<<<<<< HEAD
def err_omp_declare_variant_wrong_clause : Error<
  "expected '%0' clause on 'omp declare variant' directive">;
def err_omp_declare_variant_no_ctx_selector : Error<
  "expected context selector in '%0' clause on 'omp declare variant' directive">;
def err_omp_declare_variant_equal_expected : Error<
  "expected '=' after '%0' context selector set name on 'omp declare variant' directive">;
def warn_omp_declare_variant_cs_name_expected : Warning<
  "unknown context selector in '%0' context selector set of 'omp declare variant' directive, ignored">,
  InGroup<OpenMPClauses>;
def err_omp_declare_variant_item_expected : Error<
  "expected %0 in '%1' context selector of '%2' selector set of 'omp declare variant' directive">;
=======
>>>>>>> f4d182ff
def warn_omp_more_one_device_type_clause : Warning<
  "more than one 'device_type' clause is specified">,
  InGroup<OpenMPClauses>;

// Pragma loop support.
def err_pragma_loop_missing_argument : Error<
  "missing argument; expected %select{an integer value|"
  "'enable'%select{|, 'full'}1%select{|, 'assume_safety'}2 or 'disable'}0">;
def err_pragma_loop_invalid_option : Error<
  "%select{invalid|missing}0 option%select{ %1|}0; expected vectorize, "
  "vectorize_width, interleave, interleave_count, unroll, unroll_count, "
  "pipeline, pipeline_initiation_interval, vectorize_predicate, or distribute">;

def err_pragma_fp_invalid_option : Error<
  "%select{invalid|missing}0 option%select{ %1|}0; expected contract">;
def err_pragma_fp_invalid_argument : Error<
  "unexpected argument '%0' to '#pragma clang fp %1'; "
  "expected 'on', 'fast' or 'off'">;
def err_pragma_fp_scope : Error<
  "'#pragma clang fp' can only appear at file scope or at the start of a "
  "compound statement">;

def err_pragma_invalid_keyword : Error<
  "invalid argument; expected 'enable'%select{|, 'full'}0%select{|, 'assume_safety'}1 or 'disable'">;
def err_pragma_pipeline_invalid_keyword : Error<
    "invalid argument; expected 'disable'">;

// Pragma unroll support.
def warn_pragma_unroll_cuda_value_in_parens : Warning<
  "argument to '#pragma unroll' should not be in parentheses in CUDA C/C++">,
  InGroup<CudaCompat>;

def warn_cuda_attr_lambda_position : Warning<
  "nvcc does not allow '__%0__' to appear after '()' in lambdas">,
  InGroup<CudaCompat>;
def warn_pragma_force_cuda_host_device_bad_arg : Warning<
  "incorrect use of #pragma clang force_cuda_host_device begin|end">,
  InGroup<IgnoredPragmas>;
def err_pragma_cannot_end_force_cuda_host_device : Error<
  "force_cuda_host_device end pragma without matching "
  "force_cuda_host_device begin">;
} // end of Parse Issue category.

// SYCL loop pragmas and attributes support
// * Intel FPGA attribute ivdep, ii, max_concurrency support
// * clang::loop_unroll attribute support
def err_loop_attr_on_non_loop : Error<
  "%select{clang|intelfpga}0 loop attributes must be applied to for, while, or do statements">;

let CategoryName = "Modules Issue" in {
def err_unexpected_module_decl : Error<
  "module declaration can only appear at the top level">;
def err_module_expected_ident : Error<
  "expected a module name after '%select{module|import}0'">;
def err_attribute_not_module_attr : Error<
  "%0 attribute cannot be applied to a module">;
def err_attribute_not_import_attr : Error<
  "%0 attribute cannot be applied to a module import">;
def err_module_expected_semi : Error<
  "expected ';' after module name">;
def err_global_module_introducer_not_at_start : Error<
  "'module;' introducing a global module fragment can appear only "
  "at the start of the translation unit">;
def err_module_fragment_exported : Error<
  "%select{global|private}0 module fragment cannot be exported">;
def err_private_module_fragment_expected_semi : Error<
  "expected ';' after private module fragment declaration">;
def err_missing_before_module_end : Error<"expected %0 at end of module">;
def err_unsupported_module_partition : Error<
  "sorry, module partitions are not yet supported">;

def err_export_empty : Error<"export declaration cannot be empty">;
}

let CategoryName = "Generics Issue" in {

def err_objc_expected_type_parameter : Error<
  "expected type parameter name">;

def err_objc_parameterized_implementation : Error<
  "@implementation cannot have type parameters">;

def err_objc_type_args_after_protocols : Error<
  "protocol qualifiers must precede type arguments">;

def note_meant_to_use_typename : Note<
  "did you mean to use 'typename'?">;
}

let CategoryName = "Coroutines Issue" in {
def err_for_co_await_not_range_for : Error<
  "'co_await' modifier can only be applied to range-based for loop">;
}

let CategoryName = "Concepts Issue" in {
def err_concept_definition_not_identifier : Error<
  "name defined in concept definition must be an identifier">;
def ext_concept_legacy_bool_keyword : ExtWarn<
  "ISO C++2a does not permit the 'bool' keyword after 'concept'">,
  InGroup<DiagGroup<"concepts-ts-compat">>;
}

} // end of Parser diagnostics<|MERGE_RESOLUTION|>--- conflicted
+++ resolved
@@ -1200,7 +1200,6 @@
   "illegal OpenMP user-defined mapper identifier">;
 def err_omp_mapper_expected_declarator : Error<
   "expected declarator on 'omp declare mapper' directive">;
-<<<<<<< HEAD
 def err_omp_declare_variant_wrong_clause : Error<
   "expected '%0' clause on 'omp declare variant' directive">;
 def err_omp_declare_variant_no_ctx_selector : Error<
@@ -1212,8 +1211,6 @@
   InGroup<OpenMPClauses>;
 def err_omp_declare_variant_item_expected : Error<
   "expected %0 in '%1' context selector of '%2' selector set of 'omp declare variant' directive">;
-=======
->>>>>>> f4d182ff
 def warn_omp_more_one_device_type_clause : Warning<
   "more than one 'device_type' clause is specified">,
   InGroup<OpenMPClauses>;
