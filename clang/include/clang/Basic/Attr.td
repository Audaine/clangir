--- conflicted
+++ resolved
@@ -1185,47 +1185,27 @@
 }
 
 def OpenCLPrivateAddressSpace : TypeAttr {
-<<<<<<< HEAD
-  let Spellings = [Keyword<"__private">, Keyword<"private">, Clang<"ocl_private">];
-=======
   let Spellings = [Keyword<"__private">, Keyword<"private">, Clang<"opencl_private">];
->>>>>>> 11a9bae8
   let Documentation = [OpenCLAddressSpacePrivateDocs];
 }
 
 def OpenCLGlobalAddressSpace : TypeAttr {
-<<<<<<< HEAD
-  let Spellings = [Keyword<"__global">, Keyword<"global">, Clang<"ocl_global">];
-=======
   let Spellings = [Keyword<"__global">, Keyword<"global">, Clang<"opencl_global">];
->>>>>>> 11a9bae8
   let Documentation = [OpenCLAddressSpaceGlobalDocs];
 }
 
 def OpenCLLocalAddressSpace : TypeAttr {
-<<<<<<< HEAD
-  let Spellings = [Keyword<"__local">, Keyword<"local">, Clang<"ocl_local">];
-=======
   let Spellings = [Keyword<"__local">, Keyword<"local">, Clang<"opencl_local">];
->>>>>>> 11a9bae8
   let Documentation = [OpenCLAddressSpaceLocalDocs];
 }
 
 def OpenCLConstantAddressSpace : TypeAttr {
-<<<<<<< HEAD
-  let Spellings = [Keyword<"__constant">, Keyword<"constant">, Clang<"ocl_constant">];
-=======
   let Spellings = [Keyword<"__constant">, Keyword<"constant">, Clang<"opencl_constant">];
->>>>>>> 11a9bae8
   let Documentation = [OpenCLAddressSpaceConstantDocs];
 }
 
 def OpenCLGenericAddressSpace : TypeAttr {
-<<<<<<< HEAD
-  let Spellings = [Keyword<"__generic">, Keyword<"generic">, Clang<"ocl_generic">];
-=======
   let Spellings = [Keyword<"__generic">, Keyword<"generic">, Clang<"opencl_generic">];
->>>>>>> 11a9bae8
   let Documentation = [OpenCLAddressSpaceGenericDocs];
 }
 
