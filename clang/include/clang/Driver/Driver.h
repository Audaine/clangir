//===--- Driver.h - Clang GCC Compatible Driver -----------------*- C++ -*-===//
//
// Part of the LLVM Project, under the Apache License v2.0 with LLVM Exceptions.
// See https://llvm.org/LICENSE.txt for license information.
// SPDX-License-Identifier: Apache-2.0 WITH LLVM-exception
//
//===----------------------------------------------------------------------===//

#ifndef LLVM_CLANG_DRIVER_DRIVER_H
#define LLVM_CLANG_DRIVER_DRIVER_H

#include "clang/Basic/Diagnostic.h"
#include "clang/Basic/LLVM.h"
#include "clang/Driver/Action.h"
#include "clang/Driver/DriverDiagnostic.h"
#include "clang/Driver/InputInfo.h"
#include "clang/Driver/Options.h"
#include "clang/Driver/Phases.h"
#include "clang/Driver/ToolChain.h"
#include "clang/Driver/Types.h"
#include "clang/Driver/Util.h"
#include "llvm/ADT/ArrayRef.h"
#include "llvm/ADT/StringMap.h"
#include "llvm/ADT/StringRef.h"
#include "llvm/Option/Arg.h"
#include "llvm/Option/ArgList.h"
#include "llvm/Support/StringSaver.h"

#include <list>
#include <map>
#include <string>
#include <vector>

namespace llvm {
class Triple;
namespace vfs {
class FileSystem;
}
} // namespace llvm

namespace clang {

namespace driver {

typedef SmallVector<InputInfo, 4> InputInfoList;

class Command;
class Compilation;
class JobAction;
class ToolChain;

/// Describes the kind of LTO mode selected via -f(no-)?lto(=.*)? options.
enum LTOKind {
  LTOK_None,
  LTOK_Full,
  LTOK_Thin,
  LTOK_Unknown
};

/// Whether headers used to construct C++20 module units should be looked
/// up by the path supplied on the command line, or in the user or system
/// search paths.
enum ModuleHeaderMode {
  HeaderMode_None,
  HeaderMode_Default,
  HeaderMode_User,
  HeaderMode_System
};

/// Driver - Encapsulate logic for constructing compilation processes
/// from a set of gcc-driver-like command line arguments.
class Driver {
  DiagnosticsEngine &Diags;

  IntrusiveRefCntPtr<llvm::vfs::FileSystem> VFS;

  enum DriverMode {
    GCCMode,
    GXXMode,
    CPPMode,
    CLMode,
    FlangMode,
    DXCMode
  } Mode;

  enum SaveTempsMode {
    SaveTempsNone,
    SaveTempsCwd,
    SaveTempsObj
  } SaveTemps;

  enum BitcodeEmbedMode {
    EmbedNone,
    EmbedMarker,
    EmbedBitcode
  } BitcodeEmbed;

  enum OffloadMode {
    OffloadHostDevice,
    OffloadHost,
    OffloadDevice,
  } Offload;

  /// Header unit mode set by -fmodule-header={user,system}.
  ModuleHeaderMode CXX20HeaderType;

  /// Set if we should process inputs and jobs with C++20 module
  /// interpretation.
  bool ModulesModeCXX20;

  /// LTO mode selected via -f(no-)?lto(=.*)? options.
  LTOKind LTOMode;

  /// LTO mode selected via -f(no-offload-)?lto(=.*)? options.
  LTOKind OffloadLTOMode;

public:
  enum OpenMPRuntimeKind {
    /// An unknown OpenMP runtime. We can't generate effective OpenMP code
    /// without knowing what runtime to target.
    OMPRT_Unknown,

    /// The LLVM OpenMP runtime. When completed and integrated, this will become
    /// the default for Clang.
    OMPRT_OMP,

    /// The GNU OpenMP runtime. Clang doesn't support generating OpenMP code for
    /// this runtime but can swallow the pragmas, and find and link against the
    /// runtime library itself.
    OMPRT_GOMP,

    /// The legacy name for the LLVM OpenMP runtime from when it was the Intel
    /// OpenMP runtime. We support this mode for users with existing
    /// dependencies on this runtime library name.
    OMPRT_IOMP5
  };

  // Diag - Forwarding function for diagnostics.
  DiagnosticBuilder Diag(unsigned DiagID) const {
    return Diags.Report(DiagID);
  }

  // FIXME: Privatize once interface is stable.
public:
  /// The name the driver was invoked as.
  std::string Name;

  /// The path the driver executable was in, as invoked from the
  /// command line.
  std::string Dir;

  /// The original path to the clang executable.
  std::string ClangExecutable;

  /// Target and driver mode components extracted from clang executable name.
  ParsedClangName ClangNameParts;

  /// The path to the installed clang directory, if any.
  std::string InstalledDir;

  /// The path to the compiler resource directory.
  std::string ResourceDir;

  /// System directory for config files.
  std::string SystemConfigDir;

  /// User directory for config files.
  std::string UserConfigDir;

  /// A prefix directory used to emulate a limited subset of GCC's '-Bprefix'
  /// functionality.
  /// FIXME: This type of customization should be removed in favor of the
  /// universal driver when it is ready.
  typedef SmallVector<std::string, 4> prefix_list;
  prefix_list PrefixDirs;

  /// sysroot, if present
  std::string SysRoot;

  /// Dynamic loader prefix, if present
  std::string DyldPrefix;

  /// Driver title to use with help.
  std::string DriverTitle;

  /// Information about the host which can be overridden by the user.
  std::string HostBits, HostMachine, HostSystem, HostRelease;

  /// The file to log CC_PRINT_PROC_STAT_FILE output to, if enabled.
  std::string CCPrintStatReportFilename;

  /// The file to log CC_PRINT_OPTIONS output to, if enabled.
  std::string CCPrintOptionsFilename;

  /// The file to log CC_PRINT_HEADERS output to, if enabled.
  std::string CCPrintHeadersFilename;

  /// The file to log CC_LOG_DIAGNOSTICS output to, if enabled.
  std::string CCLogDiagnosticsFilename;

  /// An input type and its arguments.
  using InputTy = std::pair<types::ID, const llvm::opt::Arg *>;

  /// A list of inputs and their types for the given arguments.
  using InputList = SmallVector<InputTy, 16>;

  /// Whether the driver should follow g++ like behavior.
  bool CCCIsCXX() const { return Mode == GXXMode; }

  /// Whether the driver is just the preprocessor.
  bool CCCIsCPP() const { return Mode == CPPMode; }

  /// Whether the driver should follow gcc like behavior.
  bool CCCIsCC() const { return Mode == GCCMode; }

  /// Whether the driver should follow cl.exe like behavior.
  bool IsCLMode() const { return Mode == CLMode; }

  /// Whether the driver should invoke flang for fortran inputs.
  /// Other modes fall back to calling gcc which in turn calls gfortran.
  bool IsFlangMode() const { return Mode == FlangMode; }

  /// Whether the driver should follow dxc.exe like behavior.
  bool IsDXCMode() const { return Mode == DXCMode; }

  /// Only print tool bindings, don't build any jobs.
  unsigned CCCPrintBindings : 1;

  /// Set CC_PRINT_OPTIONS mode, which is like -v but logs the commands to
  /// CCPrintOptionsFilename or to stderr.
  unsigned CCPrintOptions : 1;

  /// Set CC_PRINT_HEADERS mode, which causes the frontend to log header include
  /// information to CCPrintHeadersFilename or to stderr.
  unsigned CCPrintHeaders : 1;

  /// Set CC_LOG_DIAGNOSTICS mode, which causes the frontend to log diagnostics
  /// to CCLogDiagnosticsFilename or to stderr, in a stable machine readable
  /// format.
  unsigned CCLogDiagnostics : 1;

  /// Whether the driver is generating diagnostics for debugging purposes.
  unsigned CCGenDiagnostics : 1;

  /// Set CC_PRINT_PROC_STAT mode, which causes the driver to dump
  /// performance report to CC_PRINT_PROC_STAT_FILE or to stdout.
  unsigned CCPrintProcessStats : 1;

  /// Pointer to the ExecuteCC1Tool function, if available.
  /// When the clangDriver lib is used through clang.exe, this provides a
  /// shortcut for executing the -cc1 command-line directly, in the same
  /// process.
  typedef int (*CC1ToolFunc)(SmallVectorImpl<const char *> &ArgV);
  CC1ToolFunc CC1Main = nullptr;

private:
  /// Raw target triple.
  std::string TargetTriple;

  /// Name to use when invoking gcc/g++.
  std::string CCCGenericGCCName;

  /// Paths to configuration files used.
  std::vector<std::string> ConfigFiles;

  /// Allocator for string saver.
  llvm::BumpPtrAllocator Alloc;

  /// Object that stores strings read from configuration file.
  llvm::StringSaver Saver;

  /// Arguments originated from configuration file.
  std::unique_ptr<llvm::opt::InputArgList> CfgOptions;

  /// Arguments originated from command line.
  std::unique_ptr<llvm::opt::InputArgList> CLOptions;

  /// Whether to check that input files exist when constructing compilation
  /// jobs.
  unsigned CheckInputsExist : 1;
  /// Whether to probe for PCH files on disk, in order to upgrade
  /// -include foo.h to -include-pch foo.h.pch.
  unsigned ProbePrecompiled : 1;

public:
  // getFinalPhase - Determine which compilation mode we are in and record
  // which option we used to determine the final phase.
  // TODO: Much of what getFinalPhase returns are not actually true compiler
  //       modes. Fold this functionality into Types::getCompilationPhases and
  //       handleArguments.
  phases::ID getFinalPhase(const llvm::opt::DerivedArgList &DAL,
                           llvm::opt::Arg **FinalPhaseArg = nullptr) const;

private:
  /// Certain options suppress the 'no input files' warning.
  unsigned SuppressMissingInputWarning : 1;

  /// Cache of all the ToolChains in use by the driver.
  ///
  /// This maps from the string representation of a triple to a ToolChain
  /// created targeting that triple. The driver owns all the ToolChain objects
  /// stored in it, and will clean them up when torn down.
  mutable llvm::StringMap<std::unique_ptr<ToolChain>> ToolChains;

  /// Cache of known offloading architectures for the ToolChain already derived.
  /// This should only be modified when we first initialize the offloading
  /// toolchains.
  llvm::DenseMap<const ToolChain *, llvm::DenseSet<llvm::StringRef>> KnownArchs;

private:
  /// TranslateInputArgs - Create a new derived argument list from the input
  /// arguments, after applying the standard argument translations.
  llvm::opt::DerivedArgList *
  TranslateInputArgs(const llvm::opt::InputArgList &Args) const;

  // handleArguments - All code related to claiming and printing diagnostics
  // related to arguments to the driver are done here.
  void handleArguments(Compilation &C, llvm::opt::DerivedArgList &Args,
                       const InputList &Inputs, ActionList &Actions) const;

  // Before executing jobs, sets up response files for commands that need them.
  void setUpResponseFiles(Compilation &C, Command &Cmd);

  void generatePrefixedToolNames(StringRef Tool, const ToolChain &TC,
                                 SmallVectorImpl<std::string> &Names) const;

  /// Find the appropriate .crash diagonostic file for the child crash
  /// under this driver and copy it out to a temporary destination with the
  /// other reproducer related files (.sh, .cache, etc). If not found, suggest a
  /// directory for the user to look at.
  ///
  /// \param ReproCrashFilename The file path to copy the .crash to.
  /// \param CrashDiagDir       The suggested directory for the user to look at
  ///                           in case the search or copy fails.
  ///
  /// \returns If the .crash is found and successfully copied return true,
  /// otherwise false and return the suggested directory in \p CrashDiagDir.
  bool getCrashDiagnosticFile(StringRef ReproCrashFilename,
                              SmallString<128> &CrashDiagDir);

public:

  /// Takes the path to a binary that's either in bin/ or lib/ and returns
  /// the path to clang's resource directory.
  static std::string GetResourcesPath(StringRef BinaryPath,
                                      StringRef CustomResourceDir = "");

  Driver(StringRef ClangExecutable, StringRef TargetTriple,
         DiagnosticsEngine &Diags, std::string Title = "clang LLVM compiler",
         IntrusiveRefCntPtr<llvm::vfs::FileSystem> VFS = nullptr);

  /// @name Accessors
  /// @{

  /// Name to use when invoking gcc/g++.
  const std::string &getCCCGenericGCCName() const { return CCCGenericGCCName; }

  llvm::ArrayRef<std::string> getConfigFiles() const {
    return ConfigFiles;
  }

  const llvm::opt::OptTable &getOpts() const { return getDriverOptTable(); }

  DiagnosticsEngine &getDiags() const { return Diags; }

  llvm::vfs::FileSystem &getVFS() const { return *VFS; }

  bool getCheckInputsExist() const { return CheckInputsExist; }

  void setCheckInputsExist(bool Value) { CheckInputsExist = Value; }

  bool getProbePrecompiled() const { return ProbePrecompiled; }
  void setProbePrecompiled(bool Value) { ProbePrecompiled = Value; }

  void setTargetAndMode(const ParsedClangName &TM) { ClangNameParts = TM; }

  const std::string &getTitle() { return DriverTitle; }
  void setTitle(std::string Value) { DriverTitle = std::move(Value); }

  std::string getTargetTriple() const { return TargetTriple; }

  /// Get the path to the main clang executable.
  const char *getClangProgramPath() const {
    return ClangExecutable.c_str();
  }

  /// Get the path to where the clang executable was installed.
  const char *getInstalledDir() const {
    if (!InstalledDir.empty())
      return InstalledDir.c_str();
    return Dir.c_str();
  }
  void setInstalledDir(StringRef Value) { InstalledDir = std::string(Value); }

  bool isSaveTempsEnabled() const { return SaveTemps != SaveTempsNone; }
  bool isSaveTempsObj() const { return SaveTemps == SaveTempsObj; }

  bool embedBitcodeEnabled() const { return BitcodeEmbed != EmbedNone; }
  bool embedBitcodeInObject() const { return (BitcodeEmbed == EmbedBitcode); }
  bool embedBitcodeMarkerOnly() const { return (BitcodeEmbed == EmbedMarker); }

  bool offloadHostOnly() const { return Offload == OffloadHost; }
  bool offloadDeviceOnly() const { return Offload == OffloadDevice; }

  /// Compute the desired OpenMP runtime from the flags provided.
  OpenMPRuntimeKind getOpenMPRuntime(const llvm::opt::ArgList &Args) const;

  /// @}
  /// @name Primary Functionality
  /// @{

  /// CreateOffloadingDeviceToolChains - create all the toolchains required to
  /// support offloading devices given the programming models specified in the
  /// current compilation. Also, update the host tool chain kind accordingly.
  void CreateOffloadingDeviceToolChains(Compilation &C, InputList &Inputs);

  /// BuildCompilation - Construct a compilation object for a command
  /// line argument vector.
  ///
  /// \return A compilation, or 0 if none was built for the given
  /// argument vector. A null return value does not necessarily
  /// indicate an error condition, the diagnostics should be queried
  /// to determine if an error occurred.
  Compilation *BuildCompilation(ArrayRef<const char *> Args);

  /// ParseArgStrings - Parse the given list of strings into an
  /// ArgList.
  llvm::opt::InputArgList ParseArgStrings(ArrayRef<const char *> Args,
                                          bool IsClCompatMode,
                                          bool &ContainsError);

  /// BuildInputs - Construct the list of inputs and their types from
  /// the given arguments.
  ///
  /// \param TC - The default host tool chain.
  /// \param Args - The input arguments.
  /// \param Inputs - The list to store the resulting compilation
  /// inputs onto.
  void BuildInputs(const ToolChain &TC, llvm::opt::DerivedArgList &Args,
                   InputList &Inputs) const;

  /// BuildActions - Construct the list of actions to perform for the
  /// given arguments, which are only done for a single architecture.
  ///
  /// \param C - The compilation that is being built.
  /// \param Args - The input arguments.
  /// \param Actions - The list to store the resulting actions onto.
  void BuildActions(Compilation &C, llvm::opt::DerivedArgList &Args,
                    const InputList &Inputs, ActionList &Actions) const;

  /// BuildUniversalActions - Construct the list of actions to perform
  /// for the given arguments, which may require a universal build.
  ///
  /// \param C - The compilation that is being built.
  /// \param TC - The default host tool chain.
  void BuildUniversalActions(Compilation &C, const ToolChain &TC,
                             const InputList &BAInputs) const;

  /// BuildOffloadingActions - Construct the list of actions to perform for the
  /// offloading toolchain that will be embedded in the host.
  ///
  /// \param C - The compilation that is being built.
  /// \param Args - The input arguments.
  /// \param Input - The input type and arguments
  /// \param HostAction - The host action used in the offloading toolchain.
  Action *BuildOffloadingActions(Compilation &C,
                                 llvm::opt::DerivedArgList &Args,
                                 const InputTy &Input,
                                 Action *HostAction) const;

  /// Returns the set of bound architectures active for this offload kind.
  /// If there are no bound architctures we return a set containing only the
  /// empty string.
  llvm::DenseSet<StringRef>
  getOffloadArchs(Compilation &C, const llvm::opt::DerivedArgList &Args,
                  Action::OffloadKind Kind, const ToolChain *TC) const;

  /// Check that the file referenced by Value exists. If it doesn't,
  /// issue a diagnostic and return false.
  /// If TypoCorrect is true and the file does not exist, see if it looks
  /// like a likely typo for a flag and if so print a "did you mean" blurb.
  bool DiagnoseInputExistence(const llvm::opt::DerivedArgList &Args,
                              StringRef Value, types::ID Ty,
                              bool TypoCorrect) const;

  /// BuildJobs - Bind actions to concrete tools and translate
  /// arguments to form the list of jobs to run.
  ///
  /// \param C - The compilation that is being built.
  void BuildJobs(Compilation &C) const;

  /// ExecuteCompilation - Execute the compilation according to the command line
  /// arguments and return an appropriate exit code.
  ///
  /// This routine handles additional processing that must be done in addition
  /// to just running the subprocesses, for example reporting errors, setting
  /// up response files, removing temporary files, etc.
  int ExecuteCompilation(Compilation &C,
     SmallVectorImpl< std::pair<int, const Command *> > &FailingCommands);

  /// Contains the files in the compilation diagnostic report generated by
  /// generateCompilationDiagnostics.
  struct CompilationDiagnosticReport {
    llvm::SmallVector<std::string, 4> TemporaryFiles;
  };

  /// generateCompilationDiagnostics - Generate diagnostics information
  /// including preprocessed source file(s).
  ///
  void generateCompilationDiagnostics(
      Compilation &C, const Command &FailingCommand,
      StringRef AdditionalInformation = "",
      CompilationDiagnosticReport *GeneratedReport = nullptr);

  enum class CommandStatus {
    Crash = 1,
    Error,
    Ok,
  };

  enum class ReproLevel {
    Off = 0,
    OnCrash = static_cast<int>(CommandStatus::Crash),
    OnError = static_cast<int>(CommandStatus::Error),
    Always = static_cast<int>(CommandStatus::Ok),
  };

  bool maybeGenerateCompilationDiagnostics(
      CommandStatus CS, ReproLevel Level, Compilation &C,
      const Command &FailingCommand, StringRef AdditionalInformation = "",
      CompilationDiagnosticReport *GeneratedReport = nullptr) {
    if (static_cast<int>(CS) > static_cast<int>(Level))
      return false;
    if (CS != CommandStatus::Crash)
      Diags.Report(diag::err_drv_force_crash)
          << !::getenv("FORCE_CLANG_DIAGNOSTICS_CRASH");
    // Hack to ensure that diagnostic notes get emitted.
    Diags.setLastDiagnosticIgnored(false);
    generateCompilationDiagnostics(C, FailingCommand, AdditionalInformation,
                                   GeneratedReport);
    return true;
  }

  /// @}
  /// @name Helper Methods
  /// @{

  /// MakeSYCLDeviceTriple - Returns the SYCL device triple for the
  /// specified subarch
  llvm::Triple MakeSYCLDeviceTriple(StringRef TargetArch = "spir64") const;

  /// PrintActions - Print the list of actions.
  void PrintActions(const Compilation &C) const;

  /// PrintHelp - Print the help text.
  ///
  /// \param ShowHidden - Show hidden options.
  void PrintHelp(bool ShowHidden) const;

  /// PrintSYCLToolHelp - Print help text from offline compiler tools.
  void PrintSYCLToolHelp(const Compilation &C) const;

  /// PrintVersion - Print the driver version.
  void PrintVersion(const Compilation &C, raw_ostream &OS) const;

  /// GetFilePath - Lookup \p Name in the list of file search paths.
  ///
  /// \param TC - The tool chain for additional information on
  /// directories to search.
  //
  // FIXME: This should be in CompilationInfo.
  std::string GetFilePath(StringRef Name, const ToolChain &TC) const;

  /// GetProgramPath - Lookup \p Name in the list of program search paths.
  ///
  /// \param TC - The provided tool chain for additional information on
  /// directories to search.
  //
  // FIXME: This should be in CompilationInfo.
  std::string GetProgramPath(StringRef Name, const ToolChain &TC) const;

  /// HandleAutocompletions - Handle --autocomplete by searching and printing
  /// possible flags, descriptions, and its arguments.
  void HandleAutocompletions(StringRef PassedFlags) const;

  /// HandleImmediateArgs - Handle any arguments which should be
  /// treated before building actions or binding tools.
  ///
  /// \return Whether any compilation should be built for this
  /// invocation.
  bool HandleImmediateArgs(const Compilation &C);

  /// ConstructAction - Construct the appropriate action to do for
  /// \p Phase on the \p Input, taking in to account arguments
  /// like -fsyntax-only or --analyze.
  Action *ConstructPhaseAction(
      Compilation &C, const llvm::opt::ArgList &Args, phases::ID Phase,
      Action *Input,
      Action::OffloadKind TargetDeviceOffloadKind = Action::OFK_None) const;

  /// BuildJobsForAction - Construct the jobs to perform for the action \p A and
  /// return an InputInfo for the result of running \p A.  Will only construct
  /// jobs for a given (Action, ToolChain, BoundArch, DeviceKind) tuple once.
  InputInfoList BuildJobsForAction(
      Compilation &C, const Action *A, const ToolChain *TC, StringRef BoundArch,
      bool AtTopLevel, bool MultipleArchs, const char *LinkingOutput,
      std::map<std::pair<const Action *, std::string>, InputInfoList>
          &CachedResults,
      Action::OffloadKind TargetDeviceOffloadKind) const;

  /// Returns the default name for linked images (e.g., "a.out").
  const char *getDefaultImageName() const;

  // Creates a temp file with $Prefix-%%%%%%.$Suffix
  const char *CreateTempFile(Compilation &C, StringRef Prefix, StringRef Suffix,
                             bool MultipleArchs = false,
                             StringRef BoundArch = {},
                             types::ID Type = types::TY_Nothing) const;

  /// GetNamedOutputPath - Return the name to use for the output of
  /// the action \p JA. The result is appended to the compilation's
  /// list of temporary or result files, as appropriate.
  ///
  /// \param C - The compilation.
  /// \param JA - The action of interest.
  /// \param BaseInput - The original input file that this action was
  /// triggered by.
  /// \param BoundArch - The bound architecture.
  /// \param AtTopLevel - Whether this is a "top-level" action.
  /// \param MultipleArchs - Whether multiple -arch options were supplied.
  /// \param NormalizedTriple - The normalized triple of the relevant target.
  const char *GetNamedOutputPath(Compilation &C, const JobAction &JA,
                                 const char *BaseInput, StringRef BoundArch,
                                 bool AtTopLevel, bool MultipleArchs,
                                 StringRef NormalizedTriple) const;

  /// GetTemporaryPath - Return the pathname of a temporary file to use
  /// as part of compilation; the file will have the given prefix and suffix.
  ///
  /// GCC goes to extra lengths here to be a bit more robust.
  std::string GetTemporaryPath(StringRef Prefix, StringRef Suffix) const;

  /// GetUniquePath = Return the pathname of a unique file to use
  /// as part of compilation. The file will have the given base name (BaseName)
  /// and extension (Ext).
  std::string GetUniquePath(StringRef BaseName, StringRef Ext) const;

  /// GetTemporaryDirectory - Return the pathname of a temporary directory to
  /// use as part of compilation; the directory will have the given prefix.
  std::string GetTemporaryDirectory(StringRef Prefix) const;

  /// Return the pathname of the pch file in clang-cl mode.
  std::string GetClPchPath(Compilation &C, StringRef BaseName) const;

  /// ShouldUseClangCompiler - Should the clang compiler be used to
  /// handle this action.
  bool ShouldUseClangCompiler(const JobAction &JA) const;

  /// ShouldUseFlangCompiler - Should the flang compiler be used to
  /// handle this action.
  bool ShouldUseFlangCompiler(const JobAction &JA) const;

  /// ShouldEmitStaticLibrary - Should the linker emit a static library.
  bool ShouldEmitStaticLibrary(const llvm::opt::ArgList &Args) const;

  /// Returns true if the user has indicated a C++20 header unit mode.
  bool hasHeaderMode() const { return CXX20HeaderType != HeaderMode_None; }

  /// Get the mode for handling headers as set by fmodule-header{=}.
  ModuleHeaderMode getModuleHeaderMode() const { return CXX20HeaderType; }

  /// Returns true if we are performing any kind of LTO.
  bool isUsingLTO(bool IsOffload = false) const {
    return getLTOMode(IsOffload) != LTOK_None;
  }

  /// Get the specific kind of LTO being performed.
  LTOKind getLTOMode(bool IsOffload = false) const {
    return IsOffload ? OffloadLTOMode : LTOMode;
  }

private:

  /// Tries to load options from configuration files.
<<<<<<< HEAD
  ///
  /// \returns true if error occurred.
  bool loadConfigFiles();

  /// Tries to load options from default configuration files (deduced from
  /// executable filename).
  ///
  /// \returns true if error occurred.
=======
  ///
  /// \returns true if error occurred.
  bool loadConfigFiles();

  /// Tries to load options from default configuration files (deduced from
  /// executable filename).
  ///
  /// \returns true if error occurred.
>>>>>>> f788a4d7
  bool loadDefaultConfigFiles(ArrayRef<StringRef> CfgFileSearchDirs);

  /// Read options from the specified file.
  ///
  /// \param [in] FileName File to read.
  /// \returns true, if error occurred while reading.
  bool readConfigFile(StringRef FileName);

  /// Set the driver mode (cl, gcc, etc) from the value of the `--driver-mode`
  /// option.
  void setDriverMode(StringRef DriverModeValue);

  /// Parse the \p Args list for LTO options and record the type of LTO
  /// compilation based on which -f(no-)?lto(=.*)? option occurs last.
  void setLTOMode(const llvm::opt::ArgList &Args);

  /// Retrieves a ToolChain for a particular \p Target triple.
  ///
  /// Will cache ToolChains for the life of the driver object, and create them
  /// on-demand.
  const ToolChain &getToolChain(const llvm::opt::ArgList &Args,
                                const llvm::Triple &Target) const;

  /// @}

  /// Retrieves a ToolChain for a particular device \p Target triple
  ///
  /// \param[in] HostTC is the host ToolChain paired with the device
  ///
  /// \param[in] TargetDeviceOffloadKind (e.g. OFK_Cuda/OFK_OpenMP/OFK_SYCL) is
  /// an Offloading action that is optionally passed to a ToolChain (used by
  /// CUDA, to specify if it's used in conjunction with OpenMP)
  ///
  /// Will cache ToolChains for the life of the driver object, and create them
  /// on-demand.
  const ToolChain &getOffloadingDeviceToolChain(
      const llvm::opt::ArgList &Args, const llvm::Triple &Target,
      const ToolChain &HostTC,
      const Action::OffloadKind &TargetDeviceOffloadKind) const;

  /// Get bitmasks for which option flags to include and exclude based on
  /// the driver mode.
  std::pair<unsigned, unsigned> getIncludeExcludeOptionFlagMasks(bool IsClCompatMode) const;

  /// Helper used in BuildJobsForAction.  Doesn't use the cache when building
  /// jobs specifically for the given action, but will use the cache when
  /// building jobs for the Action's inputs.
  InputInfoList BuildJobsForActionNoCache(
      Compilation &C, const Action *A, const ToolChain *TC, StringRef BoundArch,
      bool AtTopLevel, bool MultipleArchs, const char *LinkingOutput,
      std::map<std::pair<const Action *, std::string>, InputInfoList>
          &CachedResults,
      Action::OffloadKind TargetDeviceOffloadKind) const;

  /// Static offload library seen.
  bool OffloadStaticLibSeen = false;

  void setOffloadStaticLibSeen() { OffloadStaticLibSeen = true; }

  /// Use the new offload driver for OpenMP
  bool UseNewOffloadingDriver = false;
  void setUseNewOffloadingDriver() { UseNewOffloadingDriver = true; }

  /// FPGA Emulation Mode.  By default, this is true due to the fact that
  /// an external option setting is required to target hardware.
  bool FPGAEmulationMode = true;
  void setFPGAEmulationMode(bool IsEmulation) {
    FPGAEmulationMode = IsEmulation;
  }

  /// The inclusion of the default SYCL device triple is dependent on either
  /// the discovery of an existing object/archive that contains the device code
  /// or if a user explicitly turns this on with -fsycl-add-spirv.
  /// We need to keep track of this so any use of any generic target option
  /// setting is only applied to the user specified triples.
  bool SYCLDefaultTripleImplied = false;
  void setSYCLDefaultTriple(bool IsDefaultImplied) {
    SYCLDefaultTripleImplied = IsDefaultImplied;
  }

  /// Returns true if an offload binary is found that contains the default
  /// triple for SYCL (spir64)
  bool checkForSYCLDefaultDevice(Compilation &C,
                                 llvm::opt::DerivedArgList &Args) const;

  /// Returns true if an offload static library is found.
  bool checkForOffloadStaticLib(Compilation &C,
                                llvm::opt::DerivedArgList &Args) const;

  /// Checks for any mismatch of targets and provided input binaries.
  void checkForOffloadMismatch(Compilation &C,
                               llvm::opt::DerivedArgList &Args) const;

  /// Track filename used for the FPGA dependency info.
  mutable llvm::StringMap<const std::string> FPGATempDepFiles;

  /// A list of inputs and their corresponding integration headers. These
  /// files are generated during the device compilation and are consumed
  /// by the host compilation.
  mutable llvm::StringMap<const std::pair<StringRef, StringRef>>
      IntegrationFileList;

  /// Unique ID used for SYCL compilations.  Each file will use a different
  /// unique ID, but the same ID will be used for different compilation
  /// targets.
  mutable llvm::StringMap<StringRef> SYCLUniqueIDList;

  /// Return the typical executable name for the specified driver \p Mode.
  static const char *getExecutableForDriverMode(DriverMode Mode);

public:
  /// GetReleaseVersion - Parse (([0-9]+)(.([0-9]+)(.([0-9]+)?))?)? and
  /// return the grouped values as integers. Numbers which are not
  /// provided are set to 0.
  ///
  /// \return True if the entire string was parsed (9.2), or all
  /// groups were parsed (10.3.5extrastuff). HadExtra is true if all
  /// groups were parsed but extra characters remain at the end.
  static bool GetReleaseVersion(StringRef Str, unsigned &Major, unsigned &Minor,
                                unsigned &Micro, bool &HadExtra);

  /// Parse digits from a string \p Str and fulfill \p Digits with
  /// the parsed numbers. This method assumes that the max number of
  /// digits to look for is equal to Digits.size().
  ///
  /// \return True if the entire string was parsed and there are
  /// no extra characters remaining at the end.
  static bool GetReleaseVersion(StringRef Str,
                                MutableArrayRef<unsigned> Digits);
  /// Compute the default -fmodule-cache-path.
  /// \return True if the system provides a default cache directory.
  static bool getDefaultModuleCachePath(SmallVectorImpl<char> &Result);

  bool getOffloadStaticLibSeen() const { return OffloadStaticLibSeen; };

  /// getUseNewOffloadingDriver - use the new offload driver for OpenMP.
  bool getUseNewOffloadingDriver() const { return UseNewOffloadingDriver; };

  /// addFPGATempDepFile - Add a file to be added to the bundling step of
  /// an FPGA object.
  void addFPGATempDepFile(const std::string &DepName,
                          const std::string &FileName) const {
    FPGATempDepFiles.insert({FileName, DepName});
  }
  /// getFPGATempDepFile - Get a file to be added to the bundling step of
  /// an FPGA object.
  const std::string getFPGATempDepFile(const std::string &FileName) const {
    return FPGATempDepFiles[FileName];
  }

  /// isFPGAEmulationMode - Compilation mode is determined to be used for
  /// FPGA Emulation.  This is only used for SYCL offloading to FPGA device.
  bool isFPGAEmulationMode() const { return FPGAEmulationMode; };

  /// isSYCLDefaultTripleImplied - The default SYCL triple (spir64) has been
  /// added or should be added given proper criteria.
  bool isSYCLDefaultTripleImplied() const { return SYCLDefaultTripleImplied; };

  /// addIntegrationFiles - Add the integration files that will be populated
  /// by the device compilation and used by the host compile.
  void addIntegrationFiles(StringRef IntHeaderName, StringRef IntFooterName,
                           StringRef FileName) const {
    IntegrationFileList.insert(
        {FileName, std::make_pair(IntHeaderName, IntFooterName)});
  }
  /// getIntegrationHeader - Get the integration header file
  StringRef getIntegrationHeader(StringRef FileName) const {
    return IntegrationFileList[FileName].first;
  }
  /// getIntegrationFooter - Get the integration footer file
  StringRef getIntegrationFooter(StringRef FileName) const {
    return IntegrationFileList[FileName].second;
  }
  /// createAppendedFooterInput - Create new source file.
  void createAppendedFooterInput(Action *&Input, Compilation &C,
                                 const llvm::opt::ArgList &Args) const;

  /// setSYCLUniqueID - set the Unique ID that is used for all FE invocations
  /// when performing compilations for SYCL.
  void addSYCLUniqueID(StringRef UniqueID, StringRef FileName) const {
    SYCLUniqueIDList.insert({FileName, UniqueID});
  }
  /// getSYCLUniqueID - Get the Unique ID associated with the file.
  StringRef getSYCLUniqueID(StringRef FileName) const {
    return SYCLUniqueIDList[FileName];
  }
};

/// \return True if the last defined optimization level is -Ofast.
/// And False otherwise.
bool isOptimizationLevelFast(const llvm::opt::ArgList &Args);

/// \return True if the filename has a valid object file extension.
bool isObjectFile(std::string FileName);

/// \return True if the filename has a static archive/lib extension.
bool isStaticArchiveFile(const StringRef &FileName);

/// \return True if the argument combination will end up generating remarks.
bool willEmitRemarks(const llvm::opt::ArgList &Args);

/// Returns the driver mode option's value, i.e. `X` in `--driver-mode=X`. If \p
/// Args doesn't mention one explicitly, tries to deduce from `ProgName`.
/// Returns empty on failure.
/// Common values are "gcc", "g++", "cpp", "cl" and "flang". Returned value need
/// not be one of these.
llvm::StringRef getDriverMode(StringRef ProgName, ArrayRef<const char *> Args);

/// Checks whether the value produced by getDriverMode is for CL mode.
bool IsClangCL(StringRef DriverMode);

} // end namespace driver
} // end namespace clang

#endif<|MERGE_RESOLUTION|>--- conflicted
+++ resolved
@@ -682,7 +682,6 @@
 private:
 
   /// Tries to load options from configuration files.
-<<<<<<< HEAD
   ///
   /// \returns true if error occurred.
   bool loadConfigFiles();
@@ -691,16 +690,6 @@
   /// executable filename).
   ///
   /// \returns true if error occurred.
-=======
-  ///
-  /// \returns true if error occurred.
-  bool loadConfigFiles();
-
-  /// Tries to load options from default configuration files (deduced from
-  /// executable filename).
-  ///
-  /// \returns true if error occurred.
->>>>>>> f788a4d7
   bool loadDefaultConfigFiles(ArrayRef<StringRef> CfgFileSearchDirs);
 
   /// Read options from the specified file.
